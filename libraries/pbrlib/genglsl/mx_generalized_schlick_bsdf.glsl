#include "lib/mx_microfacet_specular.glsl"

void mx_generalized_schlick_bsdf_reflection(vec3 L, vec3 V, vec3 P, float occlusion, float weight, vec3 color0, vec3 color90, float exponent, vec2 roughness, float thinfilm_thickness, float thinfilm_ior, vec3 N, vec3 X, int distribution, int scatter_mode, inout BSDF bsdf)
{
    if (weight < M_FLOAT_EPS)
    {
        return;
    }

    N = mx_forward_facing_normal(N, V);

    X = normalize(X - dot(X, N) * N);
    vec3 Y = cross(N, X);
    vec3 H = normalize(L + V);

    float NdotL = clamp(dot(N, L), M_FLOAT_EPS, 1.0);
    float NdotV = clamp(dot(N, V), M_FLOAT_EPS, 1.0);
    float VdotH = clamp(dot(V, H), M_FLOAT_EPS, 1.0);

    vec2 safeAlpha = clamp(roughness, M_FLOAT_EPS, 1.0);
    float avgAlpha = mx_average_alpha(safeAlpha);
    vec3 Ht = vec3(dot(H, X), dot(H, Y), dot(H, N));

    FresnelData fd;
<<<<<<< HEAD
    if (thinfilm_thickness > 0.0)
    { 
        fd = mx_init_fresnel_schlick_airy(color0, color90, exponent, thinfilm_thickness, thinfilm_ior);
=======
    vec3 safeColor0 = max(color0, 0.0);
    vec3 safeColor90 = max(color90, 0.0);
    if (bsdf.thickness > 0.0)
    { 
        fd = mx_init_fresnel_schlick_airy(safeColor0, safeColor90, exponent, bsdf.thickness, bsdf.ior);
>>>>>>> d178310d
    }
    else
    {
        fd = mx_init_fresnel_schlick(safeColor0, safeColor90, exponent);
    }
    vec3  F = mx_compute_fresnel(VdotH, fd);
    float D = mx_ggx_NDF(Ht, safeAlpha);
    float G = mx_ggx_smith_G2(NdotL, NdotV, avgAlpha);

    vec3 comp = mx_ggx_energy_compensation(NdotV, avgAlpha, F);
    vec3 dirAlbedo = mx_ggx_dir_albedo(NdotV, avgAlpha, safeColor0, safeColor90) * comp;
    float avgDirAlbedo = dot(dirAlbedo, vec3(1.0 / 3.0));
    bsdf.throughput = vec3(1.0 - avgDirAlbedo * weight);

    // Note: NdotL is cancelled out
    bsdf.response = D * F * G * comp * occlusion * weight / (4.0 * NdotV);
}

void mx_generalized_schlick_bsdf_transmission(vec3 V, float weight, vec3 color0, vec3 color90, float exponent, vec2 roughness, float thinfilm_thickness, float thinfilm_ior, vec3 N, vec3 X, int distribution, int scatter_mode, inout BSDF bsdf)
{
    if (weight < M_FLOAT_EPS)
    {
        return;
    }

    N = mx_forward_facing_normal(N, V);
    float NdotV = clamp(dot(N, V), M_FLOAT_EPS, 1.0);

    FresnelData fd;
<<<<<<< HEAD
    if (thinfilm_thickness > 0.0)
    { 
        fd = mx_init_fresnel_schlick_airy(color0, color90, exponent, thinfilm_thickness, thinfilm_thickness);
=======
    vec3 safeColor0 = max(color0, 0.0);
    vec3 safeColor90 = max(color90, 0.0);
    if (bsdf.thickness > 0.0)
    { 
        fd = mx_init_fresnel_schlick_airy(safeColor0, safeColor90, exponent, bsdf.thickness, bsdf.ior);
>>>>>>> d178310d
    }
    else
    {
        fd = mx_init_fresnel_schlick(safeColor0, safeColor90, exponent);
    }
    vec3 F = mx_compute_fresnel(NdotV, fd);

    vec2 safeAlpha = clamp(roughness, M_FLOAT_EPS, 1.0);
    float avgAlpha = mx_average_alpha(safeAlpha);

    vec3 comp = mx_ggx_energy_compensation(NdotV, avgAlpha, F);
    vec3 dirAlbedo = mx_ggx_dir_albedo(NdotV, avgAlpha, safeColor0, safeColor90) * comp;
    float avgDirAlbedo = dot(dirAlbedo, vec3(1.0 / 3.0));
    bsdf.throughput = vec3(1.0 - avgDirAlbedo * weight);

    if (scatter_mode != 0)
    {
        float avgF0 = dot(safeColor0, vec3(1.0 / 3.0));
        fd.ior = vec3(mx_f0_to_ior(avgF0));
        bsdf.response = mx_surface_transmission(N, V, X, safeAlpha, distribution, fd, safeColor0) * weight;
    }
}

void mx_generalized_schlick_bsdf_indirect(vec3 V, float weight, vec3 color0, vec3 color90, float exponent, vec2 roughness, float thinfilm_thickness, float thinfilm_ior, vec3 N, vec3 X, int distribution, int scatter_mode, inout BSDF bsdf)
{
    if (weight < M_FLOAT_EPS)
    {
        return;
    }

    N = mx_forward_facing_normal(N, V);
    float NdotV = clamp(dot(N, V), M_FLOAT_EPS, 1.0);

    FresnelData fd;
<<<<<<< HEAD
    if (thinfilm_thickness > 0.0)
    { 
        fd = mx_init_fresnel_schlick_airy(color0, color90, exponent, thinfilm_thickness, thinfilm_ior);
=======
    vec3 safeColor0 = max(color0, 0.0);
    vec3 safeColor90 = max(color90, 0.0);
    if (bsdf.thickness > 0.0)
    { 
        fd = mx_init_fresnel_schlick_airy(safeColor0, safeColor90, exponent, bsdf.thickness, bsdf.ior);
>>>>>>> d178310d
    }
    else
    {
        fd = mx_init_fresnel_schlick(safeColor0, safeColor90, exponent);
    }
    vec3 F = mx_compute_fresnel(NdotV, fd);

    vec2 safeAlpha = clamp(roughness, M_FLOAT_EPS, 1.0);
    float avgAlpha = mx_average_alpha(safeAlpha);
    vec3 comp = mx_ggx_energy_compensation(NdotV, avgAlpha, F);
    vec3 dirAlbedo = mx_ggx_dir_albedo(NdotV, avgAlpha, safeColor0, safeColor90) * comp;
    float avgDirAlbedo = dot(dirAlbedo, vec3(1.0 / 3.0));
    bsdf.throughput = vec3(1.0 - avgDirAlbedo * weight);

    vec3 Li = mx_environment_radiance(N, V, X, safeAlpha, distribution, fd);
    bsdf.response = Li * comp * weight;
}<|MERGE_RESOLUTION|>--- conflicted
+++ resolved
@@ -22,17 +22,11 @@
     vec3 Ht = vec3(dot(H, X), dot(H, Y), dot(H, N));
 
     FresnelData fd;
-<<<<<<< HEAD
+    vec3 safeColor0 = max(color0, 0.0);
+    vec3 safeColor90 = max(color90, 0.0);
     if (thinfilm_thickness > 0.0)
     { 
-        fd = mx_init_fresnel_schlick_airy(color0, color90, exponent, thinfilm_thickness, thinfilm_ior);
-=======
-    vec3 safeColor0 = max(color0, 0.0);
-    vec3 safeColor90 = max(color90, 0.0);
-    if (bsdf.thickness > 0.0)
-    { 
-        fd = mx_init_fresnel_schlick_airy(safeColor0, safeColor90, exponent, bsdf.thickness, bsdf.ior);
->>>>>>> d178310d
+        fd = mx_init_fresnel_schlick_airy(safeColor0, safeColor90, exponent, thinfilm_thickness, thinfilm_ior);
     }
     else
     {
@@ -62,17 +56,11 @@
     float NdotV = clamp(dot(N, V), M_FLOAT_EPS, 1.0);
 
     FresnelData fd;
-<<<<<<< HEAD
+    vec3 safeColor0 = max(color0, 0.0);
+    vec3 safeColor90 = max(color90, 0.0);
     if (thinfilm_thickness > 0.0)
     { 
-        fd = mx_init_fresnel_schlick_airy(color0, color90, exponent, thinfilm_thickness, thinfilm_thickness);
-=======
-    vec3 safeColor0 = max(color0, 0.0);
-    vec3 safeColor90 = max(color90, 0.0);
-    if (bsdf.thickness > 0.0)
-    { 
-        fd = mx_init_fresnel_schlick_airy(safeColor0, safeColor90, exponent, bsdf.thickness, bsdf.ior);
->>>>>>> d178310d
+        fd = mx_init_fresnel_schlick_airy(safeColor0, safeColor90, exponent, thinfilm_thickness, thinfilm_thickness);
     }
     else
     {
@@ -107,17 +95,11 @@
     float NdotV = clamp(dot(N, V), M_FLOAT_EPS, 1.0);
 
     FresnelData fd;
-<<<<<<< HEAD
+    vec3 safeColor0 = max(color0, 0.0);
+    vec3 safeColor90 = max(color90, 0.0);
     if (thinfilm_thickness > 0.0)
     { 
-        fd = mx_init_fresnel_schlick_airy(color0, color90, exponent, thinfilm_thickness, thinfilm_ior);
-=======
-    vec3 safeColor0 = max(color0, 0.0);
-    vec3 safeColor90 = max(color90, 0.0);
-    if (bsdf.thickness > 0.0)
-    { 
-        fd = mx_init_fresnel_schlick_airy(safeColor0, safeColor90, exponent, bsdf.thickness, bsdf.ior);
->>>>>>> d178310d
+        fd = mx_init_fresnel_schlick_airy(safeColor0, safeColor90, exponent, thinfilm_thickness, thinfilm_ior);
     }
     else
     {
