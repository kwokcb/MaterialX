--- conflicted
+++ resolved
@@ -50,15 +50,10 @@
   <nodegraph name="NG_gooch_shade" type="color3" nodedef="ND_gooch_shade">
     <normal name="normal" type="vector3" >
       <input name="space" type="string" value="world" />
-<<<<<<< HEAD
-    </normal> 
-    <viewdirection name="viewdir" type="vector3" />
-=======
     </normal>
     <viewdirection name="viewdir" type="vector3" >
       <input name="space" type="string" value="world" />
     </viewdirection>
->>>>>>> 5f9fee7e
     <normalize name="unit_normal" type="vector3">
       <input name="in" type="vector3" nodename="normal" />
     </normalize>
