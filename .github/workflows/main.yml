name: main

on:
  push:
    paths-ignore:
      - '**.md'
  pull_request:
    paths-ignore:
      - '**.md'
  workflow_dispatch:

jobs:

  build:
    name: Build
    runs-on: ${{ matrix.os }}
    strategy:
      fail-fast: false
      matrix:
        include:
        - name: Linux_GCC_9_Python37
          os: ubuntu-20.04
          compiler: gcc
          compiler_version: "9"
          python: 3.7
          cmake_config: -DMATERIALX_BUILD_SHARED_LIBS=ON

        - name: Linux_GCC_11_Python39
          os: ubuntu-20.04
          compiler: gcc
          compiler_version: "11"
          python: 3.9
          build_javascript: ON

        - name: Linux_GCC_12_Python39
          os: ubuntu-22.04
          compiler: gcc
          compiler_version: "12"
          python: 3.9
          upload_shaders: ON

        - name: Linux_Clang_10_Python37
          os: ubuntu-20.04
          compiler: clang
          compiler_version: "10"
          python: 3.7
          cmake_config: -DMATERIALX_BUILD_SHARED_LIBS=ON
          static_analysis: ON

        - name: Linux_Clang_13_Python39
          os: ubuntu-22.04
          compiler: clang
          compiler_version: "13"
          python: 3.9
          test_render: ON

        - name: Linux_Clang_14_Python39
          os: ubuntu-22.04
          compiler: clang
          compiler_version: "14"
          python: 3.9
          cmake_config: -DMATERIALX_DYNAMIC_ANALYSIS=ON
          clang_format: ON
          dynamic_analysis: ON

        - name: MacOS_Xcode_11_Python37
          os: macos-11
          compiler: xcode
          compiler_version: "11.7"
          cmake_config: -DMATERIALX_BUILD_SHARED_LIBS=ON
          python: 3.7

        - name: MacOS_Xcode_12_Python37
          os: macos-11
          compiler: xcode
          compiler_version: "12.4"
          python: 3.7

        - name: MacOS_Xcode_13_Python39
          os: macos-12
          compiler: xcode
          compiler_version: "13.3"
          python: 3.9
          test_shaders: ON

        - name: Windows_VS2019_Win32_Python27
          os: windows-2019
          architecture: x86
          python: 2.7
          cmake_config: -G "Visual Studio 16 2019" -A "Win32" -DMATERIALX_BUILD_SHARED_LIBS=ON

        - name: Windows_VS2019_x64_Python38
          os: windows-2019
          architecture: x64
          python: 3.8
          cmake_config: -G "Visual Studio 16 2019" -A "x64"

        - name: Windows_VS2022_x64_Python39
          os: windows-2022
          architecture: x64
          python: 3.9
          cmake_config: -G "Visual Studio 17 2022" -A "x64"
          test_shaders: ON

    steps:
    - name: Sync Repository
      uses: actions/checkout@v3
      with:
        submodules: recursive

    - name: Install Dependencies (Linux)
      if: runner.os == 'Linux'
      run: |
        sudo apt-get update
        sudo apt-get install xorg-dev mesa-utils
        if [ "${{ matrix.compiler }}" = "gcc" ]; then
          sudo apt-get install -y g++-${{ matrix.compiler_version }} g++-${{ matrix.compiler_version }}-multilib
          echo "CC=gcc-${{ matrix.compiler_version }}" >> $GITHUB_ENV
          echo "CXX=g++-${{ matrix.compiler_version }}" >> $GITHUB_ENV
        else
          sudo apt-get install -y clang-${{ matrix.compiler_version }} libc++-${{ matrix.compiler_version }}-dev libc++abi-${{ matrix.compiler_version }}-dev
          echo "CC=clang-${{ matrix.compiler_version }}" >> $GITHUB_ENV
          echo "CXX=clang++-${{ matrix.compiler_version }}" >> $GITHUB_ENV
        fi

    - name: Install Dependencies (MacOS)
      if: runner.os == 'macOS'
      run: |
        if [ "${{ matrix.compiler }}" = "gcc" ]; then
          brew install gcc@${{ matrix.compiler_version }}
          echo "CC=gcc-${{ matrix.compiler_version }}" >> $GITHUB_ENV
          echo "CXX=g++-${{ matrix.compiler_version }}" >> $GITHUB_ENV
        else
          ls -ls /Applications/
          sudo xcode-select -switch /Applications/Xcode_${{ matrix.compiler_version }}.app
          echo "CC=clang" >> $GITHUB_ENV
          echo "CXX=clang++" >> $GITHUB_ENV
        fi

    - name: Install Dependencies (Windows)
      if: runner.os == 'Windows'
      run: |
        git clone https://github.com/Microsoft/vcpkg -b 2021.05.12 -c advice.detachedHead=false
        vcpkg/bootstrap-vcpkg.bat -disableMetrics
        Add-Content $env:GITHUB_PATH "$PWD/build/installed/bin"
        Add-Content $env:GITHUB_PATH "$PWD/vcpkg/installed/x64-windows/bin"
        Add-Content $env:GITHUB_PATH "$PWD/vcpkg/installed/x64-windows/tools"

    - name: Install Python ${{ matrix.python }}
      uses: actions/setup-python@v4
      with:
        python-version: ${{ matrix.python }}
        architecture: ${{ matrix.architecture }}

    - name: Install OpenImageIO
      if: matrix.install_oiio == 'ON' && runner.os == 'Windows'
      run: |
        vcpkg/vcpkg install openimageio --triplet=x64-windows

    - name: Install Emscripten
      if: matrix.build_javascript == 'ON'
      run: |
        git clone https://github.com/emscripten-core/emsdk --recursive
        cd emsdk
        ./emsdk install 2.0.20
        ./emsdk activate 2.0.20
        source ./emsdk_env.sh
        echo "EMSDK=$EMSDK" >> $GITHUB_ENV

    - name: Install Node
      if: matrix.build_javascript == 'ON'
      uses: actions/setup-node@v3
      with:
         node-version: '16'

    - name: Run Clang Format
      if: matrix.clang_format == 'ON'
      run: find source \( -name *.h -o -name *.cpp -o -name *.mm \) ! -path "*/External/*" ! -path "*/NanoGUI/*" | xargs clang-format -i --verbose

    - name: CMake Generate
      run: |
        mkdir build
        cd build
        cmake -DMATERIALX_BUILD_PYTHON=ON -DMATERIALX_BUILD_VIEWER=ON -DMATERIALX_BUILD_GRAPH_EDITOR=ON -DMATERIALX_TEST_RENDER=OFF -DMATERIALX_WARNINGS_AS_ERRORS=ON -DCMAKE_EXPORT_COMPILE_COMMANDS=ON ${{matrix.cmake_config}} ..

    - name: CMake Build
      run: cmake --build . --target install --config Release --parallel 2
      working-directory: build

    - name: CMake Unit Tests
      run: ctest -VV --output-on-failure --build-config Release
      working-directory: build

    - name: Python Tests
      if: matrix.dynamic_analysis != 'ON'
      run: |
        python MaterialXTest/main.py
        python MaterialXTest/genshader.py
        python Scripts/mxupdate.py ../resources/Materials/TestSuite/stdlib/upgrade --yes
<<<<<<< HEAD
        python Scripts/mxvalidate.py ../resources/Materials/Examples/StandardSurface/standard_surface_marble_solid.mtlx --verbose
        python Scripts/mxdoc.py --docType md --nodegraph --printIndex ../libraries > node_library.md
        python Scripts/mxdoc.py --docType html --nodegraph --printIndex ../libraries > node_library.html
        python Scripts/mxgraph.py --libraryPath ../libraries ../resources/Materials/Examples/StandardSurface/standard_surface_chess_set.mtlx
        python Scripts/generateshader.py ../resources/Materials/Examples/StandardSurface --path .. --target glsl
        python Scripts/generateshader.py ../resources/Materials/Examples/StandardSurface --path .. --target osl
        python Scripts/generateshader.py ../resources/Materials/Examples/StandardSurface --path .. --target mdl
        python Scripts/generateshader.py ../resources/Materials/Examples/StandardSurface --path .. --target msl
=======
        python Scripts/mxvalidate.py ../resources/Materials/Examples/StandardSurface/standard_surface_marble_solid.mtlx --stdlib --verbose
        python Scripts/mxdoc.py --docType md ../libraries/pbrlib/pbrlib_defs.mtlx
        python Scripts/mxdoc.py --docType html ../libraries/bxdf/standard_surface.mtlx
        python Scripts/generateshader.py ../resources/Materials/Examples/StandardSurface --target glsl
        python Scripts/generateshader.py ../resources/Materials/Examples/StandardSurface --target osl
        python Scripts/generateshader.py ../resources/Materials/Examples/StandardSurface --target mdl
        python Scripts/generateshader.py ../resources/Materials/Examples/StandardSurface --target msl
>>>>>>> 5bdff217
      working-directory: python

    - name: Shader Validation Tests (Windows)
      if: matrix.test_shaders == 'ON' && runner.os == 'Windows'
      run: |
        vcpkg/vcpkg install glslang --triplet=x64-windows
        glslangValidator.exe -v
        python python/Scripts/generateshader.py resources/Materials/Examples/StandardSurface --target glsl --validator glslangValidator.exe --vulkanGlsl True --validatorArgs="-V --aml"
        python python/Scripts/generateshader.py resources/Materials/Examples/StandardSurface --target essl --validator glslangValidator.exe

    - name: Shader Validation Tests (MacOS)
      if: matrix.test_shaders == 'ON' && runner.os == 'macOS'
      run: |
        python python/Scripts/generateshader.py resources/Materials/Examples/StandardSurface --target msl --validator "xcrun metal --language=metal" --validatorArgs="-w"

    - name: Static Analysis Tests
      if: matrix.static_analysis == 'ON' && runner.os == 'Linux'
      run: |
        sudo apt-get install cppcheck
        cppcheck --project=build/compile_commands.json --error-exitcode=1 --suppress=*:*/External/* --suppress=*:*/NanoGUI/*

    - name: Initialize Virtual Framebuffer
      if: matrix.test_render == 'ON' && runner.os == 'Linux'
      run: |
        Xvfb :1 -screen 0 1280x960x24 &
        echo "DISPLAY=:1" >> $GITHUB_ENV
        echo "LIBGL_ALWAYS_SOFTWARE=1" >> $GITHUB_ENV
        echo "GALLIUM_DRIVER=llvmpipe" >> $GITHUB_ENV

    - name: Render Script Tests
      if: matrix.test_render == 'ON'
      run: |
        mkdir build/render
        python python/Scripts/baketextures.py resources/Materials/Examples/StandardSurface/standard_surface_brass_tiled.mtlx build/render/brass_average_baked.mtlx --average
        python python/Scripts/translateshader.py resources/Materials/Examples/StandardSurface/standard_surface_carpaint.mtlx build/render/usd_preview_surface_carpaint.mtlx UsdPreviewSurface --hdr

    - name: Render Application Tests
      if: matrix.test_render == 'ON'
      run: |
        ../installed/bin/MaterialXView --material brass_average_baked.mtlx --mesh ../../resources/Geometry/sphere.obj --screenWidth 128 --screenHeight 128 --cameraZoom 1.4 --shadowMap false --captureFilename Viewer_BrassAverage.png
        ../installed/bin/MaterialXView --material usd_preview_surface_carpaint.mtlx --mesh ../../resources/Geometry/sphere.obj --screenWidth 128 --screenHeight 128 --cameraZoom 1.4 --shadowMap false --captureFilename Viewer_CarpaintTranslated.png
        ../installed/bin/MaterialXGraphEditor --material ../../resources/Materials/Examples/StandardSurface/standard_surface_marble_solid.mtlx --viewWidth 128 --viewHeight 128 --captureFilename GraphEditor_MarbleSolid.png
      working-directory: build/render

    - name: Upload Installed Package
      if: matrix.dynamic_analysis != 'ON'
      uses: actions/upload-artifact@v3
      with:
        name: MaterialX_${{ matrix.name }}
        path: build/installed/

    - name: Upload Formatted Source
      if: matrix.clang_format == 'ON'
      uses: actions/upload-artifact@v3
      with:
        name: MaterialX_ClangFormat
        path: source

    - name: Upload Reference Shaders
      uses: actions/upload-artifact@v3
      if: matrix.upload_shaders == 'ON'
      with:
        name: Reference_Shaders_${{ matrix.name }}
        path: build/bin/reference/

    - name: Upload Renders
      uses: actions/upload-artifact@v3
      if: matrix.test_render == 'ON'
      with:
        name: Renders_${{ matrix.name }}
        path: build/render/*.png

    - name: JavaScript CMake Generate
      if: matrix.build_javascript == 'ON'
      run: |
        mkdir javascript/build
        cd javascript/build
        cmake -DMATERIALX_BUILD_JS=ON -DMATERIALX_EMSDK_PATH=${{ env.EMSDK }} -DMATERIALX_BUILD_RENDER=OFF -DMATERIALX_BUILD_TESTS=OFF -DMATERIALX_BUILD_GEN_OSL=OFF -DMATERIALX_BUILD_GEN_MDL=OFF ../..

    - name: JavaScript CMake Build
      if: matrix.build_javascript == 'ON'
      run: cmake --build . --target install --config Release --parallel 2
      working-directory: javascript/build
    
    - name: JavaScript Unit Tests
      if: matrix.build_javascript == 'ON'
      run: |
        npm install
        npm run test
        npm run test:browser
      working-directory: javascript/MaterialXTest

    - name: Build Web Viewer
      if: matrix.build_javascript == 'ON'
      run: |
        npm install
        npm run build
      working-directory: javascript/MaterialXView

    - name: Deploy Web Viewer
      if: matrix.build_javascript == 'ON' && github.ref == 'refs/heads/main'
      uses: JamesIves/github-pages-deploy-action@v4
      with:
        branch: gh-pages
        folder: javascript/MaterialXView/dist
        single-commit: true

    - name: Upload JavaScript Package
      if: matrix.build_javascript == 'ON'
      uses: actions/upload-artifact@v3
      with:
        name: MaterialX_JavaScript
        path: javascript/build/installed/JavaScript/MaterialX        
        if-no-files-found: ignore   <|MERGE_RESOLUTION|>--- conflicted
+++ resolved
@@ -197,24 +197,13 @@
         python MaterialXTest/main.py
         python MaterialXTest/genshader.py
         python Scripts/mxupdate.py ../resources/Materials/TestSuite/stdlib/upgrade --yes
-<<<<<<< HEAD
-        python Scripts/mxvalidate.py ../resources/Materials/Examples/StandardSurface/standard_surface_marble_solid.mtlx --verbose
-        python Scripts/mxdoc.py --docType md --nodegraph --printIndex ../libraries > node_library.md
+        python Scripts/mxvalidate.py ../resources/Materials/Examples/StandardSurface/standard_surface_marble_solid.mtlx --stdlib --verbose
+       python Scripts/mxdoc.py --docType md --nodegraph --printIndex ../libraries > node_library.md
         python Scripts/mxdoc.py --docType html --nodegraph --printIndex ../libraries > node_library.html
-        python Scripts/mxgraph.py --libraryPath ../libraries ../resources/Materials/Examples/StandardSurface/standard_surface_chess_set.mtlx
-        python Scripts/generateshader.py ../resources/Materials/Examples/StandardSurface --path .. --target glsl
-        python Scripts/generateshader.py ../resources/Materials/Examples/StandardSurface --path .. --target osl
-        python Scripts/generateshader.py ../resources/Materials/Examples/StandardSurface --path .. --target mdl
-        python Scripts/generateshader.py ../resources/Materials/Examples/StandardSurface --path .. --target msl
-=======
-        python Scripts/mxvalidate.py ../resources/Materials/Examples/StandardSurface/standard_surface_marble_solid.mtlx --stdlib --verbose
-        python Scripts/mxdoc.py --docType md ../libraries/pbrlib/pbrlib_defs.mtlx
-        python Scripts/mxdoc.py --docType html ../libraries/bxdf/standard_surface.mtlx
         python Scripts/generateshader.py ../resources/Materials/Examples/StandardSurface --target glsl
         python Scripts/generateshader.py ../resources/Materials/Examples/StandardSurface --target osl
         python Scripts/generateshader.py ../resources/Materials/Examples/StandardSurface --target mdl
         python Scripts/generateshader.py ../resources/Materials/Examples/StandardSurface --target msl
->>>>>>> 5bdff217
       working-directory: python
 
     - name: Shader Validation Tests (Windows)
