<?xml version="1.0" encoding="UTF-8"?>
<materialx version="1.36">

  <!-- D A T A  T Y P E S -->

  <typedef name="BSDF" doc="Bidirectional scattering distribution function"/>
  <typedef name="EDF" doc="Emission distribution function"/>
  <typedef name="VDF" doc="Volume distribution function"/>

  <!-- N O D E S -->

  <!--
    Node: <diffusebrdf>
    A BSDF node for diffuse reflection.
  -->
  <nodedef name="ND_diffusebrdf" node="diffusebrdf" type="BSDF" bsdf="R" nodecategory="shaderx"
           doc="A BSDF node for diffuse reflections.">
    <input name="weight" type="float" value="1.0"/>
    <input name="color" type="color3" value="0.18, 0.18, 0.18"/>
    <input name="roughness" type="float" value="1.0"/>
    <input name="normal" type="vector3">
      <geomprop name="normal" type="vector3" space="world"/>
    </input>
  </nodedef>

  <!--
    Node: <diffusebtdf>
    A BSDF node for diffuse transmission.
  -->
  <nodedef name="ND_diffusebtdf" node="diffusebtdf" type="BSDF" bsdf="R" nodecategory="shaderx"
           doc="A BSDF node for pure diffuse transmission.">
    <input name="weight" type="float" value="1.0"/>
    <input name="color" type="color3" value="1.0, 1.0, 1.0"/>
    <input name="normal" type="vector3">
      <geomprop name="normal" type="vector3" space="world"/>
    </input>
  </nodedef>

  <!--
    Node: <conductorbrdf>
    A reflection BSDF node based on a microfacet model and a Fresnel curve for conductors/metals.
  -->
  <nodedef name="ND_conductorbrdf" node="conductorbrdf" type="BSDF" bsdf="R" nodecategory="shaderx"
           doc="A reflection BSDF node based on a microfacet model and a Fresnel curve for conductors/metals.">
    <input name="weight" type="float" value="1.0"/>
    <input name="reflectivity" type="color3" value="0.944 0.776 0.373"/>
    <input name="edgecolor" type="color3" value="0.998 0.981 0.751"/>
    <input name="roughness" type="vector2" value="0.1, 0.1"/>
    <input name="normal" type="vector3">
      <geomprop name="normal" type="vector3" space="world"/>
    </input>
    <input name="tangent" type="vector3">
      <geomprop name="tangent" type="vector3" space="world"/>
    </input>
    <input name="distribution" type="string" value="ggx"/>
  </nodedef>

  <!--
    Node: <dielectricbrdf>
    A reflection BSDF node based on a microfacet model and a Fresnel curve for dielectrics.
  -->
  <nodedef name="ND_dielectricbrdf" node="dielectricbrdf" type="BSDF" nodecategory="shaderx"
           doc="A reflection BSDF node based on a microfacet model and a Fresnel curve for dielectrics.">
    <input name="weight" type="float" value="1.0"/>
    <input name="tint" type="color3" value="1.0, 1.0, 1.0"/>
    <input name="ior" type="float" value="1.52"/>
    <input name="roughness" type="vector2" value="0.1, 0.1"/>
    <input name="normal" type="vector3">
      <geomprop name="normal" type="vector3" space="world"/>
    </input>
    <input name="tangent" type="vector3">
      <geomprop name="tangent" type="vector3" space="world"/>
    </input>
    <input name="distribution" type="string" value="ggx"/>
    <input name="base" type="BSDF"/>
  </nodedef>

  <!--
    Node: <dielectricbtdf>
    A transmission BSDF node based on a microfacet model and a Fresnel curve for dielectrics.
  -->
  <nodedef name="ND_dielectricbtdf" node="dielectricbtdf" type="BSDF" bsdf="T" nodecategory="shaderx"
           doc="A BSDF node for specular to glossy transmission.">
    <input name="weight" type="float" value="1.0"/>
    <input name="tint" type="color3" value="1.0, 1.0, 1.0"/>
    <input name="ior" type="float" value="1.52"/>
    <input name="roughness" type="vector2" value="0.1, 0.1"/>
    <input name="normal" type="vector3">
      <geomprop name="normal" type="vector3" space="world"/>
    </input>
    <input name="tangent" type="vector3">
      <geomprop name="tangent" type="vector3" space="world"/>
    </input>
    <input name="distribution" type="string" value="ggx"/>
    <input name="interior" type="VDF"/>
  </nodedef>

  <!--
    Node: <subsurfacebrdf>
    A subsurface scattering BSDF for true subsurface scattering.
  -->
  <nodedef name="ND_subsurfacebrdf" node="subsurfacebrdf" type="BSDF" bsdf="R" nodecategory="shaderx"
           doc="A subsurface scattering BSDF for true subsurface scattering.">
    <input name="weight" type="float" value="1.0"/>
    <input name="color" type="color3" value="0.18, 0.18, 0.18"/>
    <input name="radius" type="vector3" value="1.0, 1.0, 1.0"/>
    <input name="anisotropy" type="float" value="0.0"/>
    <input name="normal" type="vector3">
      <geomprop name="normal" type="vector3" space="world"/>
    </input>
  </nodedef>

  <!--
    Node: <sheenbrdf>
    A microfacet BSDF for the back-scattering properties of cloth-like materials.
  -->
  <nodedef name="ND_sheenbrdf" node="sheenbrdf" type="BSDF" bsdf="R" nodecategory="shaderx"
           doc="A microfacet BSDF for the back-scattering properties of cloth-like materials.">
    <input name="weight" type="float" value="1.0"/>
    <input name="color" type="color3" value="1.0, 1.0, 1.0"/>
    <input name="roughness" type="float" value="0.3"/>
    <input name="normal" type="vector3">
      <geomprop name="normal" type="vector3" space="world"/>
    </input>
    <input name="base" type="BSDF"/>
  </nodedef>

  <!--
    Node: <mixbsdf>
    A node for mixing BSDF's as: in1 * (1 − weight) + in2 * weight.
  -->
  <nodedef name="ND_mixbsdf" node="mixbsdf" type="BSDF" nodecategory="shaderx"
           doc="A node for mixing BSDF's as: in1 * (1 − weight) + in2 * weight.">
    <input name="in1" type="BSDF" doc="First BSDF."/>
    <input name="in2" type="BSDF" doc="Second BSDF."/>
    <input name="weight" type="float" value="1.0" doc="Mixing weight, range [0, 1]."/>
  </nodedef>

  <!--
    Node: <scalebsdf>
    A node for adjusting the contribution of a BSDF with a weight.
  -->
  <nodedef name="ND_scalebsdf" node="scalebsdf" type="BSDF" nodecategory="shaderx"
           doc="A node for adjusting the contribution of a BSDF with a weight.">
    <input name="in" type="BSDF" doc="The BSDF to scale."/>
    <input name="weight" type="color3" value="1.0, 1.0, 1.0" doc="Scaling weight."/>
  </nodedef>

  <!--
    Node: <uniformedf>
    An EDF node for uniform emission.
  -->
  <nodedef name="ND_uniformedf" node="uniformedf" type="EDF" nodecategory="shaderx"
           doc=" An EDF node for uniform emission.">
    <input name="intensity" type="color3" value="1.0, 1.0, 1.0"/>
  </nodedef>

  <!--
    Node: <mixedf>
    A node for mixing EDF's as: in1 * (1 − weight) + in2 * weight.
  -->
  <nodedef name="ND_mixedf" node="mixedf" type="EDF" nodecategory="shaderx"
           doc="A node for mixing EDF's as:  in1 * (1 − weight) + in2 * weight.">
    <input name="in1" type="EDF" doc="First EDF."/>
    <input name="in2" type="EDF" doc="Second EDF."/>
    <input name="weight" type="float" value="1.0" doc="Mixing weight, range [0, 1]."/>
  </nodedef>

  <!--
    Node: <surface>
    Construct a surface shader from scattering and emission distribution functions.
  -->
  <nodedef name="ND_surface" node="surface" type="surfaceshader" nodecategory="shaderx"
           doc="A constructor node for the surfaceshader type.">
    <input name="bsdf" type="BSDF" doc="Distribution function for surface scattering."/>
    <input name="edf" type="EDF" doc="Distribution function for surface emission."/>
    <input name="opacity" type="float" value="1.0" doc="Surface cutout opacity"/>
  </nodedef>

  <!--
    Node: <mixsurface>
    Mix two surface shaders according to a weight
  -->
  <nodedef name="ND_mixsurface" node="mixsurface" type="surfaceshader" nodecategory="shaderx"
           doc="Mix two surface shaders according to a weight.">
    <input name="in1" type="surfaceshader" doc="The first surface shader."/>
    <input name="in2" type="surfaceshader" doc="The second surface shader."/>
    <input name="weight" type="float" value="1.0" doc="Mixing weight, range [0, 1]."/>
  </nodedef>

  <!--
    Node: <light>
    Construct a light shader from emission distribution functions.
  -->
  <nodedef name="ND_light" node="light" type="lightshader" nodecategory="shaderx"
           doc="A constructor node for the lightshader type.">
    <input name="edf" type="EDF" doc="Distribution function for light emission."/>
    <input name="intensity" type="float" value="1.0" doc="Multiplier for the light intensity"/>
    <input name="exposure" type="float" value="0.0" doc="Exposure control for the light intensity"/>
  </nodedef>

  <!--
    Node: <pointlight>
  -->
  <nodedef name="ND_pointlight" node="pointlight" type="lightshader" nodecategory="shaderx"
           doc="A light shader node of 'point' type.">
    <input name="position" type="vector3" doc="Light source position."/>
    <input name="color" type="color3" doc="Light color."/>
    <input name="intensity" type="float" doc="Light intensity."/>
    <input name="decayRate" type="float" value="2.0" doc="Light decay exponent. Defaults to 2 for quadratic decay."/>
  </nodedef>

  <!--
    Node: <directionallight>
  -->
  <nodedef name="ND_directionallight" node="directionallight" type="lightshader" nodecategory="shaderx"
           doc="A light shader node of 'directional' type.">
    <input name="direction" type="vector3" doc="Light source direction."/>
    <input name="color" type="color3" doc="Light color."/>
    <input name="intensity" type="float" doc="Light intensity."/>
  </nodedef>

  <!--
    Node: <spotlight>
  -->
  <nodedef name="ND_spotlight" node="spotlight" type="lightshader" nodecategory="shaderx"
           doc="A light shader node of 'spot' type.">
    <input name="position" type="vector3" doc="Light source position."/>
    <input name="direction" type="vector3" doc="Light source direction."/>
    <input name="color" type="color3" doc="Light color."/>
    <input name="intensity" type="float" doc="Light intensity."/>
    <input name="decayRate" type="float" value="2.0" doc="Light decay exponent. Defaults to 2 for quadratic decay."/>
    <input name="innerConeAngle" type="float" doc="Inner cone angle."/>
    <input name="outerConeAngle" type="float" doc="Outer cone angle."/>
  </nodedef>

  <!--
    Node: <standard_surface>
  -->
  <nodedef name="ND_standard_surface_surfaceshader" node="standard_surface" type="surfaceshader" nodecategory="shaderx"
           doc="A surface uber shader based on the Arnold standard surface shader">
      <input name="base" type="float" value="0.8" />
      <input name="base_color" type="color3" value="1, 1, 1" />
      <input name="diffuse_roughness" type="float" value="0" />
      <input name="specular" type="float" value="1" />
      <input name="specular_color" type="color3" value="1, 1, 1" />
      <input name="specular_roughness" type="float" value="0.1" />
      <input name="specular_IOR" type="float" value="1.52" />
      <input name="specular_anisotropy" type="float" value="0" />
      <input name="specular_rotation" type="float" value="0" />
      <input name="metalness" type="float" value="0" />
      <input name="transmission" type="float" value="0" />
      <input name="transmission_color" type="color3" value="1, 1, 1" />
      <input name="transmission_depth" type="float" value="0" />
      <input name="transmission_scatter" type="color3" value="0, 0, 0" />
      <input name="transmission_scatter_anisotropy" type="float" value="0" />
      <input name="transmission_dispersion" type="float" value="0" />
      <input name="transmission_extra_roughness" type="float" value="0" />
      <input name="subsurface" type="float" value="0" />
      <input name="subsurface_color" type="color3" value="1, 1, 1" />
      <input name="subsurface_radius" type="color3" value="1, 1, 1" />
      <input name="subsurface_scale" type="float" value="1" />
      <input name="thin_walled" type="boolean" value="false" />
      <input name="normal" type="vector3">
        <geomprop name="normal" type="vector3" space="world"/>
      </input>
      <input name="tangent" type="vector3">
        <geomprop name="tangent" type="vector3" space="world"/>
      </input>
      <input name="coat" type="float" value="0" />
      <input name="coat_color" type="color3" value="1, 1, 1" />
      <input name="coat_roughness" type="float" value="0.1" />
      <input name="coat_IOR" type="float" value="1.5" />
      <input name="coat_normal" type="vector3">
        <geomprop name="normal" type="vector3" space="world"/>
      </input>
      <input name="sheen" type="float" value="0" />
      <input name="sheen_color" type="color3" value="1, 1, 1" />
      <input name="sheen_roughness" type="float" value="0.3" />
      <input name="thin_film_thickness" type="float" value="0" />
      <input name="thin_film_IOR" type="float" value="1.5" />
      <input name="emission" type="float" value="0" />
      <input name="emission_color" type="color3" value="1, 1, 1" />
      <input name="opacity" type="color3" value="1, 1, 1" />
      <input name="caustics" type="boolean" value="false" />
      <input name="internal_reflections" type="boolean" value="true" />
      <input name="exit_to_background" type="boolean" value="false" />
      <input name="indirect_diffuse" type="float" value="1" />
      <input name="indirect_specular" type="float" value="1" />
  </nodedef>

  <!--
    Node: <backfacing>
  -->
  <nodedef name="ND_backfacing_boolean" node="backfacing" type="boolean" nodecategory="shaderx"/>
  <nodedef name="ND_backfacing_integer" node="backfacing" type="integer" nodecategory="shaderx"/>
  <nodedef name="ND_backfacing_float" node="backfacing" type="float" nodecategory="shaderx"/>

  <!--
    Node: <roughness>
    Calculates an anisotropic roughness value from a scalar rougness and anisotropy parameterization.
  -->
  <nodedef name="ND_roughness_vector2" node="roughness" type="vector2" nodecategory="shaderx"
           doc="Calculates an anisotropic roughness value from a scalar rougness and anisotropy parameterization.">
    <input name="roughness" type="float" value="0.0"/>
    <input name="anisotropy " type="float" value="0.0"/>
  </nodedef>

  <!--
    Node: <reflectivity>
    A node calculating reflectivity from complex refraction index.
  -->
  <nodedef name="ND_reflectivity" node="reflectivity" type="color3" nodecategory="shaderx"
           doc="A node calculating reflectivity from complex refraction index.">
    <input name="ior" type="vector3"/>
    <input name="extinction " type="vector3"/>
  </nodedef>

  <!--
    Node: <edgetint>
    A node calculating edgetint from refraction index and reflectivity.
  -->
  <nodedef name="ND_edgetint" node="edgetint" type="color3" nodecategory="shaderx"
           doc="A node calculating edgetint from refraction index and reflectivity.">
    <input name="ior" type="vector3"/>
    <input name="reflectivity" type="color3"/>
  </nodedef>

  <!--
    Node: <normalmap>
  -->
  <nodedef name="ND_normalmap" node="normalmap" type="vector3" nodecategory="shaderx">
    <input name="in" type="vector3" value="0.5, 0.5, 1.0"/>
<<<<<<< HEAD
    <input name="normal" type="vector3">
      <geomprop name="normal" type="vector3" space="world"/>
    </input>
    <input name="tangent" type="vector3">
      <geomprop name="tangent" type="vector3" space="world"/>
    </input>
=======
    <parameter name="tangentSpace" type="integer" value="1"/>
    <input name="normal" type="vector3" defaultgeomprop="normal"/>
    <input name="tangent" type="vector3" defaultgeomprop="tangent"/>
>>>>>>> ee248c65
  </nodedef>

  <!--
    Node: <inputmap>
  -->
  <nodedef name="ND_inputmap_float" type="float" node="inputmap" nodecategory="shaderx" sxclass="image">
    <input name="value" type="float" />
    <input name="file" type="filename" />
  </nodedef>
  <nodedef name="ND_inputmap_color3" type="color3" node="inputmap" nodecategory="shaderx" sxclass="image">
    <input name="value" type="color3" />
    <input name="file" type="filename" />
  </nodedef>
  <nodedef name="ND_inputmap_vector3" type="vector3" node="inputmap" nodecategory="shaderx" sxclass="image">
    <input name="value" type="vector3" />
    <input name="file" type="filename" />
  </nodedef>

  <!--
    Node: <srgb_linear>
  -->
  <nodedef name="ND_srgb_linear_color2" node="srgb_linear" type="color2" nodecategory="shaderx">
    <input name="in" type="color2" />
  </nodedef>
  <nodedef name="ND_srgb_linear_color3" node="srgb_linear" type="color3" nodecategory="shaderx">
    <input name="in" type="color3" />
  </nodedef>
  <nodedef name="ND_srgb_linear_color4" node="srgb_linear" type="color4" nodecategory="shaderx">
    <input name="in" type="color4" />
  </nodedef>

</materialx><|MERGE_RESOLUTION|>--- conflicted
+++ resolved
@@ -331,18 +331,13 @@
   -->
   <nodedef name="ND_normalmap" node="normalmap" type="vector3" nodecategory="shaderx">
     <input name="in" type="vector3" value="0.5, 0.5, 1.0"/>
-<<<<<<< HEAD
+    <parameter name="tangentSpace" type="integer" value="1"/>
     <input name="normal" type="vector3">
       <geomprop name="normal" type="vector3" space="world"/>
     </input>
     <input name="tangent" type="vector3">
       <geomprop name="tangent" type="vector3" space="world"/>
     </input>
-=======
-    <parameter name="tangentSpace" type="integer" value="1"/>
-    <input name="normal" type="vector3" defaultgeomprop="normal"/>
-    <input name="tangent" type="vector3" defaultgeomprop="tangent"/>
->>>>>>> ee248c65
   </nodedef>
 
   <!--
