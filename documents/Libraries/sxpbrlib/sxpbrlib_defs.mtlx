<?xml version="1.0" encoding="UTF-8"?>
<materialx version="1.36">

  <!-- D A T A  T Y P E S -->

  <typedef name="BSDF" doc="Bidirectional scattering distribution function"/>
  <typedef name="EDF" doc="Emission distribution function"/>
  <typedef name="VDF" doc="Volume distribution function"/>
  <typedef name="roughnessinfo" doc="Surface rougness information for microfacet BDSFs"/>

  <!-- N O D E S -->

  <!--
    Node: <diffusebrdf>
    A BSDF node for diffuse reflection.
  -->
  <nodedef name="ND_diffusebrdf" node="diffusebrdf" type="BSDF" bsdf="R" nodegroup="pbr"
           doc="A BSDF node for diffuse reflections.">
    <input name="weight" type="float" value="1.0"/>
    <input name="color" type="color3" value="0.18, 0.18, 0.18"/>
    <input name="roughness" type="float" value="0.0"/>
    <input name="normal" type="vector3">
      <geomprop name="normal" type="vector3" space="world"/>
    </input>
  </nodedef>

  <!--
    Node: <diffusebtdf>
    A BSDF node for diffuse transmission.
  -->
  <nodedef name="ND_diffusebtdf" node="diffusebtdf" type="BSDF" bsdf="R" nodegroup="pbr"
           doc="A BSDF node for pure diffuse transmission.">
    <input name="weight" type="float" value="1.0"/>
    <input name="color" type="color3" value="1.0, 1.0, 1.0"/>
    <input name="normal" type="vector3">
      <geomprop name="normal" type="vector3" space="world"/>
    </input>
  </nodedef>

  <!--
    Node: <conductorbrdf>
    A reflection BSDF node based on a microfacet model and a Fresnel curve for conductors/metals.
  -->
  <nodedef name="ND_conductorbrdf" node="conductorbrdf" type="BSDF" bsdf="R" nodegroup="pbr"
           doc="A reflection BSDF node based on a microfacet model and a Fresnel curve for conductors/metals.">
    <input name="weight" type="float" value="1.0"/>
    <input name="reflectivity" type="color3" value="0.944 0.776 0.373"/>
    <input name="edgecolor" type="color3" value="0.998 0.981 0.751"/>
    <input name="roughness" type="roughnessinfo"/>
    <input name="normal" type="vector3">
      <geomprop name="normal" type="vector3" space="world"/>
    </input>
    <input name="tangent" type="vector3">
      <geomprop name="tangent" type="vector3" space="world"/>
    </input>
    <input name="distribution" type="string" value="ggx" enum="ggx"/>
  </nodedef>

  <!--
    Node: <dielectricbrdf>
    A reflection BSDF node based on a microfacet model and a Fresnel curve for dielectrics.
  -->
  <nodedef name="ND_dielectricbrdf" node="dielectricbrdf" type="BSDF" nodegroup="pbr"
           doc="A reflection BSDF node based on a microfacet model and a Fresnel curve for dielectrics.">
    <input name="weight" type="float" value="1.0"/>
    <input name="tint" type="color3" value="1.0, 1.0, 1.0"/>
    <input name="ior" type="float" value="1.52"/>
    <input name="roughness" type="roughnessinfo"/>
    <input name="normal" type="vector3">
      <geomprop name="normal" type="vector3" space="world"/>
    </input>
    <input name="tangent" type="vector3">
      <geomprop name="tangent" type="vector3" space="world"/>
    </input>
    <input name="distribution" type="string" value="ggx" enum="ggx"/>
    <input name="base" type="BSDF"/>
  </nodedef>

  <!--
    Node: <dielectricbtdf>
    A transmission BSDF node based on a microfacet model and a Fresnel curve for dielectrics.
  -->
  <nodedef name="ND_dielectricbtdf" node="dielectricbtdf" type="BSDF" bsdf="T" nodegroup="pbr"
           doc="A BSDF node for specular to glossy transmission.">
    <input name="weight" type="float" value="1.0"/>
    <input name="tint" type="color3" value="1.0, 1.0, 1.0"/>
    <input name="ior" type="float" value="1.52"/>
    <input name="roughness" type="roughnessinfo"/>
    <input name="normal" type="vector3">
      <geomprop name="normal" type="vector3" space="world"/>
    </input>
    <input name="tangent" type="vector3">
      <geomprop name="tangent" type="vector3" space="world"/>
    </input>
    <input name="distribution" type="string" value="ggx" enum="ggx"/>
    <input name="interior" type="VDF"/>
  </nodedef>

  <!--
    Node: <subsurfacebrdf>
    A subsurface scattering BSDF for true subsurface scattering.
  -->
  <nodedef name="ND_subsurfacebrdf" node="subsurfacebrdf" type="BSDF" bsdf="R" nodegroup="pbr"
           doc="A subsurface scattering BSDF for true subsurface scattering.">
    <input name="weight" type="float" value="1.0"/>
    <input name="color" type="color3" value="0.18, 0.18, 0.18"/>
    <input name="radius" type="vector3" value="1.0, 1.0, 1.0"/>
    <input name="anisotropy" type="float" value="0.0"/>
    <input name="normal" type="vector3">
      <geomprop name="normal" type="vector3" space="world"/>
    </input>
  </nodedef>

  <!--
    Node: <sheenbrdf>
    A microfacet BSDF for the back-scattering properties of cloth-like materials.
  -->
  <nodedef name="ND_sheenbrdf" node="sheenbrdf" type="BSDF" bsdf="R" nodegroup="pbr"
           doc="A microfacet BSDF for the back-scattering properties of cloth-like materials.">
    <input name="weight" type="float" value="1.0"/>
    <input name="color" type="color3" value="1.0, 1.0, 1.0"/>
    <input name="roughness" type="float" value="0.3"/>
    <input name="normal" type="vector3">
      <geomprop name="normal" type="vector3" space="world"/>
    </input>
    <input name="base" type="BSDF"/>
  </nodedef>

  <!--
    Node: <mixbsdf>
    A node for mixing BSDF's as: in1 * (1 − weight) + in2 * weight.
  -->
  <nodedef name="ND_mixbsdf" node="mixbsdf" type="BSDF" nodegroup="pbr"
           doc="A node for mixing BSDF's as: in1 * (1 − weight) + in2 * weight.">
    <input name="in1" type="BSDF" doc="First BSDF."/>
    <input name="in2" type="BSDF" doc="Second BSDF."/>
    <input name="weight" type="float" value="1.0" doc="Mixing weight, range [0, 1]."/>
  </nodedef>

  <!--
    Node: <scalebsdf>
    A node for adjusting the contribution of a BSDF with a weight.
  -->
  <nodedef name="ND_scalebsdf" node="scalebsdf" type="BSDF" nodegroup="pbr"
           doc="A node for adjusting the contribution of a BSDF with a weight.">
    <input name="in" type="BSDF" doc="The BSDF to scale."/>
    <input name="weight" type="color3" value="1.0, 1.0, 1.0" doc="Scaling weight."/>
  </nodedef>

  <!--
    Node: <uniformedf>
    An EDF node for uniform emission.
  -->
  <nodedef name="ND_uniformedf" node="uniformedf" type="EDF" nodegroup="pbr"
           doc=" An EDF node for uniform emission.">
    <input name="intensity" type="color3" value="1.0, 1.0, 1.0"/>
  </nodedef>

  <!--
    Node: <mixedf>
    A node for mixing EDF's as: in1 * (1 − weight) + in2 * weight.
  -->
  <nodedef name="ND_mixedf" node="mixedf" type="EDF" nodegroup="pbr"
           doc="A node for mixing EDF's as:  in1 * (1 − weight) + in2 * weight.">
    <input name="in1" type="EDF" doc="First EDF."/>
    <input name="in2" type="EDF" doc="Second EDF."/>
    <input name="weight" type="float" value="1.0" doc="Mixing weight, range [0, 1]."/>
  </nodedef>

  <!--
    Node: <surface>
    Construct a surface shader from scattering and emission distribution functions.
  -->
  <nodedef name="ND_surface" node="surface" type="surfaceshader" nodegroup="pbr"
           doc="A constructor node for the surfaceshader type.">
    <input name="bsdf" type="BSDF" doc="Distribution function for surface scattering."/>
    <input name="edf" type="EDF" doc="Distribution function for surface emission."/>
    <input name="opacity" type="float" value="1.0" doc="Surface cutout opacity"/>
  </nodedef>

  <!--
    Node: <mixsurface>
    Mix two surface shaders according to a weight
  -->
  <nodedef name="ND_mixsurface" node="mixsurface" type="surfaceshader" nodegroup="pbr"
           doc="Mix two surface shaders according to a weight.">
    <input name="in1" type="surfaceshader" doc="The first surface shader."/>
    <input name="in2" type="surfaceshader" doc="The second surface shader."/>
    <input name="weight" type="float" value="1.0" doc="Mixing weight, range [0, 1]."/>
  </nodedef>

  <!--
    Node: <light>
    Construct a light shader from emission distribution functions.
  -->
  <nodedef name="ND_light" node="light" type="lightshader" nodegroup="pbr"
           doc="A constructor node for the lightshader type.">
    <input name="edf" type="EDF" doc="Distribution function for light emission."/>
    <input name="intensity" type="float" value="1.0" doc="Multiplier for the light intensity"/>
    <input name="exposure" type="float" value="0.0" doc="Exposure control for the light intensity"/>
  </nodedef>

  <!--
    Node: <pointlight>
  -->
  <nodedef name="ND_pointlight" node="pointlight" type="lightshader" nodegroup="pbr"
           doc="A light shader node of 'point' type.">
    <input name="position" type="vector3" doc="Light source position."/>
    <input name="color" type="color3" doc="Light color."/>
    <input name="intensity" type="float" doc="Light intensity."/>
    <input name="decayRate" type="float" value="2.0" doc="Light decay exponent. Defaults to 2 for quadratic decay."/>
  </nodedef>

  <!--
    Node: <directionallight>
  -->
  <nodedef name="ND_directionallight" node="directionallight" type="lightshader" nodegroup="pbr"
           doc="A light shader node of 'directional' type.">
    <input name="direction" type="vector3" doc="Light source direction."/>
    <input name="color" type="color3" doc="Light color."/>
    <input name="intensity" type="float" doc="Light intensity."/>
  </nodedef>

  <!--
    Node: <spotlight>
  -->
  <nodedef name="ND_spotlight" node="spotlight" type="lightshader" nodegroup="pbr"
           doc="A light shader node of 'spot' type.">
    <input name="position" type="vector3" doc="Light source position."/>
    <input name="direction" type="vector3" doc="Light source direction."/>
    <input name="color" type="color3" doc="Light color."/>
    <input name="intensity" type="float" doc="Light intensity."/>
    <input name="decayRate" type="float" value="2.0" doc="Light decay exponent. Defaults to 2 for quadratic decay."/>
    <input name="innerConeAngle" type="float" doc="Inner cone angle."/>
    <input name="outerConeAngle" type="float" doc="Outer cone angle."/>
  </nodedef>

  <!--
    Node: <standard_surface>
  -->
  <nodedef name="ND_standard_surface_surfaceshader" node="standard_surface" type="surfaceshader" nodegroup="pbr"
           doc="A surface uber shader based on the Arnold standard surface shader">
      <input name="base" type="float" value="0.8" />
      <input name="base_color" type="color3" value="1, 1, 1" />
      <input name="diffuse_roughness" type="float" value="0" />
      <input name="specular" type="float" value="1" />
      <input name="specular_color" type="color3" value="1, 1, 1" />
      <input name="specular_roughness" type="float" value="0.1" />
      <input name="specular_IOR" type="float" value="1.52" />
      <input name="specular_anisotropy" type="float" value="0" />
      <input name="specular_rotation" type="float" value="0" />
      <input name="metalness" type="float" value="0" />
      <input name="transmission" type="float" value="0" />
      <input name="transmission_color" type="color3" value="1, 1, 1" />
      <input name="transmission_depth" type="float" value="0" />
      <input name="transmission_scatter" type="color3" value="0, 0, 0" />
      <input name="transmission_scatter_anisotropy" type="float" value="0" />
      <input name="transmission_dispersion" type="float" value="0" />
      <input name="transmission_extra_roughness" type="float" value="0" />
      <input name="subsurface" type="float" value="0" />
      <input name="subsurface_color" type="color3" value="1, 1, 1" />
      <input name="subsurface_radius" type="color3" value="1, 1, 1" />
      <input name="subsurface_scale" type="float" value="1" />
      <input name="thin_walled" type="boolean" value="false" />
      <input name="normal" type="vector3">
        <geomprop name="normal" type="vector3" space="world"/>
      </input>
      <input name="tangent" type="vector3">
        <geomprop name="tangent" type="vector3" space="world"/>
      </input>
      <input name="coat" type="float" value="0" />
      <input name="coat_color" type="color3" value="1, 1, 1" />
      <input name="coat_roughness" type="float" value="0.1" />
      <input name="coat_IOR" type="float" value="1.5" />
      <input name="coat_normal" type="vector3">
        <geomprop name="normal" type="vector3" space="world"/>
      </input>
      <input name="sheen" type="float" value="0" />
      <input name="sheen_color" type="color3" value="1, 1, 1" />
      <input name="sheen_roughness" type="float" value="0.3" />
      <input name="thin_film_thickness" type="float" value="0" />
      <input name="thin_film_IOR" type="float" value="1.5" />
      <input name="emission" type="float" value="0" />
      <input name="emission_color" type="color3" value="1, 1, 1" />
      <input name="opacity" type="color3" value="1, 1, 1" />
      <input name="caustics" type="boolean" value="false" />
      <input name="internal_reflections" type="boolean" value="true" />
      <input name="exit_to_background" type="boolean" value="false" />
      <input name="indirect_diffuse" type="float" value="1" />
      <input name="indirect_specular" type="float" value="1" />
  </nodedef>

  <!--
    Node: <backfacing>
  -->
  <nodedef name="ND_backfacing_boolean" node="backfacing" type="boolean" nodegroup="pbr"/>
  <nodedef name="ND_backfacing_integer" node="backfacing" type="integer" nodegroup="pbr"/>
  <nodedef name="ND_backfacing_float" node="backfacing" type="float" nodegroup="pbr"/>

  <!--
    Node: <roughness>
    Calculates anisotropic surface roughness from a scalar rougness and anisotropy parameterization.
  -->
  <nodedef name="ND_roughness" node="roughness" type="roughnessinfo" nodegroup="pbr"
           doc="Calculates anisotropic surface roughness from a scalar rougness/anisotropy parameterization.">
    <input name="roughness" type="float" value="0.0"/>
    <input name="anisotropy" type="float" value="0.0"/>
  </nodedef>

  <!--
    Node: <glossiness>
    Calculates anisotropic surface roughness from a scalar glossiness and anisotropy parameterization.
  -->
  <nodedef name="ND_glossiness" node="glossiness" type="roughnessinfo" nodegroup="pbr"
           doc="Calculates anisotropic surface roughness from a scalar glossiness/anisotropy parameterization.">
    <input name="glossiness" type="float" value="1.0"/>
    <input name="anisotropy" type="float" value="0.0"/>
  </nodedef>

  <!--
    Node: <complexior>
    A node converting scientific/complex IOR to the artistic IOR used by the conductorbsdf node.
  -->
<<<<<<< HEAD
  <nodedef name="ND_complexior" node="complexior" type="multioutput" nodecategory="shaderx"
           doc="A node converting scientific/complex IOR to the artistic IOR used by the conductorbsdf node.">
    <input name="ior" type="vector3"/>
    <input name="extinction" type="vector3"/>
    <output name="reflectivity" type="color3"/>
    <output name="edgecolor" type="color3"/>
=======
  <nodedef name="ND_reflectivity" node="reflectivity" type="color3" nodegroup="pbr"
           doc="A node calculating reflectivity from complex refraction index.">
    <input name="ior" type="vector3"/>
    <input name="extinction" type="vector3"/>
  </nodedef>

  <!--
    Node: <edgetint>
    A node calculating edgetint from refraction index and reflectivity.
  -->
  <nodedef name="ND_edgetint" node="edgetint" type="color3" nodegroup="pbr"
           doc="A node calculating edgetint from refraction index and reflectivity.">
    <input name="ior" type="vector3"/>
    <input name="reflectivity" type="color3"/>
>>>>>>> 34a504d2
  </nodedef>

  <!--
    Node: <normalmap>
  -->
  <nodedef name="ND_normalmap" node="normalmap" type="vector3" nodegroup="pbr">
    <input name="in" type="vector3" value="0.5, 0.5, 1.0"/>
    <parameter name="tangentSpace" type="integer" value="1"/>
    <input name="normal" type="vector3">
      <geomprop name="normal" type="vector3" space="world"/>
    </input>
    <input name="tangent" type="vector3">
      <geomprop name="tangent" type="vector3" space="world"/>
    </input>
  </nodedef>

  <!--
    Node: <inputmap>
  -->
  <nodedef name="ND_inputmap_float" type="float" node="inputmap" nodegroup="pbr" sxclass="image">
    <input name="value" type="float" />
    <input name="file" type="filename" />
  </nodedef>
  <nodedef name="ND_inputmap_color3" type="color3" node="inputmap" nodegroup="pbr" sxclass="image">
    <input name="value" type="color3" />
    <input name="file" type="filename" />
  </nodedef>
  <nodedef name="ND_inputmap_vector3" type="vector3" node="inputmap" nodegroup="pbr" sxclass="image">
    <input name="value" type="vector3" />
    <input name="file" type="filename" />
  </nodedef>

  <!--
    Node: <srgb_linear>
  -->
  <nodedef name="ND_srgb_linear_color2" node="srgb_linear" type="color2" nodegroup="pbr">
    <input name="in" type="color2" />
  </nodedef>
  <nodedef name="ND_srgb_linear_color3" node="srgb_linear" type="color3" nodegroup="pbr">
    <input name="in" type="color3" />
  </nodedef>
  <nodedef name="ND_srgb_linear_color4" node="srgb_linear" type="color4" nodegroup="pbr">
    <input name="in" type="color4" />
  </nodedef>

</materialx><|MERGE_RESOLUTION|>--- conflicted
+++ resolved
@@ -321,29 +321,12 @@
     Node: <complexior>
     A node converting scientific/complex IOR to the artistic IOR used by the conductorbsdf node.
   -->
-<<<<<<< HEAD
   <nodedef name="ND_complexior" node="complexior" type="multioutput" nodecategory="shaderx"
            doc="A node converting scientific/complex IOR to the artistic IOR used by the conductorbsdf node.">
     <input name="ior" type="vector3"/>
     <input name="extinction" type="vector3"/>
     <output name="reflectivity" type="color3"/>
     <output name="edgecolor" type="color3"/>
-=======
-  <nodedef name="ND_reflectivity" node="reflectivity" type="color3" nodegroup="pbr"
-           doc="A node calculating reflectivity from complex refraction index.">
-    <input name="ior" type="vector3"/>
-    <input name="extinction" type="vector3"/>
-  </nodedef>
-
-  <!--
-    Node: <edgetint>
-    A node calculating edgetint from refraction index and reflectivity.
-  -->
-  <nodedef name="ND_edgetint" node="edgetint" type="color3" nodegroup="pbr"
-           doc="A node calculating edgetint from refraction index and reflectivity.">
-    <input name="ior" type="vector3"/>
-    <input name="reflectivity" type="color3"/>
->>>>>>> 34a504d2
   </nodedef>
 
   <!--
