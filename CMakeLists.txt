--- conflicted
+++ resolved
@@ -83,7 +83,6 @@
     set(MATERIALX_INSTALL_MDL_MODULE_PATH ${MATERIALX_INSTALL_STDLIB_PATH} CACHE FILEPATH "Install path for mdl module.")
 endif()
 
-<<<<<<< HEAD
 # Settings to define installation layout
 set(MATERIALX_INSTALL_INCLUDE_PATH "include" CACHE STRING "Install header include path (e.g. 'inc', 'include').")
 set(MATERIALX_INSTALL_LIB_PATH "lib" CACHE STRING "Install lib path (e.g. 'libs', 'lib').")
@@ -92,7 +91,7 @@
 if (MATERIALX_BUILD_JS)
     set(MATERIALX_BUILD_GEN_GLSL ON)
 endif()
-=======
+
 # Namespace
 set(MATERIALX_NAMESPACE_SUFFIX "" CACHE STRING "Add a suffix to the main MaterialX C++ namespace: Options include dev, staging, <YOURFACILITY> etc.")
 if(MATERIALX_NAMESPACE_SUFFIX STREQUAL "")
@@ -107,7 +106,6 @@
 # that it has a unique name that won't conflict with one elsewhere on the system.
 set (MATERIALX_LIBNAME_SUFFIX "" CACHE STRING "Specify a suffix to all libraries that are built")
 
->>>>>>> 1afc8b10
 mark_as_advanced(MATERIALX_BUILD_DOCS)
 mark_as_advanced(MATERIALX_BUILD_GEN_GLSL)
 mark_as_advanced(MATERIALX_BUILD_GEN_OSL)
