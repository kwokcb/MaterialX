#include <MaterialXGenOsl/OslShaderGenerator.h>
#include <MaterialXGenOsl/OslSyntax.h>
#include <MaterialXGenShader/Nodes/SwizzleNode.h>
#include <MaterialXGenShader/Nodes/ConvertNode.h>
#include <MaterialXGenShader/Nodes/CombineNode.h>
#include <MaterialXGenShader/Nodes/SwitchNode.h>
#include <MaterialXGenShader/Nodes/CompareNode.h>
#include <MaterialXGenShader/Nodes/BlurNode.h>

namespace MaterialX
{

const string OslShaderGenerator::LANGUAGE = "genosl";

OslShaderGenerator::OslShaderGenerator()
    : ParentClass(OslSyntax::create())
{
    // Register build-in implementations

    // <!-- <compare> -->
    registerImplementation("IM_compare_float_" + OslShaderGenerator::LANGUAGE, CompareNode::create);
    registerImplementation("IM_compare_color2_" + OslShaderGenerator::LANGUAGE, CompareNode::create);
    registerImplementation("IM_compare_color3_" + OslShaderGenerator::LANGUAGE, CompareNode::create);
    registerImplementation("IM_compare_color4_" + OslShaderGenerator::LANGUAGE, CompareNode::create);
    registerImplementation("IM_compare_vector2_" + OslShaderGenerator::LANGUAGE, CompareNode::create);
    registerImplementation("IM_compare_vector3_" + OslShaderGenerator::LANGUAGE, CompareNode::create);
    registerImplementation("IM_compare_vector4_" + OslShaderGenerator::LANGUAGE, CompareNode::create);

    // <!-- <switch> -->
    // <!-- 'which' type : float -->
    registerImplementation("IM_switch_float_" + OslShaderGenerator::LANGUAGE, SwitchNode::create);
    registerImplementation("IM_switch_color2_" + OslShaderGenerator::LANGUAGE, SwitchNode::create);
    registerImplementation("IM_switch_color3_" + OslShaderGenerator::LANGUAGE, SwitchNode::create);
    registerImplementation("IM_switch_color4_" + OslShaderGenerator::LANGUAGE, SwitchNode::create);
    registerImplementation("IM_switch_vector2_" + OslShaderGenerator::LANGUAGE, SwitchNode::create);
    registerImplementation("IM_switch_vector3_" + OslShaderGenerator::LANGUAGE, SwitchNode::create);
    registerImplementation("IM_switch_vector4_" + OslShaderGenerator::LANGUAGE, SwitchNode::create);
    // <!-- 'which' type : integer -->
    registerImplementation("IM_switch_floatI_" + OslShaderGenerator::LANGUAGE, SwitchNode::create);
    registerImplementation("IM_switch_color2I_" + OslShaderGenerator::LANGUAGE, SwitchNode::create);
    registerImplementation("IM_switch_color3I_" + OslShaderGenerator::LANGUAGE, SwitchNode::create);
    registerImplementation("IM_switch_color4I_" + OslShaderGenerator::LANGUAGE, SwitchNode::create);
    registerImplementation("IM_switch_vector2I_" + OslShaderGenerator::LANGUAGE, SwitchNode::create);
    registerImplementation("IM_switch_vector3I_" + OslShaderGenerator::LANGUAGE, SwitchNode::create);
    registerImplementation("IM_switch_vector4I_" + OslShaderGenerator::LANGUAGE, SwitchNode::create);
    // <!-- 'which' type : boolean -->
    registerImplementation("IM_switch_floatB_" + OslShaderGenerator::LANGUAGE, SwitchNode::create);
    registerImplementation("IM_switch_color2B_" + OslShaderGenerator::LANGUAGE, SwitchNode::create);
    registerImplementation("IM_switch_color3B_" + OslShaderGenerator::LANGUAGE, SwitchNode::create);
    registerImplementation("IM_switch_color4B_" + OslShaderGenerator::LANGUAGE, SwitchNode::create);
    registerImplementation("IM_switch_vector2B_" + OslShaderGenerator::LANGUAGE, SwitchNode::create);
    registerImplementation("IM_switch_vector3B_" + OslShaderGenerator::LANGUAGE, SwitchNode::create);
    registerImplementation("IM_switch_vector4B_" + OslShaderGenerator::LANGUAGE, SwitchNode::create);

    // <!-- <swizzle> -->
    // <!-- from type : float -->
    registerImplementation("IM_swizzle_float_color2_" + OslShaderGenerator::LANGUAGE, SwizzleNode::create);
    registerImplementation("IM_swizzle_float_color3_" + OslShaderGenerator::LANGUAGE, SwizzleNode::create);
    registerImplementation("IM_swizzle_float_color4_" + OslShaderGenerator::LANGUAGE, SwizzleNode::create);
    registerImplementation("IM_swizzle_float_vector2_" + OslShaderGenerator::LANGUAGE, SwizzleNode::create);
    registerImplementation("IM_swizzle_float_vector3_" + OslShaderGenerator::LANGUAGE, SwizzleNode::create);
    registerImplementation("IM_swizzle_float_vector4_" + OslShaderGenerator::LANGUAGE, SwizzleNode::create);
    // <!-- from type : color2 -->
    registerImplementation("IM_swizzle_color2_float_" + OslShaderGenerator::LANGUAGE, SwizzleNode::create);
    registerImplementation("IM_swizzle_color2_color2_" + OslShaderGenerator::LANGUAGE, SwizzleNode::create);
    registerImplementation("IM_swizzle_color2_color3_" + OslShaderGenerator::LANGUAGE, SwizzleNode::create);
    registerImplementation("IM_swizzle_color2_color4_" + OslShaderGenerator::LANGUAGE, SwizzleNode::create);
    registerImplementation("IM_swizzle_color2_vector2_" + OslShaderGenerator::LANGUAGE, SwizzleNode::create);
    registerImplementation("IM_swizzle_color2_vector3_" + OslShaderGenerator::LANGUAGE, SwizzleNode::create);
    registerImplementation("IM_swizzle_color2_vector4_" + OslShaderGenerator::LANGUAGE, SwizzleNode::create);
    // <!-- from type : color3 -->
    registerImplementation("IM_swizzle_color3_float_" + OslShaderGenerator::LANGUAGE, SwizzleNode::create);
    registerImplementation("IM_swizzle_color3_color2_" + OslShaderGenerator::LANGUAGE, SwizzleNode::create);
    registerImplementation("IM_swizzle_color3_color3_" + OslShaderGenerator::LANGUAGE, SwizzleNode::create);
    registerImplementation("IM_swizzle_color3_color4_" + OslShaderGenerator::LANGUAGE, SwizzleNode::create);
    registerImplementation("IM_swizzle_color3_vector2_" + OslShaderGenerator::LANGUAGE, SwizzleNode::create);
    registerImplementation("IM_swizzle_color3_vector3_" + OslShaderGenerator::LANGUAGE, SwizzleNode::create);
    registerImplementation("IM_swizzle_color3_vector4_" + OslShaderGenerator::LANGUAGE, SwizzleNode::create);
    // <!-- from type : color4 -->
    registerImplementation("IM_swizzle_color4_float_" + OslShaderGenerator::LANGUAGE, SwizzleNode::create);
    registerImplementation("IM_swizzle_color4_color2_" + OslShaderGenerator::LANGUAGE, SwizzleNode::create);
    registerImplementation("IM_swizzle_color4_color3_" + OslShaderGenerator::LANGUAGE, SwizzleNode::create);
    registerImplementation("IM_swizzle_color4_color4_" + OslShaderGenerator::LANGUAGE, SwizzleNode::create);
    registerImplementation("IM_swizzle_color4_vector2_" + OslShaderGenerator::LANGUAGE, SwizzleNode::create);
    registerImplementation("IM_swizzle_color4_vector3_" + OslShaderGenerator::LANGUAGE, SwizzleNode::create);
    registerImplementation("IM_swizzle_color4_vector4_" + OslShaderGenerator::LANGUAGE, SwizzleNode::create);
    // <!-- from type : vector2 -->
    registerImplementation("IM_swizzle_vector2_float_" + OslShaderGenerator::LANGUAGE, SwizzleNode::create);
    registerImplementation("IM_swizzle_vector2_color2_" + OslShaderGenerator::LANGUAGE, SwizzleNode::create);
    registerImplementation("IM_swizzle_vector2_color3_" + OslShaderGenerator::LANGUAGE, SwizzleNode::create);
    registerImplementation("IM_swizzle_vector2_color4_" + OslShaderGenerator::LANGUAGE, SwizzleNode::create);
    registerImplementation("IM_swizzle_vector2_vector2_" + OslShaderGenerator::LANGUAGE, SwizzleNode::create);
    registerImplementation("IM_swizzle_vector2_vector3_" + OslShaderGenerator::LANGUAGE, SwizzleNode::create);
    registerImplementation("IM_swizzle_vector2_vector4_" + OslShaderGenerator::LANGUAGE, SwizzleNode::create);
    // <!-- from type : vector3 -->
    registerImplementation("IM_swizzle_vector3_float_" + OslShaderGenerator::LANGUAGE, SwizzleNode::create);
    registerImplementation("IM_swizzle_vector3_color2_" + OslShaderGenerator::LANGUAGE, SwizzleNode::create);
    registerImplementation("IM_swizzle_vector3_color3_" + OslShaderGenerator::LANGUAGE, SwizzleNode::create);
    registerImplementation("IM_swizzle_vector3_color4_" + OslShaderGenerator::LANGUAGE, SwizzleNode::create);
    registerImplementation("IM_swizzle_vector3_vector2_" + OslShaderGenerator::LANGUAGE, SwizzleNode::create);
    registerImplementation("IM_swizzle_vector3_vector3_" + OslShaderGenerator::LANGUAGE, SwizzleNode::create);
    registerImplementation("IM_swizzle_vector3_vector4_" + OslShaderGenerator::LANGUAGE, SwizzleNode::create);
    // <!-- from type : vector4 -->
    registerImplementation("IM_swizzle_vector4_float_" + OslShaderGenerator::LANGUAGE, SwizzleNode::create);
    registerImplementation("IM_swizzle_vector4_color2_" + OslShaderGenerator::LANGUAGE, SwizzleNode::create);
    registerImplementation("IM_swizzle_vector4_color3_" + OslShaderGenerator::LANGUAGE, SwizzleNode::create);
    registerImplementation("IM_swizzle_vector4_color4_" + OslShaderGenerator::LANGUAGE, SwizzleNode::create);
    registerImplementation("IM_swizzle_vector4_vector2_" + OslShaderGenerator::LANGUAGE, SwizzleNode::create);
    registerImplementation("IM_swizzle_vector4_vector3_" + OslShaderGenerator::LANGUAGE, SwizzleNode::create);
    registerImplementation("IM_swizzle_vector4_vector4_" + OslShaderGenerator::LANGUAGE, SwizzleNode::create);

    // <!-- <convert> -->
    registerImplementation("IM_convert_float_color2_" + OslShaderGenerator::LANGUAGE, ConvertNode::create);
    registerImplementation("IM_convert_float_color3_" + OslShaderGenerator::LANGUAGE, ConvertNode::create);
    registerImplementation("IM_convert_float_color4_" + OslShaderGenerator::LANGUAGE, ConvertNode::create);
    registerImplementation("IM_convert_float_vector2_" + OslShaderGenerator::LANGUAGE, ConvertNode::create);
    registerImplementation("IM_convert_float_vector3_" + OslShaderGenerator::LANGUAGE, ConvertNode::create);
    registerImplementation("IM_convert_float_vector4_" + OslShaderGenerator::LANGUAGE, ConvertNode::create);
    registerImplementation("IM_convert_vector2_color2_" + OslShaderGenerator::LANGUAGE, ConvertNode::create);
    registerImplementation("IM_convert_vector3_color3_" + OslShaderGenerator::LANGUAGE, ConvertNode::create);
    registerImplementation("IM_convert_vector4_color4_" + OslShaderGenerator::LANGUAGE, ConvertNode::create);
    registerImplementation("IM_convert_color2_vector2_" + OslShaderGenerator::LANGUAGE, ConvertNode::create);
    registerImplementation("IM_convert_color3_vector3_" + OslShaderGenerator::LANGUAGE, ConvertNode::create);
    registerImplementation("IM_convert_color4_vector4_" + OslShaderGenerator::LANGUAGE, ConvertNode::create);
    registerImplementation("IM_convert_color3_color4_" + OslShaderGenerator::LANGUAGE, ConvertNode::create);
    registerImplementation("IM_convert_color4_color3_" + OslShaderGenerator::LANGUAGE, ConvertNode::create);
    registerImplementation("IM_convert_boolean_float_" + OslShaderGenerator::LANGUAGE, ConvertNode::create);
    registerImplementation("IM_convert_integer_float_" + OslShaderGenerator::LANGUAGE, ConvertNode::create);

    // <!-- <combine> -->
    registerImplementation("IM_combine_color2_" + OslShaderGenerator::LANGUAGE, CombineNode::create);
    registerImplementation("IM_combine_vector2_" + OslShaderGenerator::LANGUAGE, CombineNode::create);
    registerImplementation("IM_combine_color3_" + OslShaderGenerator::LANGUAGE, CombineNode::create);
    registerImplementation("IM_combine_vector3_" + OslShaderGenerator::LANGUAGE, CombineNode::create);
    registerImplementation("IM_combine_color4_" + OslShaderGenerator::LANGUAGE, CombineNode::create);
    registerImplementation("IM_combine_vector4_" + OslShaderGenerator::LANGUAGE, CombineNode::create);
    registerImplementation("IM_combine_color4CF_" + OslShaderGenerator::LANGUAGE, CombineNode::create);
    registerImplementation("IM_combine_vector4VF_" + OslShaderGenerator::LANGUAGE, CombineNode::create);
    registerImplementation("IM_combine_color4CC_" + OslShaderGenerator::LANGUAGE, CombineNode::create);
    registerImplementation("IM_combine_vector4VV_" + OslShaderGenerator::LANGUAGE, CombineNode::create);

    // <!-- <blur> -->
    registerImplementation("IM_blur_float_" + OslShaderGenerator::LANGUAGE, BlurNode::create);
    registerImplementation("IM_blur_color2_" + OslShaderGenerator::LANGUAGE, BlurNode::create);
    registerImplementation("IM_blur_color3_" + OslShaderGenerator::LANGUAGE, BlurNode::create);
    registerImplementation("IM_blur_color4_" + OslShaderGenerator::LANGUAGE, BlurNode::create);
    registerImplementation("IM_blur_vector2_" + OslShaderGenerator::LANGUAGE, BlurNode::create);
    registerImplementation("IM_blur_vector3_" + OslShaderGenerator::LANGUAGE, BlurNode::create);
    registerImplementation("IM_blur_vector4_" + OslShaderGenerator::LANGUAGE, BlurNode::create);
}

ShaderPtr OslShaderGenerator::create(const string& name, ElementPtr element, const GenOptions& options)
{
    ShaderGraphPtr graph = ShaderGraph::create(name, element, *this, options);
    ShaderPtr shader = std::make_shared<Shader>(name, graph);

    // Create our stage.
    ShaderStagePtr stage = createStage(*shader, OSL::STAGE);
    stage->createUniformBlock(OSL::UNIFORMS);
    stage->createInputBlock(OSL::INPUTS);
    stage->createOutputBlock(OSL::OUTPUTS);

    // Create shader variables for all nodes that need this (geometric nodes / input streams)
    for (ShaderNode* node : graph->getNodes())
    {
        ShaderNodeImpl* impl = node->getImplementation();
        impl->createVariables(*stage, *node);
    }

    // Create uniforms for the published graph interface
    VariableBlock& uniforms = stage->getUniformBlock(OSL::UNIFORMS);
    for (ShaderGraphInputSocket* inputSocket : graph->getInputSockets())
    {
        // Only for inputs that are connected/used internally,
        // and are editable by users.
        if (inputSocket->connections.size() && graph->isEditable(*inputSocket))
        {
            uniforms.add(inputSocket->type, inputSocket->variable, EMPTY_STRING, inputSocket->value, inputSocket->path);
        }
    }

    // Create outputs from the graph interface
    VariableBlock& outputs = stage->getOutputBlock(OSL::OUTPUTS);
    for (ShaderGraphOutputSocket* outputSocket : graph->getOutputSockets())
    {
        outputs.add(outputSocket->type, outputSocket->name);
    }

    return shader;
}

ShaderPtr OslShaderGenerator::generate(const string& shaderName, ElementPtr element, const GenOptions& options)
{
    ShaderPtr shader = create(shaderName, element, options);

    const ShaderGraph* graph = shader->getGraph();
    ShaderStage& stage = shader->getStage(OSL::STAGE);

    emitIncludes(stage);

    // Add global constants and type definitions
    emitLine(stage, "#define M_FLOAT_EPS 0.000001", false);
    emitTypeDefinitions(stage);

    // Emit sampling code if needed
    if (graph->hasClassification(ShaderNode::Classification::CONVOLUTION2D))
    {
        // Emit sampling functions
        emitInclude(stage, "stdlib/" + OslShaderGenerator::LANGUAGE + "/lib/mx_sampling.osl");
        emitLineBreak(stage);
    }

<<<<<<< HEAD
    // Emit function definitions for all nodes
    for (ShaderNode* node : graph->getNodes())
    {
        emitFunctionDefinition(stage, node);
    }
=======
    // Emit uv transform function
    if (options.fileTextureVerticalFlip)
    {
        shader.addInclude("stdlib/" + OslShaderGenerator::LANGUAGE + "/lib/mx_get_target_uv_vflip.osl", *this);
        shader.newLine();
    }
    else
    {
        shader.addInclude("stdlib/" + OslShaderGenerator::LANGUAGE + "/lib/mx_get_target_uv_noop.osl", *this);
        shader.newLine();
    }

    emitFunctionDefinitions(shader);
>>>>>>> 107c6c4d

    // Emit shader type
    const ShaderGraphOutputSocket* outputSocket = graph->getOutputSocket();
    if (outputSocket->type == Type::SURFACESHADER)
    {
        emitString(stage, "surface ");
    }
    else if (outputSocket->type == Type::VOLUMESHADER)
    {
        emitString(stage, "volume ");
    }
    else
    {
        emitString(stage, "shader ");
    }

    // Begin shader signature
    emitLine(stage, shader->getName(), false);
    emitScopeBegin(stage, ShaderStage::Brackets::PARENTHESES);
    emitLine(stage, "float dummy = 0.0,", false);

    // Emit all varying inputs
    const VariableBlock& inputs = stage.getInputBlock(OSL::INPUTS);
    for (size_t i=0; inputs.size(); ++i)
    {
        const Variable* input = inputs[i];
        const string& type = _syntax->getTypeName(input->getType());
        const string& value = _syntax->getDefaultValue(input->getType(), true);
        emitLine(stage, type + " " + input->getName() + " = " + value + " [[ int lockgeom=0 ]],", false);
    }

<<<<<<< HEAD
    // Emit all uniform inputs
    const VariableBlock& uniforms = stage.getInputBlock(OSL::UNIFORMS);
    for (size_t i = 0; uniforms.size(); ++i)
    {
        const Variable* uniform = uniforms[i];
        emitLineBegin(stage);
        emitUniform(stage, *uniform);
        emitString(stage, ",");
        emitLineEnd(stage, false);
    }
=======
    // Emit all public inputs
    const Shader::VariableBlock& publicUniforms = shader.getUniformBlock(Shader::PIXEL_STAGE, Shader::PUBLIC_UNIFORMS);
    emitVariableBlock(publicUniforms, _syntax->getUniformQualifier(), COMMA, shader);
>>>>>>> 107c6c4d

    // Emit shader output
    // TODO: Support multiple outputs
    const TypeDesc* outputType = outputSocket->type;
    const string type = _syntax->getOutputTypeName(outputType);
    const string value = _syntax->getDefaultValue(outputType, true);
    emitLine(stage, type + " " + outputSocket->variable + " = " + value, false);

    // End shader signature
    emitScopeEnd(stage);

    // Begin shader body
    emitScopeBegin(stage, ShaderStage::Brackets::BRACES);

    // Emit constants
    const VariableBlock& constants = stage.getConstantBlock();
    if (constants.size())
    {
<<<<<<< HEAD
        for (size_t i = 0; constants.size(); ++i)
        {
            const Variable* constant = constants[i];
            emitLineBegin(stage);
            emitConstant(stage, *constant);
            emitLineEnd(stage, true);
        }
        emitLineBreak(stage);
=======
        shader.beginLine();
        emitVariable(*constant, _syntax->getConstantQualifier(), shader);
        shader.endLine();
>>>>>>> 107c6c4d
    }

    // Emit needed globals
    if (!graph->hasClassification(ShaderNode::Classification::TEXTURE))
    {
        emitLine(stage, "closure color null_closure = 0");
    }

    // Emit function calls for all nodes
    for (ShaderNode* node : graph->getNodes())
    {
        emitFunctionCall(stage, node, *_defaultContext);
    }

    // Emit final output
    if (outputSocket->connection)
    {
        string finalResult = outputSocket->connection->variable;
        emitLine(stage, outputSocket->variable + " = " + finalResult);
    }
    else
    {
        emitLine(stage, outputSocket->variable + " = " + (outputSocket->value ?
            _syntax->getValue(outputSocket->type, *outputSocket->value) :
            _syntax->getDefaultValue(outputSocket->type)));
    }

    emitScopeEnd(stage);

    return shader;
}

void OslShaderGenerator::emitIncludes(ShaderStage& stage)
{
    static const string INCLUDE_PREFIX = "#include \"";
    static const string INCLUDE_SUFFIX = "\"";
    static const vector<string> INCLUDE_FILES =
    {
        "color2.h",
        "color4.h",
        "matrix33.h",
        "vector2.h",
        "vector4.h",
        "mx_funcs.h"
    };

    for (const string& file : INCLUDE_FILES)
    {
        FilePath path = findSourceCode(file);
        emitLine(stage, INCLUDE_PREFIX + path.asString() + INCLUDE_SUFFIX, false);
    }

    emitLineBreak(stage);
}

namespace OSL
{
    // Identifiers for OSL stage and variable blocks
    const string STAGE    = MAIN_STAGE;
    const string UNIFORMS = "u";
    const string INPUTS   = "i";
    const string OUTPUTS  = "o";
}

} // namespace MaterialX<|MERGE_RESOLUTION|>--- conflicted
+++ resolved
@@ -210,27 +210,23 @@
         emitLineBreak(stage);
     }
 
-<<<<<<< HEAD
+    // Emit uv transform function
+    if (options.fileTextureVerticalFlip)
+    {
+        emitInclude(stage, "stdlib/" + OslShaderGenerator::LANGUAGE + "/lib/mx_get_target_uv_vflip.osl");
+        emitLineBreak(stage);
+    }
+    else
+    {
+        emitInclude(stage, "stdlib/" + OslShaderGenerator::LANGUAGE + "/lib/mx_get_target_uv_noop.osl");
+        emitLineBreak(stage);
+    }
+
     // Emit function definitions for all nodes
     for (ShaderNode* node : graph->getNodes())
     {
         emitFunctionDefinition(stage, node);
     }
-=======
-    // Emit uv transform function
-    if (options.fileTextureVerticalFlip)
-    {
-        shader.addInclude("stdlib/" + OslShaderGenerator::LANGUAGE + "/lib/mx_get_target_uv_vflip.osl", *this);
-        shader.newLine();
-    }
-    else
-    {
-        shader.addInclude("stdlib/" + OslShaderGenerator::LANGUAGE + "/lib/mx_get_target_uv_noop.osl", *this);
-        shader.newLine();
-    }
-
-    emitFunctionDefinitions(shader);
->>>>>>> 107c6c4d
 
     // Emit shader type
     const ShaderGraphOutputSocket* outputSocket = graph->getOutputSocket();
@@ -256,28 +252,15 @@
     const VariableBlock& inputs = stage.getInputBlock(OSL::INPUTS);
     for (size_t i=0; inputs.size(); ++i)
     {
-        const Variable* input = inputs[i];
-        const string& type = _syntax->getTypeName(input->getType());
-        const string& value = _syntax->getDefaultValue(input->getType(), true);
-        emitLine(stage, type + " " + input->getName() + " = " + value + " [[ int lockgeom=0 ]],", false);
-    }
-
-<<<<<<< HEAD
+        const Variable& input = inputs[i];
+        const string& type = _syntax->getTypeName(input.getType());
+        const string& value = _syntax->getDefaultValue(input.getType(), true);
+        emitLine(stage, type + " " + input.getName() + " = " + value + " [[ int lockgeom=0 ]],", false);
+    }
+
     // Emit all uniform inputs
     const VariableBlock& uniforms = stage.getInputBlock(OSL::UNIFORMS);
-    for (size_t i = 0; uniforms.size(); ++i)
-    {
-        const Variable* uniform = uniforms[i];
-        emitLineBegin(stage);
-        emitUniform(stage, *uniform);
-        emitString(stage, ",");
-        emitLineEnd(stage, false);
-    }
-=======
-    // Emit all public inputs
-    const Shader::VariableBlock& publicUniforms = shader.getUniformBlock(Shader::PIXEL_STAGE, Shader::PUBLIC_UNIFORMS);
-    emitVariableBlock(publicUniforms, _syntax->getUniformQualifier(), COMMA, shader);
->>>>>>> 107c6c4d
+    emitVariableBlock(stage, uniforms, _syntax->getUniformQualifier(), COMMA);
 
     // Emit shader output
     // TODO: Support multiple outputs
@@ -296,20 +279,8 @@
     const VariableBlock& constants = stage.getConstantBlock();
     if (constants.size())
     {
-<<<<<<< HEAD
-        for (size_t i = 0; constants.size(); ++i)
-        {
-            const Variable* constant = constants[i];
-            emitLineBegin(stage);
-            emitConstant(stage, *constant);
-            emitLineEnd(stage, true);
-        }
+        emitVariableBlock(stage, constants, _syntax->getConstantQualifier(), SEMICOLON_NEWLINE);
         emitLineBreak(stage);
-=======
-        shader.beginLine();
-        emitVariable(*constant, _syntax->getConstantQualifier(), shader);
-        shader.endLine();
->>>>>>> 107c6c4d
     }
 
     // Emit needed globals
