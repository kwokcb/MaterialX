#ifndef MATERIALX_GLSLSHADERGENERATOR_H
#define MATERIALX_GLSLSHADERGENERATOR_H

#include <MaterialXShaderGen/HwShaderGenerator.h>
#include <MaterialXShaderGen/HwShader.h>

/*
The GLSL shader generator has a number of predefined variables (inputs and uniforms) with set binding rules.
When these are used by a shader the application must bind them to the expected data. The following table is
a listing of the variables with a description of what data they should be bound to.

------------------------------------------------------------------------------------------------------------
    NAME                                TYPE    BINDING
------------------------------------------------------------------------------------------------------------

Vertex input variables :
    i_position                          vec3    Vertex position in object space
    i_normal                            vec3    Vertex normal in object space
    i_tangent                           vec3    Vertex tangent in object space
    i_bitangent                         vec3    Vertex bitangent in object space
    i_texcoord_N                        vec2    Vertex texture coordinate for the N:th uv set
    i_color_N                           vec4    Vertex color for the N:th color set (RGBA)

Uniform variables :
    u_worldMatrix                       mat4    World transformation
    u_worldInverseMatrix                mat4    World transformation, inverted
    u_worldTransposeMatrix              mat4    World transformation, transposed
    u_worldInverseTransposeMatrix       mat4    World transformation, inverted and transposed
    u_viewMatrix                        mat4    View transformation
    u_viewInverseMatrix                 mat4    View transformation, inverted
    u_viewTransposeMatrix               mat4    View transformation, transposed
    u_viewInverseTransposeMatrix        mat4    View transformation, inverted and transposed
    u_projectionMatrix                  mat4    Projection transformation
    u_projectionInverseMatrix           mat4    Projection transformation, inverted
    u_projectionTransposeMatrix         mat4    Projection transformation, transposed
    u_projectionInverseTransposeMatrix  mat4    Projection transformation, inverted and transposed
    u_worldViewMatrix                   mat4    World-view transformation
    u_viewProjectionMatrix              mat4    View-projection transformation
    u_worldViewProjectionMatrix         mat4    World-view-projection transformation
    u_viewPosition                      vec3    World-space position of the view (camera)
    u_viewDirection                     vec3    World-space direction of the view (camera)
    u_frame                             float   The current frame number as defined by the host application
    u_time                              float   The current time in seconds
<<<<<<< HEAD
    u_numActiveLightSources             int     The number of active light sources
    u_lightData[]                       struct  Array of struct LightData holding parameters for active light sources.
                                                The LightData struct is built dynamically depending on requirements for
                                                bound light shaders.
=======
    u_geomattr_<name>                   <type>  A named attribute of given <type> where <name> is the name of the variable on the geometry
>>>>>>> 453584ab

------------------------------------------------------------------------------------------------------------
------------------------------------------------------------------------------------------------------------
*/

namespace MaterialX
{

/// Base class for GLSL (OpenGL Shading Language) code generation.
/// A generator for a specific GLSL target should be derived from this class.
class GlslShaderGenerator : public HwShaderGenerator
{
public:
    enum class BsdfDir
    {
        LIGHT_DIR,
        VIEW_DIR,
        REFL_DIR
    };

public:
    GlslShaderGenerator();

    static ShaderGeneratorPtr creator() { return std::make_shared<GlslShaderGenerator>(); }

    /// Generate a shader starting from the given element, translating 
    /// the element and all dependencies upstream into shader code.
    ShaderPtr generate(const string& shaderName, ElementPtr element) override;

    /// Return a unique identifyer for the language used by this generator
    const string& getLanguage() const override { return LANGUAGE; }

    /// Return a unique identifyer for the target this generator is for
    const string& getTarget() const override { return TARGET; }

    /// Return the version string for the GLSL version this generator is for
    virtual const string& getVersion() const { return VERSION; }

    /// Emit function definitions for all nodes
    void emitFunctionDefinitions(Shader& shader) override;

    /// Emit all functon calls constructing the shader body
    void emitFunctionCalls(Shader &shader) override;

    /// Emit a shader uniform input variable
    void emitUniform(const Shader::Variable& uniform, Shader& shader) override;

    /// Emit the final output expression
    void emitFinalOutput(Shader& shader) const override;

    /// Query the shader generator if it wants to publish a given port as a
    /// shader uniform. Return the publicName to use if it should be published.
    bool shouldPublish(const ValueElement* port, string& publicName) const override;

    /// Return any extra arguments if needed for the given node
    const Arguments* getExtraArguments(const SgNode& node) const override;

    /// Emit code for all texturing nodes.
    virtual void emitTextureNodes(Shader& shader);

    /// Emit code for calculating the BSDF response given the incident and outgoing light directions.
    /// The output bsdf will hold the variable name keeping the result.
    virtual void emitSurfaceBsdf(const SgNode& surfaceShaderNode, BsdfDir wi, BsdfDir wo, Shader& shader, string& bsdf);

    /// Emit code for calculating the emission
    /// The output emission will hold the variable keeping the result.
    virtual void emitSurfaceEmission(const SgNode& surfaceShaderNode, Shader& shader, string& emission);

    /// Unique identifyer for the glsl language
    static const string LANGUAGE;

    /// Unique identifyer for this generator target
    static const string TARGET;

    /// Version string for the generator target
    static const string VERSION;

protected:
    static void toVec4(const string& type, string& variable);

    Arguments _bsdfNodeArguments;
};


/// Base class for common GLSL node implementations
class GlslImplementation : public SgImplementation
{
public:
    const string& getLanguage() const override;
    const string& getTarget() const override;

protected:
    GlslImplementation() {}

    static const string SPACE;
    static const string WORLD;
    static const string OBJECT;
    static const string MODEL;
    static const string INDEX;
    static const string ATTRNAME;
};


} // namespace MaterialX

#endif<|MERGE_RESOLUTION|>--- conflicted
+++ resolved
@@ -41,14 +41,11 @@
     u_viewDirection                     vec3    World-space direction of the view (camera)
     u_frame                             float   The current frame number as defined by the host application
     u_time                              float   The current time in seconds
-<<<<<<< HEAD
+    u_geomattr_<name>                   <type>  A named attribute of given <type> where <name> is the name of the variable on the geometry
     u_numActiveLightSources             int     The number of active light sources
     u_lightData[]                       struct  Array of struct LightData holding parameters for active light sources.
                                                 The LightData struct is built dynamically depending on requirements for
                                                 bound light shaders.
-=======
-    u_geomattr_<name>                   <type>  A named attribute of given <type> where <name> is the name of the variable on the geometry
->>>>>>> 453584ab
 
 ------------------------------------------------------------------------------------------------------------
 ------------------------------------------------------------------------------------------------------------
