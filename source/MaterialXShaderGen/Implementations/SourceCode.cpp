#include <MaterialXCore/Library.h>
#include <MaterialXCore/Definition.h>
#include <MaterialXCore/Document.h>

#include <MaterialXShaderGen/Implementations/SourceCode.h>
#include <MaterialXShaderGen/Shader.h>
#include <MaterialXShaderGen/ShaderGenerator.h>
#include <MaterialXShaderGen/Util.h>

#include <cstdarg>

namespace MaterialX
{

SgImplementationPtr SourceCode::creator()
{
    return std::make_shared<SourceCode>();
}

void SourceCode::initialize(ElementPtr implementation, ShaderGenerator& shadergen)
{
    SgImplementation::initialize(implementation, shadergen);

    ImplementationPtr impl = implementation->asA<Implementation>();
    if (!impl)
    {
        throw ExceptionShaderGenError("Element '" + implementation->getName() + "' is not a source code implementation");
    }

    const string& file = impl->getAttribute("file");
    if (file.empty())
    {
        throw ExceptionShaderGenError("No source file specified for implementation '" + impl->getName() + "'");
    }

    _functionSource = "";
    _inlined = (getFileExtension(file) == "inline");

    // Find the function name to use
    _functionName = impl->getAttribute("function");
    if (_functionName.empty())
    {
        // No function given so use nodedef name
<<<<<<< HEAD
        _functionName = impl->getNodeDef();
=======
        _functionName = implementation.getNodeDefString();
>>>>>>> 1b9441d6
    }

    if (!readFile(ShaderGenerator::findSourceCode(file), _functionSource))
    {
        throw ExceptionShaderGenError("Can't find source file '" + file + "' used by implementation '" + impl->getName() + "'");
    }

    if (_inlined)
    {
        _functionSource.erase(std::remove(_functionSource.begin(), _functionSource.end(), '\n'), _functionSource.end());
    }
}

void SourceCode::emitFunctionDefinition(const SgNode& /*node*/, ShaderGenerator& /*shadergen*/, Shader& shader)
{
    // Emit function definition for non-inlined functions
    if (!_inlined)
    {
        static const string kIncludePattern = "#include ";

        std::stringstream stream(_functionSource);
        for (string line; std::getline(stream, line); )
        {
            size_t pos = line.find(kIncludePattern);
            if (pos != string::npos)
            {
                const size_t start = pos + kIncludePattern.size() + 1;
                const size_t count = line.size() - start - 1;
                const string filename = line.substr(start, count);
                shader.addInclude(filename);
            }
            else
            {
                shader.addLine(line, false);
            }
        }

        shader.newLine();
    }
}

void SourceCode::emitFunctionCall(const SgNode& node, ShaderGenerator& shadergen, Shader& shader)
{
    if (_inlined)
    {
        // An inline function call

        static const string prefix("{{");
        static const string postfix("}}");

        // Inline expressions can only have a single output
        shader.beginLine();
        shadergen.emitOutput(node.getOutput(), true, shader);
        shader.addStr(" = ");

        size_t pos = 0;
        size_t i = _functionSource.find_first_of(prefix);
        while (i != string::npos)
        {
            shader.addStr(_functionSource.substr(pos, i - pos));

            size_t j = _functionSource.find_first_of(postfix, i + 2);
            if (j == string::npos)
            {
                throw ExceptionShaderGenError("Malformed inline expression in implementation for node " + node.getName());
            }

            const string variable = _functionSource.substr(i + 2, j - i - 2);
            const SgInput* input = node.getInput(variable);
            shadergen.emitInput(input, shader);

            pos = j + 2;
            i = _functionSource.find_first_of(prefix, pos);
        }
        shader.addStr(_functionSource.substr(pos));
        shader.endLine();
    }
    else
    {
        // An ordinary source code function call
        // TODO: Support multiple outputs

        // Declare the output variable
        shader.beginLine();
        shadergen.emitOutput(node.getOutput(), true, shader);
        shader.endLine();

        shader.beginLine();

        // Emit function name
        shader.addStr(_functionName + "(");

        // Emit function inputs
        string delim = "";

        // Add any extra argument inputs first...
        const Arguments* args = shadergen.getExtraArguments(node);
        if (args)
        {
            for (size_t i = 0; i < args->size(); ++i)
            {
                const Argument& arg = (*args)[i];
                shader.addStr(delim + arg.second);
                delim = ", ";
            }
        }

        // ...and then all inputs on the node
        for (SgInput* input : node.getInputs())
        {
            shader.addStr(delim);
            shadergen.emitInput(input, shader);
            delim = ", ";
        }

        // Emit function output
        shader.addStr(delim);
        shadergen.emitOutput(node.getOutput(), false, shader);

        // End function call
        shader.addStr(")");
        shader.endLine();
    }
}

} // namespace MaterialX<|MERGE_RESOLUTION|>--- conflicted
+++ resolved
@@ -41,11 +41,7 @@
     if (_functionName.empty())
     {
         // No function given so use nodedef name
-<<<<<<< HEAD
-        _functionName = impl->getNodeDef();
-=======
-        _functionName = implementation.getNodeDefString();
->>>>>>> 1b9441d6
+        _functionName = impl->getNodeDefString();
     }
 
     if (!readFile(ShaderGenerator::findSourceCode(file), _functionSource))
