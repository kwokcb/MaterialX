//
// Copyright Contributors to the MaterialX Project
// SPDX-License-Identifier: Apache-2.0
//

#include <MaterialXRenderGlsl/External/Glad/glad.h>
#include <MaterialXRenderGlsl/GlslProgram.h>
#include <MaterialXRenderGlsl/GLTextureHandler.h>
#include <MaterialXRenderGlsl/GLUtil.h>

#include <MaterialXRender/LightHandler.h>
#include <MaterialXRender/ShaderRenderer.h>

#include <MaterialXGenShader/HwShaderGenerator.h>
#include <MaterialXGenShader/Util.h>

#include <iostream>

MATERIALX_NAMESPACE_BEGIN

namespace
{

const float PI = std::acos(-1.0f);

} // anonymous namespace

// OpenGL Constants
unsigned int GlslProgram::UNDEFINED_OPENGL_RESOURCE_ID = 0;
int GlslProgram::UNDEFINED_OPENGL_PROGRAM_LOCATION = -1;
int GlslProgram::Input::INVALID_OPENGL_TYPE = -1;

//
// GlslProgram methods
//

GlslProgram::GlslProgram() :
    _programId(UNDEFINED_OPENGL_RESOURCE_ID),
    _shader(nullptr),
    _vertexArray(UNDEFINED_OPENGL_RESOURCE_ID)
{
}

GlslProgram::~GlslProgram()
{
    clearBuiltData();
}

void GlslProgram::setStages(ShaderPtr shader)
{
    if (!shader)
    {
        throw ExceptionRenderError("Cannot set stages using null hardware shader");
    }

    // Clear existing stages and built data
    _stages.clear();
    clearBuiltData();

    // Extract out the shader code per stage
    _shader = shader;
    for (size_t i = 0; i < shader->numStages(); ++i)
    {
        const ShaderStage& stage = shader->getStage(i);
        addStage(stage.getName(), stage.getSourceCode());
    }
}

void GlslProgram::addStage(const string& stage, const string& sourceCode)
{
    _stages[stage] = sourceCode;
}

const string& GlslProgram::getStageSourceCode(const string& stage) const
{
    auto it = _stages.find(stage);
    if (it != _stages.end())
    {
        return it->second;
    }
    return EMPTY_STRING;
}

void GlslProgram::build()
{
    clearBuiltData();

    GLint glStatus = GL_FALSE;
    int glInfoLogLength = 0;
    StringVec errors;

    unsigned int stagesBuilt = 0;
    unsigned int desiredStages = 0;
    for (const auto& it : _stages)
    {
        if (!it.second.empty())
        {
            desiredStages++;
        }
    }

    // Compile vertex shader, if any
    GLuint vertexShaderId = UNDEFINED_OPENGL_RESOURCE_ID;
    const string& vertexShaderSource = _stages[Stage::VERTEX];
    if (!vertexShaderSource.empty())
    {
        vertexShaderId = glCreateShader(GL_VERTEX_SHADER);

        // Compile vertex shader
        const char* vertexChar = vertexShaderSource.c_str();
        glShaderSource(vertexShaderId, 1, &vertexChar, nullptr);
        glCompileShader(vertexShaderId);

        // Check vertex shader
        glGetShaderiv(vertexShaderId, GL_COMPILE_STATUS, &glStatus);
        if (glStatus == GL_FALSE)
        {
            errors.push_back("Error in compiling vertex shader:");
            glGetShaderiv(vertexShaderId, GL_INFO_LOG_LENGTH, &glInfoLogLength);
            if (glInfoLogLength > 0)
            {
                std::vector<char> vsErrorMessage((size_t) glInfoLogLength + 1);
                glGetShaderInfoLog(vertexShaderId, glInfoLogLength, nullptr, &vsErrorMessage[0]);
                errors.push_back(&vsErrorMessage[0]);
            }
        }
        else
        {
            stagesBuilt++;
        }
    }

    // Compile fragment shader, if any
    GLuint fragmentShaderId = UNDEFINED_OPENGL_RESOURCE_ID;
    const string& fragmentShaderSource = _stages[Stage::PIXEL];
    if (!fragmentShaderSource.empty())
    {
        fragmentShaderId = glCreateShader(GL_FRAGMENT_SHADER);

        // Compile fragment shader
        const char* fragmentChar = fragmentShaderSource.c_str();
        glShaderSource(fragmentShaderId, 1, &fragmentChar, nullptr);
        glCompileShader(fragmentShaderId);

        // Check fragment shader
        glGetShaderiv(fragmentShaderId, GL_COMPILE_STATUS, &glStatus);
        if (glStatus == GL_FALSE)
        {
            errors.push_back("Error in compiling fragment shader:");
            glGetShaderiv(fragmentShaderId, GL_INFO_LOG_LENGTH, &glInfoLogLength);
            if (glInfoLogLength > 0)
            {
                std::vector<char> fsErrorMessage((size_t) glInfoLogLength + 1);
                glGetShaderInfoLog(fragmentShaderId, glInfoLogLength, nullptr, &fsErrorMessage[0]);
                errors.push_back(&fsErrorMessage[0]);
            }
        }
        else
        {
            stagesBuilt++;
        }
    }

    // Link the shader program
    if (stagesBuilt == desiredStages)
    {
        _programId = glCreateProgram();
        glAttachShader(_programId, vertexShaderId);
        glAttachShader(_programId, fragmentShaderId);
        glLinkProgram(_programId);

        // Check the program
        glGetProgramiv(_programId, GL_LINK_STATUS, &glStatus);
        if (glStatus == GL_FALSE)
        {
            errors.push_back("Error in linking program:");
            glGetProgramiv(_programId, GL_INFO_LOG_LENGTH, &glInfoLogLength);
            if (glInfoLogLength > 0)
            {
                std::vector<char> ProgramErrorMessage(glInfoLogLength + 1);
                glGetProgramInfoLog(_programId, glInfoLogLength, nullptr, &ProgramErrorMessage[0]);
                errors.push_back(&ProgramErrorMessage[0]);
            }
        }
    }

    // Cleanup
    if (vertexShaderId != UNDEFINED_OPENGL_RESOURCE_ID)
    {
        if (_programId != UNDEFINED_OPENGL_RESOURCE_ID)
        {
            glDetachShader(_programId, vertexShaderId);
        }
        glDeleteShader(vertexShaderId);
    }
    if (fragmentShaderId != UNDEFINED_OPENGL_RESOURCE_ID)
    {
        if (_programId != UNDEFINED_OPENGL_RESOURCE_ID)
        {
            glDetachShader(_programId, fragmentShaderId);
        }
        glDeleteShader(fragmentShaderId);
    }

    // If we encountered any errors while trying to create return list
    // of all errors. That is we collect all errors per stage plus any
    // errors during linking and throw one exception for them all so that
    // if there is a failure a complete set of issues is returned. We do
    // this after cleanup so keep GL state clean.
    if (!errors.empty() || stagesBuilt != desiredStages)
    {
        throw ExceptionRenderError("GLSL compilation error", errors);
    }
}

bool GlslProgram::hasBuiltData()
{
    return _programId != UNDEFINED_OPENGL_RESOURCE_ID;
}

void GlslProgram::clearBuiltData()
{
    if (_programId != UNDEFINED_OPENGL_RESOURCE_ID)
    {
        glDeleteProgram(_programId);
        _programId = UNDEFINED_OPENGL_RESOURCE_ID;
    }

    _uniformList.clear();
    _attributeList.clear();
}

bool GlslProgram::bind()
{
    if (_programId == UNDEFINED_OPENGL_RESOURCE_ID)
    {
        return false;
    }

    glUseProgram(_programId);
    checkGlErrors("after program bind");
    return true;
}

void GlslProgram::bindAttribute(const GlslProgram::InputMap& inputs, MeshPtr mesh)
{
    if (!mesh)
    {
        throw ExceptionRenderError("No geometry set to bind");
    }

    for (const auto& input : inputs)
    {
        int location = input.second->location;
        unsigned int index = input.second->value ? input.second->value->asA<int>() : 0;

        unsigned int stride = 0;
        MeshStreamPtr stream = mesh->getStream(input.first);
        if (!stream)
        {
            throw ExceptionRenderError("Geometry buffer could not be retrieved for binding: " + input.first + ". Index: " + std::to_string(index));
        }
        MeshFloatBuffer& attributeData = stream->getData();
        stride = stream->getStride();

        if (attributeData.empty() || (stride == 0))
        {
            throw ExceptionRenderError("Geometry buffer could not be retrieved for binding: " + input.first + ". Index: " + std::to_string(index));
        }

        if (_attributeBufferIds.find(input.first) == _attributeBufferIds.end())
        {
            const float* bufferData = &attributeData[0];
            size_t bufferSize = attributeData.size() * sizeof(float);

            // Create a buffer based on attribute type.
            unsigned int bufferId = GlslProgram::UNDEFINED_OPENGL_RESOURCE_ID;
            glGenBuffers(1, &bufferId);
            glBindBuffer(GL_ARRAY_BUFFER, bufferId);
            glBufferData(GL_ARRAY_BUFFER, bufferSize, bufferData, GL_STATIC_DRAW);

            _attributeBufferIds[input.first] = bufferId;
        }
        else
        {
            glBindBuffer(GL_ARRAY_BUFFER, _attributeBufferIds[input.first]);
        }

        glEnableVertexAttribArray(location);
        _enabledStreamLocations.insert(location);
        if (input.second->gltype != GL_INT)
        {
            glVertexAttribPointer(location, stride, GL_FLOAT, GL_FALSE, 0, nullptr);
        }
        else
        {
            glVertexAttribIPointer(location, stride, GL_INT, 0, nullptr);
        }
    }
}

void GlslProgram::bindPartition(MeshPartitionPtr part)
{
    if (!part || part->getFaceCount() == 0)
    {
        throw ExceptionRenderError("Cannot bind geometry partition");
    }

    if (_indexBufferIds.find(part) != _indexBufferIds.end())
    {
        glBindBuffer(GL_ELEMENT_ARRAY_BUFFER, _indexBufferIds[part]);
    }
    else
    {
        MeshIndexBuffer& indexData = part->getIndices();
        size_t indexBufferSize = indexData.size();
        unsigned int indexBuffer = GlslProgram::UNDEFINED_OPENGL_RESOURCE_ID;
        glGenBuffers(1, &indexBuffer);
        glBindBuffer(GL_ELEMENT_ARRAY_BUFFER, indexBuffer);
        glBufferData(GL_ELEMENT_ARRAY_BUFFER, indexBufferSize * sizeof(uint32_t), &indexData[0], GL_STATIC_DRAW);
        _indexBufferIds[part] = indexBuffer;
    }
}

void GlslProgram::bindMesh(MeshPtr mesh)
{
    _enabledStreamLocations.clear();

    if (_programId == UNDEFINED_OPENGL_RESOURCE_ID)
    {
        throw ExceptionRenderError("Cannot bind geometry without a valid program");
    }
    if (!mesh)
    {
        throw ExceptionRenderError("No mesh to bind");
    }

    if (mesh != _boundMesh)
    {
        unbindGeometry();
    }

    GlslProgram::InputMap foundList;
    const GlslProgram::InputMap& attributeList = getAttributesList();

    if (_vertexArray == UNDEFINED_OPENGL_RESOURCE_ID)
    {
        // Set up vertex arrays
        glGenVertexArrays(1, &_vertexArray);
    }
    glBindVertexArray(_vertexArray);

    // Bind positions
    findInputs(HW::IN_POSITION, attributeList, foundList, true);
    if (foundList.size())
    {
        bindAttribute(foundList, mesh);
    }

    // Bind normals
    findInputs(HW::IN_NORMAL, attributeList, foundList, true);
    if (foundList.size())
    {
        bindAttribute(foundList, mesh);
    }

    // Bind tangents
    findInputs(HW::IN_TANGENT, attributeList, foundList, true);
    if (foundList.size())
    {
        bindAttribute(foundList, mesh);
    }

    // Bind bitangents
    findInputs(HW::IN_BITANGENT, attributeList, foundList, true);
    if (foundList.size())
    {
        bindAttribute(foundList, mesh);
    }

    // Bind colors
    // Search for anything that starts with the color prefix
    findInputs(HW::IN_COLOR + "_", attributeList, foundList, false);
    if (foundList.size())
    {
        bindAttribute(foundList, mesh);
    }

    // Bind texture coordinates
    // Search for anything that starts with the texcoord prefix
    findInputs(HW::IN_TEXCOORD + "_", attributeList, foundList, false);
    if (foundList.size())
    {
        bindAttribute(foundList, mesh);
    }

    // Bind any named varying geometric property information
    findInputs(HW::IN_GEOMPROP + "_", attributeList, foundList, false);
    if (foundList.size())
    {
        bindAttribute(foundList, mesh);
    }

    // Bind any named uniform geometric property information
    const GlslProgram::InputMap& uniformList = getUniformsList();
    findInputs(HW::GEOMPROP + "_", uniformList, foundList, false);
    for (const auto& input : foundList)
    {
        // Only handle float1-4 types for now
        switch (input.second->gltype)
        {
            case GL_INT:
                glUniform1i(input.second->location, 1);
                break;
            case GL_FLOAT:
                glUniform1f(input.second->location, 0.0f);
                break;
            case GL_FLOAT_VEC2:
                glUniform2f(input.second->location, 0.0f, 0.0f);
                break;
            case GL_FLOAT_VEC3:
                glUniform3f(input.second->location, 0.0f, 0.0f, 0.0f);
                break;
            case GL_FLOAT_VEC4:
                glUniform4f(input.second->location, 0.0f, 0.0f, 0.0f, 1.0f);
                break;
            default:
                break;
        }
    }

    // Store the bound mesh.
    _boundMesh = mesh;

    checkGlErrors("after program bind mesh");
}

void GlslProgram::unbindGeometry()
{
    if (!_boundMesh)
    {
        return;
    }

    // Unbind all geometry buffers.
    glBindVertexArray(UNDEFINED_OPENGL_RESOURCE_ID);
    glBindBuffer(GL_ARRAY_BUFFER, UNDEFINED_OPENGL_RESOURCE_ID);
    glBindBuffer(GL_ELEMENT_ARRAY_BUFFER, UNDEFINED_OPENGL_RESOURCE_ID);

    _enabledStreamLocations.clear();

    // Release attribute buffers.
    for (const auto& attributeBufferId : _attributeBufferIds)
    {
        unsigned int bufferId = attributeBufferId.second;
        if (bufferId > 0)
        {
            glDeleteBuffers(1, &bufferId);
        }
    }
    _attributeBufferIds.clear();

    // Release vertex array.
    if (_vertexArray != UNDEFINED_OPENGL_RESOURCE_ID)
    {
        glDeleteVertexArrays(1, &_vertexArray);
        _vertexArray = UNDEFINED_OPENGL_RESOURCE_ID;
    }

    // Release index buffers.
    for (const auto& indexBufferId : _indexBufferIds)
    {
        unsigned int bufferId = indexBufferId.second;
        if (bufferId > 0)
        {
            glDeleteBuffers(1, &bufferId);
        }
    }
    _indexBufferIds.clear();

    // Clear the bound mesh.
    _boundMesh = nullptr;

    checkGlErrors("after program unbind geometry");
}

ImagePtr GlslProgram::bindTexture(unsigned int uniformType, int uniformLocation, const FilePath& filePath,
                                  ImageHandlerPtr imageHandler, const ImageSamplingProperties& samplingProperties)
{
    if (uniformLocation >= 0 &&
        uniformType >= GL_SAMPLER_1D && uniformType <= GL_SAMPLER_CUBE)
    {
        // Acquire the image.
        ImagePtr image = imageHandler->acquireImage(filePath, samplingProperties.defaultColor);
        if (imageHandler->bindImage(image, samplingProperties))
        {
            GLTextureHandlerPtr textureHandler = std::static_pointer_cast<GLTextureHandler>(imageHandler);
            int textureLocation = textureHandler->getBoundTextureLocation(image->getResourceId());
            if (textureLocation >= 0)
            {
                glUniform1i(uniformLocation, textureLocation);
            }
        }
        checkGlErrors("after program bind texture");
        return image;
    }

    return nullptr;
}

MaterialX::ValuePtr GlslProgram::findUniformValue(const string& uniformName, const GlslProgram::InputMap& uniformList)
{
    auto uniform = uniformList.find(uniformName);
    if (uniform != uniformList.end())
    {
        int location = uniform->second->location;
        if (location >= 0)
        {
            return uniform->second->value;
        }
    }
    return nullptr;
}

void GlslProgram::bindTextures(ImageHandlerPtr imageHandler)
{
    if (_programId == UNDEFINED_OPENGL_RESOURCE_ID)
    {
        throw ExceptionRenderError("Cannot bind textures without a valid program");
    }
    if (!imageHandler)
    {
        throw ExceptionRenderError("Cannot bind textures without an image handler");
    }

    // Bind textures based on uniforms found in the program
    const GlslProgram::InputMap& uniformList = getUniformsList();
    const VariableBlock& publicUniforms = _shader->getStage(Stage::PIXEL).getUniformBlock(HW::PUBLIC_UNIFORMS);
    for (const auto& uniform : uniformList)
    {
        GLenum uniformType = uniform.second->gltype;
        GLint uniformLocation = uniform.second->location;
        if (uniformLocation >= 0 &&
            uniformType >= GL_SAMPLER_1D && uniformType <= GL_SAMPLER_CUBE)
        {
            const string fileName(uniform.second->value ? uniform.second->value->getValueString() : "");

            // Always bind a texture unless it is a lighting texture.
            // Lighting textures are handled in the bindLighting() call.
            // If no texture can be loaded then the default color defined in
            // "samplingProperties" will be used to create a fallback texture.
            if (fileName != HW::ENV_RADIANCE &&
                fileName != HW::ENV_IRRADIANCE)
            {
                ImageSamplingProperties samplingProperties;
                samplingProperties.setProperties(uniform.first, publicUniforms);
                bindTexture(uniformType, uniformLocation, fileName, imageHandler, samplingProperties);
            }
        }
    }
}

void GlslProgram::bindLighting(LightHandlerPtr lightHandler, ImageHandlerPtr imageHandler)
{
    if (!lightHandler)
    {
        // Nothing to bind if a light handler is not used. This is a valid condition
        // for shaders that don't need lighting, so just exit silently.
        return;
    }

    if (_programId == UNDEFINED_OPENGL_RESOURCE_ID)
    {
        throw ExceptionRenderError("Cannot bind without a valid program");
    }

    // Bind environment lighting properties.
    Matrix44 envRotation = Matrix44::createRotationY(PI) * lightHandler->getLightTransform().getTranspose();
    bindUniform(HW::ENV_MATRIX, Value::createValue(envRotation), false);
    bindUniform(HW::ENV_RADIANCE_SAMPLES, Value::createValue(lightHandler->getEnvSampleCount()), false);
    ImagePtr envRadiance = nullptr;
    if (lightHandler->getIndirectLighting())
    {
        envRadiance = lightHandler->getUsePrefilteredMap() ?
            lightHandler->getEnvPrefilteredMap() :
            lightHandler->getEnvRadianceMap();
    }
    else
    {
        envRadiance = imageHandler->getZeroImage();
    }
    ImageMap envImages =
    {
        { HW::ENV_RADIANCE, envRadiance },
        { HW::ENV_IRRADIANCE, lightHandler->getIndirectLighting() ? lightHandler->getEnvIrradianceMap() : imageHandler->getZeroImage() }
    };
    for (const auto& env : envImages)
    {
        std::string uniform = env.first;
        ImagePtr image = env.second;
        if (image && hasUniform(env.first))
        {
            ImageSamplingProperties samplingProperties;
            samplingProperties.uaddressMode = ImageSamplingProperties::AddressMode::PERIODIC;
            samplingProperties.vaddressMode = ImageSamplingProperties::AddressMode::CLAMP;
            samplingProperties.filterType = ImageSamplingProperties::FilterType::LINEAR;

            // Bind the environment image.
            if (imageHandler->bindImage(image, samplingProperties))
            {
                GLTextureHandlerPtr textureHandler = std::static_pointer_cast<GLTextureHandler>(imageHandler);
                int textureLocation = textureHandler->getBoundTextureLocation(image->getResourceId());
                if (textureLocation >= 0)
                {
                    bindUniform(uniform, Value::createValue(textureLocation));
                }

                // Bind any associated uniforms.
                if (uniform == HW::ENV_RADIANCE)
                {
                    bindUniform(HW::ENV_RADIANCE_MIPS, Value::createValue((int) image->getMaxMipCount()), false);
                }
            }
        }
    }
    bindUniform(HW::REFRACTION_TWO_SIDED, Value::createValue(lightHandler->getRefractionTwoSided()), false);

    // Bind direct lighting properties.
    if (hasUniform(HW::NUM_ACTIVE_LIGHT_SOURCES))
    {
        int lightCount = lightHandler->getDirectLighting() ? (int) lightHandler->getLightSources().size() : 0;
        bindUniform(HW::NUM_ACTIVE_LIGHT_SOURCES, Value::createValue(lightCount));
        LightIdMap idMap = lightHandler->computeLightIdMap(lightHandler->getLightSources());
        size_t index = 0;
        for (NodePtr light : lightHandler->getLightSources())
        {
            auto nodeDef = light->getNodeDef();
            if (!nodeDef)
            {
                continue;
            }

            const std::string prefix = HW::LIGHT_DATA_INSTANCE + "[" + std::to_string(index) + "]";

            // Set light type id
            std::string lightType(prefix + ".type");
            if (hasUniform(lightType))
            {
                unsigned int lightTypeValue = idMap[nodeDef->getName()];
                bindUniform(lightType, Value::createValue((int) lightTypeValue));
            }

            // Set all inputs
            for (const auto& input : light->getInputs())
            {
                // Make sure we have a value to set
                if (input->hasValue())
                {
                    std::string inputName(prefix + "." + input->getName());
                    if (hasUniform(inputName))
                    {
                        if (input->getName() == "direction" && input->hasValue() && input->getValue()->isA<Vector3>())
                        {
                            Vector3 dir = input->getValue()->asA<Vector3>();
                            dir = lightHandler->getLightTransform().transformVector(dir);
                            bindUniform(inputName, Value::createValue(dir));
                        }
                        else
                        {
                            bindUniform(inputName, input->getValue());
                        }
                    }
                }
            }

            ++index;
        }
    }

    // Bind the directional albedo table, if needed.
    ImagePtr albedoTable = lightHandler->getAlbedoTable();
    if (albedoTable && hasUniform(HW::ALBEDO_TABLE))
    {
        ImageSamplingProperties samplingProperties;
        samplingProperties.uaddressMode = ImageSamplingProperties::AddressMode::CLAMP;
        samplingProperties.vaddressMode = ImageSamplingProperties::AddressMode::CLAMP;
        samplingProperties.filterType = ImageSamplingProperties::FilterType::LINEAR;
        if (imageHandler->bindImage(albedoTable, samplingProperties))
        {
            GLTextureHandlerPtr textureHandler = std::static_pointer_cast<GLTextureHandler>(imageHandler);
            int textureLocation = textureHandler->getBoundTextureLocation(albedoTable->getResourceId());
            if (textureLocation >= 0)
            {
                bindUniform(HW::ALBEDO_TABLE, Value::createValue(textureLocation));
            }
        }
    }
}

bool GlslProgram::hasUniform(const string& name)
{
    const GlslProgram::InputMap& uniformList = getUniformsList();
    return uniformList.find(name) != uniformList.end();
}

void GlslProgram::bindUniform(const string& name, ConstValuePtr value, bool errorIfMissing)
{
    const GlslProgram::InputMap& uniformList = getUniformsList();
    auto input = uniformList.find(name);
    if (input != uniformList.end())
    {
        int location = input->second->location;
        if (location < 0)
        {
            if (errorIfMissing)
            {
                throw ExceptionRenderError("Unknown uniform: " + name);
            }
            return;
        }
        bindUniformLocation(location, value);
    }
}

void GlslProgram::bindUniformLocation(int location, ConstValuePtr value)
{
    if (_programId == UNDEFINED_OPENGL_RESOURCE_ID)
    {
        throw ExceptionRenderError("Cannot bind without a valid program");
    }

    if (location >= 0 && value->getValueString() != EMPTY_STRING)
    {
        if (value->getTypeString() == "float")
        {
            float v = value->asA<float>();
            glUniform1f(location, v);
        }
        else if (value->getTypeString() == "integer")
        {
            int v = value->asA<int>();
            glUniform1i(location, v);
        }
        else if (value->getTypeString() == "boolean")
        {
            bool v = value->asA<bool>();
            glUniform1i(location, v ? 1 : 0);
        }
        else if (value->getTypeString() == "color3")
        {
            Color3 v = value->asA<Color3>();
            glUniform3f(location, v[0], v[1], v[2]);
        }
        else if (value->getTypeString() == "color4")
        {
            Color4 v = value->asA<Color4>();
            glUniform4f(location, v[0], v[1], v[2], v[3]);
        }
        else if (value->getTypeString() == "vector2")
        {
            Vector2 v = value->asA<Vector2>();
            glUniform2f(location, v[0], v[1]);
        }
        else if (value->getTypeString() == "vector3")
        {
            Vector3 v = value->asA<Vector3>();
            glUniform3f(location, v[0], v[1], v[2]);
        }
        else if (value->getTypeString() == "vector4")
        {
            Vector4 v = value->asA<Vector4>();
            glUniform4f(location, v[0], v[1], v[2], v[3]);
        }
        else if (value->getTypeString() == "matrix33")
        {
            Matrix33 m = value->asA<Matrix33>();
            glUniformMatrix3fv(location, 1, GL_FALSE, m.data());
        }
        else if (value->getTypeString() == "matrix44")
        {
            Matrix44 m = value->asA<Matrix44>();
            glUniformMatrix4fv(location, 1, GL_FALSE, m.data());
        }
        else
        {
            throw ExceptionRenderError("Unsupported data type when setting uniform value");
        }
    }
}

void GlslProgram::bindViewInformation(CameraPtr camera)
{
    if (_programId == UNDEFINED_OPENGL_RESOURCE_ID)
    {
        throw ExceptionRenderError("Cannot bind without a valid program");
    }
    if (!camera)
    {
        throw ExceptionRenderError("Cannot bind without a camera");
    }

    // View position and direction
    bindUniform(HW::VIEW_POSITION, Value::createValue(camera->getViewPosition()), false);
    bindUniform(HW::VIEW_DIRECTION, Value::createValue(camera->getViewDirection()), false);

    // World matrices
    Matrix44 worldInv = camera->getWorldMatrix().getInverse();
    bindUniform(HW::WORLD_MATRIX, Value::createValue(camera->getWorldMatrix()), false);
    bindUniform(HW::WORLD_TRANSPOSE_MATRIX, Value::createValue(camera->getWorldMatrix().getTranspose()), false);
    bindUniform(HW::WORLD_INVERSE_MATRIX, Value::createValue(worldInv), false);
    bindUniform(HW::WORLD_INVERSE_TRANSPOSE_MATRIX, Value::createValue(worldInv.getTranspose()), false);

    // View matrices
    Matrix44 viewInv = camera->getViewMatrix().getInverse();
    bindUniform(HW::VIEW_MATRIX, Value::createValue(camera->getViewMatrix()), false);
    bindUniform(HW::VIEW_TRANSPOSE_MATRIX, Value::createValue(camera->getViewMatrix().getTranspose()), false);
    bindUniform(HW::VIEW_INVERSE_MATRIX, Value::createValue(viewInv), false);
    bindUniform(HW::VIEW_INVERSE_TRANSPOSE_MATRIX, Value::createValue(viewInv.getTranspose()), false);

    // Projection matrices
    Matrix44 projInv = camera->getProjectionMatrix().getInverse();
    bindUniform(HW::PROJ_MATRIX, Value::createValue(camera->getProjectionMatrix()), false);
    bindUniform(HW::PROJ_TRANSPOSE_MATRIX, Value::createValue(camera->getProjectionMatrix().getTranspose()), false);
    bindUniform(HW::PROJ_INVERSE_MATRIX, Value::createValue(projInv), false);
    bindUniform(HW::PROJ_INVERSE_TRANSPOSE_MATRIX, Value::createValue(projInv.getTranspose()), false);

    // View-projection matrix
    Matrix44 viewProj = camera->getViewMatrix() * camera->getProjectionMatrix();
    bindUniform(HW::VIEW_PROJECTION_MATRIX, Value::createValue(viewProj), false);

    // View-projection-world matrix
    Matrix44 worldViewProj = camera->getWorldViewProjMatrix();
    bindUniform(HW::WORLD_VIEW_PROJECTION_MATRIX, Value::createValue(worldViewProj), false);
}

void GlslProgram::bindTimeAndFrame(float time, float frame)
{
    if (_programId == UNDEFINED_OPENGL_RESOURCE_ID)
    {
        throw ExceptionRenderError("Cannot bind time/frame without a valid program");
    }

    bindUniform(HW::TIME, Value::createValue(time), false);
    bindUniform(HW::FRAME, Value::createValue(frame), false);
}

bool GlslProgram::hasActiveAttributes() const
{
    GLint activeAttributeCount = 0;
    if (_programId != UNDEFINED_OPENGL_RESOURCE_ID)
    {
        glGetProgramiv(_programId, GL_ACTIVE_ATTRIBUTES, &activeAttributeCount);
    }
    return activeAttributeCount > 0;
}

void GlslProgram::unbind() const
{
    glUseProgram(UNDEFINED_OPENGL_RESOURCE_ID);
}

const GlslProgram::InputMap& GlslProgram::getUniformsList()
{
    return updateUniformsList();
}

const GlslProgram::InputMap& GlslProgram::getAttributesList()
{
    return updateAttributesList();
}

const GlslProgram::InputMap& GlslProgram::updateUniformsList()
{
    if (_uniformList.size() > 0)
    {
        return _uniformList;
    }

    if (_programId == UNDEFINED_OPENGL_RESOURCE_ID)
    {
        throw ExceptionRenderError("Cannot parse for uniforms without a valid program");
    }

    // Scan for textures
    int uniformCount = -1;
    int uniformSize = -1;
    GLenum uniformType = 0;
    int maxNameLength = 0;
    glGetProgramiv(_programId, GL_ACTIVE_UNIFORMS, &uniformCount);
    glGetProgramiv(_programId, GL_ACTIVE_UNIFORM_MAX_LENGTH, &maxNameLength);
    char* uniformName = new char[maxNameLength];
    for (int i = 0; i < uniformCount; i++)
    {
        glGetActiveUniform(_programId, GLuint(i), maxNameLength, nullptr, &uniformSize, &uniformType, uniformName);
        GLint uniformLocation = glGetUniformLocation(_programId, uniformName);
        if (uniformLocation >= 0)
        {
            InputPtr inputPtr = std::make_shared<Input>(uniformLocation, uniformType, uniformSize, EMPTY_STRING);
            _uniformList[string(uniformName)] = inputPtr;
        }
    }
    delete[] uniformName;

    if (_shader)
    {
        StringVec errors;

        // Check for any type mismatches between the program and the h/w shader.
        // i.e the type indicated by the HwShader does not match what was generated.
        bool uniformTypeMismatchFound = false;

        const ShaderStage& ps = _shader->getStage(Stage::PIXEL);
        const ShaderStage& vs = _shader->getStage(Stage::VERTEX);

        // Process constants
        const VariableBlock& constants = ps.getConstantBlock();
        for (size_t i = 0; i < constants.size(); ++i)
        {
            const ShaderPort* v = constants[i];
            // There is no way to match with an unnamed variable
            if (v->getVariable().empty())
            {
                continue;
            }

            // TODO: Shoud we really create new ones here each update?
            InputPtr inputPtr = std::make_shared<Input>(-1, -1, int(v->getType()->getSize()), EMPTY_STRING);
            _uniformList[v->getVariable()] = inputPtr;
            inputPtr->isConstant = true;
            inputPtr->value = v->getValue();
            inputPtr->typeString = v->getType()->getName();
            inputPtr->path = v->getPath();
        }

        // Process pixel stage uniforms
        for (const auto& uniformMap : ps.getUniformBlocks())
        {
            const VariableBlock& uniforms = *uniformMap.second;
            if (uniforms.getName() == HW::LIGHT_DATA)
            {
                // Need to go through LightHandler to match with uniforms
                continue;
            }

            for (size_t i = 0; i < uniforms.size(); ++i)
            {
                const ShaderPort* v = uniforms[i];
                int glType = mapTypeToOpenGLType(v->getType());

                // There is no way to match with an unnamed variable
                if (v->getVariable().empty())
                {
                    continue;
                }

                // Ignore types which are unsupported in GLSL.
                if (glType == Input::INVALID_OPENGL_TYPE)
                {
                    continue;
                }

                auto inputIt = _uniformList.find(v->getVariable());
                if (inputIt != _uniformList.end())
                {
                    Input* input = inputIt->second.get();
                    input->path = v->getPath();
                    input->unit = v->getUnit();
                    input->colorspace = v->getColorSpace();
                    input->value = v->getValue();
                    if (input->gltype == glType)
                    {
                        input->typeString = v->getType()->getName();
                    }
                    else
                    {
                        errors.push_back(
                            "Pixel shader uniform block type mismatch [" + uniforms.getName() + "]. "
                            + "Name: \"" + v->getVariable()
                            + "\". Type: \"" + v->getType()->getName()
                            + "\". Semantic: \"" + v->getSemantic()
                            + "\". Value: \"" + (v->getValue() ? v->getValue()->getValueString() : "<none>")
                            + "\". Unit: \"" + (!v->getUnit().empty() ? v->getUnit() : "<none>")
                            + "\". Colorspace: \"" + (!v->getColorSpace().empty() ? v->getColorSpace() : "<none>")
                            + "\". GLType: " + std::to_string(mapTypeToOpenGLType(v->getType()))
                        );
                        uniformTypeMismatchFound = true;
                    }
                }
            }
        }

        // Process vertex stage uniforms
        for (const auto& uniformMap : vs.getUniformBlocks())
        {
            const VariableBlock& uniforms = *uniformMap.second;
            for (size_t i = 0; i < uniforms.size(); ++i)
            {
                const ShaderPort* v = uniforms[i];
                auto inputIt = _uniformList.find(v->getVariable());
                if (inputIt != _uniformList.end())
                {
                    Input* input = inputIt->second.get();
                    if (input->gltype == mapTypeToOpenGLType(v->getType()))
                    {
                        input->typeString = v->getType()->getName();
                        input->value = v->getValue();
                        input->path = v->getPath();
                        input->unit = v->getUnit();
                        input->colorspace = v->getColorSpace();
                    }
                    else
                    {
                        errors.push_back(
                            "Vertex shader uniform block type mismatch [" + uniforms.getName() + "]. "
                            + "Name: \"" + v->getVariable()
                            + "\". Type: \"" + v->getType()->getName()
                            + "\". Semantic: \"" + v->getSemantic()
                            + "\". Value: \"" + (v->getValue() ? v->getValue()->getValueString() : "<none>")
                            + "\". Unit: \"" + (!v->getUnit().empty() ? v->getUnit() : "<none>")
                            + "\". Colorspace: \"" + (!v->getColorSpace().empty() ? v->getColorSpace() : "<none>")
                            + "\". GLType: " + std::to_string(mapTypeToOpenGLType(v->getType()))
                        );
                        uniformTypeMismatchFound = true;
                    }
                }
            }
        }

        // Throw an error if any type mismatches were found
        if (uniformTypeMismatchFound)
        {
            throw ExceptionRenderError("GLSL uniform parsing error", errors);
        }
    }

    return _uniformList;
}

int GlslProgram::mapTypeToOpenGLType(const TypeDesc* type)
{
    if (*type == *Type::INTEGER)
        return GL_INT;
<<<<<<< HEAD
    else if (type->getName() == Type::BOOLEAN->getName())
        return GL_BOOL;
    else if (type->getName() == Type::FLOAT->getName())
=======
    else if (*type == *Type::BOOLEAN)
        return GL_BOOL;
    else if (*type == *Type::FLOAT)
>>>>>>> 8dbabce8
        return GL_FLOAT;
    else if (type->isFloat2())
        return GL_FLOAT_VEC2;
    else if (type->isFloat3())
        return GL_FLOAT_VEC3;
    else if (type->isFloat4())
        return GL_FLOAT_VEC4;
<<<<<<< HEAD
    else if (type->getName() == Type::MATRIX33->getName())
        return GL_FLOAT_MAT3;
    else if (type->getName() == Type::MATRIX44->getName())
    {
        return GL_FLOAT_MAT4;
    }
    else if (type == Type::FILENAME)
=======
    else if (*type == *Type::MATRIX33)
        return GL_FLOAT_MAT3;
    else if (*type == *Type::MATRIX44)
        return GL_FLOAT_MAT4;
    else if (*type == *Type::FILENAME)
>>>>>>> 8dbabce8
    {
        // A "filename" is not indicative of type, so just return a 2d sampler.
        return GL_SAMPLER_2D;
    }

    return GlslProgram::Input::INVALID_OPENGL_TYPE;
}

const GlslProgram::InputMap& GlslProgram::updateAttributesList()
{
    if (_attributeList.size() > 0)
    {
        return _attributeList;
    }

    if (_programId == UNDEFINED_OPENGL_RESOURCE_ID)
    {
        throw ExceptionRenderError("Cannot parse for attributes without a valid program");
    }

    GLint numAttributes = 0;
    GLint maxNameLength = 0;
    glGetProgramiv(_programId, GL_ACTIVE_ATTRIBUTES, &numAttributes);
    glGetProgramiv(_programId, GL_ACTIVE_ATTRIBUTE_MAX_LENGTH, &maxNameLength);
    char* attributeName = new char[maxNameLength];

    for (int i = 0; i < numAttributes; i++)
    {
        GLint attributeSize = 0;
        GLenum attributeType = 0;
        glGetActiveAttrib(_programId, GLuint(i), maxNameLength, nullptr, &attributeSize, &attributeType, attributeName);
        GLint attributeLocation = glGetAttribLocation(_programId, attributeName);
        if (attributeLocation >= 0)
        {
            InputPtr inputPtr = std::make_shared<Input>(attributeLocation, attributeType, attributeSize, EMPTY_STRING);

            // Attempt to pull out the set number for specific attributes
            //
            string sattributeName(attributeName);
            const string colorSet(HW::IN_COLOR + "_");
            const string uvSet(HW::IN_TEXCOORD + "_");
            if (string::npos != sattributeName.find(colorSet))
            {
                string setNumber = sattributeName.substr(colorSet.size(), sattributeName.size());
                inputPtr->value = Value::createValueFromStrings(setNumber, getTypeString<int>());
            }
            else if (string::npos != sattributeName.find(uvSet))
            {
                string setNumber = sattributeName.substr(uvSet.size(), sattributeName.size());
                inputPtr->value = Value::createValueFromStrings(setNumber, getTypeString<int>());
            }

            _attributeList[sattributeName] = inputPtr;
        }
    }
    delete[] attributeName;

    if (_shader)
    {
        const ShaderStage& vs = _shader->getStage(Stage::VERTEX);
        bool uniformTypeMismatchFound = false;
        StringVec errors;

        const VariableBlock& vertexInputs = vs.getInputBlock(HW::VERTEX_INPUTS);
        if (!vertexInputs.empty())
        {
            for (size_t i = 0; i < vertexInputs.size(); ++i)
            {
                const ShaderPort* v = vertexInputs[i];
                auto inputIt = _attributeList.find(v->getVariable());
                if (inputIt != _attributeList.end())
                {
                    Input* input = inputIt->second.get();
                    input->value = v->getValue();
                    if (input->gltype == mapTypeToOpenGLType(v->getType()))
                    {
                        input->typeString = v->getType()->getName();
                    }
                    else
                    {
                        errors.push_back(
                            "Vertex shader attribute type mismatch in block. Name: \"" + v->getVariable()
                            + "\". Type: \"" + v->getType()->getName()
                            + "\". Semantic: \"" + v->getSemantic()
                            + "\". Value: \"" + (v->getValue() ? v->getValue()->getValueString() : "<none>")
                            + "\". GLType: " + std::to_string(mapTypeToOpenGLType(v->getType()))
                        );
                        uniformTypeMismatchFound = true;
                    }
                }
            }
        }

        // Throw an error if any type mismatches were found
        if (uniformTypeMismatchFound)
        {
            throw ExceptionRenderError("GLSL attribute parsing error", errors);
        }
    }

    return _attributeList;
}

void GlslProgram::findInputs(const string& variable,
                             const InputMap& variableList,
                             InputMap& foundList,
                             bool exactMatch)
{
    foundList.clear();

    // Scan all attributes which match the attribute identifier completely or as a prefix
    //
    int ilocation = UNDEFINED_OPENGL_PROGRAM_LOCATION;
    auto input = variableList.find(variable);
    if (input != variableList.end())
    {
        ilocation = input->second->location;
        if (ilocation >= 0)
        {
            foundList[variable] = input->second;
        }
    }
    else if (!exactMatch)
    {
        for (input = variableList.begin(); input != variableList.end(); ++input)
        {
            const string& name = input->first;
            if (name.compare(0, variable.size(), variable) == 0)
            {
                ilocation = input->second->location;
                if (ilocation >= 0)
                {
                    foundList[input->first] = input->second;
                }
            }
        }
    }
}

void GlslProgram::printUniforms(std::ostream& outputStream)
{
    updateUniformsList();
    for (const auto& input : _uniformList)
    {
        unsigned int gltype = input.second->gltype;
        int location = input.second->location;
        int size = input.second->size;
        string type = input.second->typeString;
        string value = input.second->value ? input.second->value->getValueString() : EMPTY_STRING;
        string unit = input.second->unit;
        string colorspace = input.second->colorspace;
        bool isConstant = input.second->isConstant;
        outputStream << "Program Uniform: \"" << input.first
                     << "\". Location:" << location
                     << ". GLtype: " << std::hex << gltype
                     << ". Size: " << std::dec << size;
        if (!type.empty())
            outputStream << ". TypeString: \"" << type << "\"";
        if (!value.empty())
        {
            outputStream << ". Value: " << value;
            if (!unit.empty())
                outputStream << ". Unit: " << unit;
            if (!colorspace.empty())
                outputStream << ". Colorspace: " << colorspace;
        }
        outputStream << ". Is constant: " << isConstant;
        if (!input.second->path.empty())
            outputStream << ". Element Path: \"" << input.second->path << "\"";
        outputStream << "." << std::endl;
    }
}

void GlslProgram::printAttributes(std::ostream& outputStream)
{
    updateAttributesList();
    for (const auto& input : _attributeList)
    {
        unsigned int gltype = input.second->gltype;
        int location = input.second->location;
        int size = input.second->size;
        string type = input.second->typeString;
        string value = input.second->value ? input.second->value->getValueString() : EMPTY_STRING;
        outputStream << "Program Attribute: \"" << input.first
                     << "\". Location:" << location
                     << ". GLtype: " << std::hex << gltype
                     << ". Size: " << std::dec << size;
        if (!type.empty())
            outputStream << ". TypeString: \"" << type << "\"";
        if (!value.empty())
            outputStream << ". Value: " << value;
        outputStream << "." << std::endl;
    }
}

MATERIALX_NAMESPACE_END<|MERGE_RESOLUTION|>--- conflicted
+++ resolved
@@ -1040,15 +1040,9 @@
 {
     if (*type == *Type::INTEGER)
         return GL_INT;
-<<<<<<< HEAD
-    else if (type->getName() == Type::BOOLEAN->getName())
-        return GL_BOOL;
-    else if (type->getName() == Type::FLOAT->getName())
-=======
     else if (*type == *Type::BOOLEAN)
         return GL_BOOL;
     else if (*type == *Type::FLOAT)
->>>>>>> 8dbabce8
         return GL_FLOAT;
     else if (type->isFloat2())
         return GL_FLOAT_VEC2;
@@ -1056,21 +1050,11 @@
         return GL_FLOAT_VEC3;
     else if (type->isFloat4())
         return GL_FLOAT_VEC4;
-<<<<<<< HEAD
-    else if (type->getName() == Type::MATRIX33->getName())
-        return GL_FLOAT_MAT3;
-    else if (type->getName() == Type::MATRIX44->getName())
-    {
-        return GL_FLOAT_MAT4;
-    }
-    else if (type == Type::FILENAME)
-=======
     else if (*type == *Type::MATRIX33)
         return GL_FLOAT_MAT3;
     else if (*type == *Type::MATRIX44)
         return GL_FLOAT_MAT4;
     else if (*type == *Type::FILENAME)
->>>>>>> 8dbabce8
     {
         // A "filename" is not indicative of type, so just return a 2d sampler.
         return GL_SAMPLER_2D;
