--- conflicted
+++ resolved
@@ -44,13 +44,8 @@
             // Clear the existing cache.
             portElementMap.clear();
             nodeDefMap.clear();
-<<<<<<< HEAD
-            implementationDirectMap.clear();
-            implementationIndirectMap.clear();
+            implementationMap.clear();
             std::unordered_map<string, std::vector<InterfaceElementPtr>> funcNodeDefMap;
-=======
-            implementationMap.clear();
->>>>>>> bb3f4183
 
             // Traverse the document to build a new cache.
             for (ElementPtr elem : doc.lock()->traverseTree())
@@ -114,10 +109,8 @@
             //
             for (const auto& [nodedefKey, appendImplementations] : funcNodeDefMap)
             {
-                auto& implementations = implementationDirectMap[nodedefKey];
+                auto& implementations = implementationMap[nodedefKey];
                 implementations.insert(implementations.end(), appendImplementations.begin(), appendImplementations.end());
-                auto& indirectImplementations = implementationIndirectMap[nodedefKey];
-                indirectImplementations.insert(indirectImplementations.end(), appendImplementations.begin(), appendImplementations.end());
             }
 
             valid = true;
