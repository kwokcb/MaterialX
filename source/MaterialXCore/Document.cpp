--- conflicted
+++ resolved
@@ -44,13 +44,9 @@
             // Clear the existing cache.
             portElementMap.clear();
             nodeDefMap.clear();
-<<<<<<< HEAD
-            implementationMap.clear();
-            std::unordered_map<string, std::vector<InterfaceElementPtr>> funcNodeDefMap;
-=======
             implementationDirectMap.clear();
             implementationIndirectMap.clear();
->>>>>>> 973f9860
+            std::unordered_map<string, std::vector<InterfaceElementPtr>> funcNodeDefMap;
 
             // Traverse the document to build a new cache.
             for (ElementPtr elem : doc.lock()->traverseTree())
@@ -133,8 +129,10 @@
             //
             for (const auto& [nodedefKey, appendImplementations] : funcNodeDefMap)
             {
-                auto& implementations = implementationMap[nodedefKey];
+                auto& implementations = implementationDirectMap[nodedefKey];
                 implementations.insert(implementations.end(), appendImplementations.begin(), appendImplementations.end());
+                auto& indirectImplementations = implementationIndirectMap[nodedefKey];
+                indirectImplementations.insert(indirectImplementations.end(), appendImplementations.begin(), appendImplementations.end());
             }
 
             valid = true;
