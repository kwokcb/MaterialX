//
// TM & (c) 2017 Lucasfilm Entertainment Company Ltd. and Lucasfilm Ltd.
// All rights reserved.  See LICENSE.txt for license.
//

#ifndef MATERIALX_MATERIAL_H
#define MATERIALX_MATERIAL_H

/// @file
/// Material element subclasses

#include <MaterialXCore/Library.h>

#include <MaterialXCore/Node.h>
#include <MaterialXCore/Value.h>

namespace MaterialX
{

/// A shared pointer to a Material
using MaterialPtr = shared_ptr<class Material>;
/// A shared pointer to a const Material
using ConstMaterialPtr = shared_ptr<const class Material>;

/// A shared pointer to a ShaderRef
using ShaderRefPtr = shared_ptr<class ShaderRef>;
/// A shared pointer to a BindParam
using BindParamPtr = shared_ptr<class BindParam>;
/// A shared pointer to a BindInput
using BindInputPtr = shared_ptr<class BindInput>;
/// A shared pointer to an Override
using OverridePtr = shared_ptr<class Override>;
/// A shared pointer to a MaterialInherit
using MaterialInheritPtr = shared_ptr<class MaterialInherit>;

/// @class Material
/// A material element within a Document.
/// 
/// A Material instantiates one or more shader nodes with a specific set of
/// data bindings.
class Material : public Element
{
  public:
    Material(ElementPtr parent, const string& name) :
        Element(parent, CATEGORY, name)
    {
    }
    virtual ~Material() { }

  protected:
    using MaterialAssignPtr = shared_ptr<class MaterialAssign>;

  public:
    /// @name ShaderRef Elements
    /// @{

    /// Add a ShaderRef to the material.
    /// @param name The name of the new ShaderRef.
    ///     If no name is specified, then a unique name will automatically be
    ///     generated.
    /// @param node An optional node string, which should match the node
    ///     attribute of the NodeDef to be referenced.
    /// @return A shared pointer to the new ShaderRef.
    ShaderRefPtr addShaderRef(const string& name = EMPTY_STRING,
                              const string& node = EMPTY_STRING);

    /// Return the ShaderRef, if any, with the given name.
    ShaderRefPtr getShaderRef(const string& name) const
    {
        return getChildOfType<ShaderRef>(name);
    }

    /// Return a vector of all ShaderRef elements in the material.
    vector<ShaderRefPtr> getShaderRefs() const
    {
        return getChildrenOfType<ShaderRef>();
    }

    /// Remove the ShaderRef, if any, with the given name.
    void removeShaderRef(const string& name)
    {
        removeChildOfType<ShaderRef>(name);
    }

    /// @}
    /// @name Override Elements
    /// @{

    /// Add a Override to the material.
    /// @param name The name of the new Override.
    ///     If no name is specified, then a unique name will automatically be
    ///     generated.
    /// @return A shared pointer to the new Override.
    OverridePtr addOverride(const string& name)
    {
        return addChild<Override>(name);
    }

    /// Return the Override, if any, with the given name.
    OverridePtr getOverride(const string& name) const
    {
        return getChildOfType<Override>(name);
    }

    /// Return a vector of all Override elements in the material.
    vector<OverridePtr> getOverrides() const
    {
        return getChildrenOfType<Override>();
    }

    /// Remove the Override, if any, with the given name.
    void removeOverride(const string& name)
    {
        removeChildOfType<Override>(name);
    }

    /// Set the value of an override by its name, creating a child element
    /// to hold the override if needed.
    template<class T> OverridePtr setOverrideValue(const string& name,
                                                   const T& value,
                                                   const string& type = EMPTY_STRING);

    /// @}
    /// @name MaterialInherit Elements
    /// @{

    /// Add a MaterialInherit to the material.
    /// @param name The name of the new MaterialInherit.
    ///     If no name is specified, then a unique name will automatically be
    ///     generated.
    /// @return A shared pointer to the new MaterialInherit.
    MaterialInheritPtr addMaterialInherit(const string& name = EMPTY_STRING)
    {
        MaterialInheritPtr ptr = addChild<MaterialInherit>(name);
        return ptr;
    }

    /// Return the MaterialInherit, if any, with the given name.
    MaterialInheritPtr getMaterialInherit(const string& name) const
    {
        return getChildOfType<MaterialInherit>(name);
    }

    /// Return a vector of all MaterialInherit elements in the material.
    vector<MaterialInheritPtr> getMaterialInherits() const
    {
        return getChildrenOfType<MaterialInherit>();
    }

    /// Remove the MaterialInherit, if any, with the given name.
    void removeMaterialInherit(const string& name)
    {
        removeChildOfType<MaterialInherit>(name);
    }

    /// @}
    /// @name Material Inheritance
    /// @{

    /// Clear any existing material inheritance, and mark this material as
    /// inheriting the given material.  If the given pointer is empty, then
    /// this material is marked as not inheriting from any material.
    void setInheritsFrom(MaterialPtr mat);

    /// Return the material, if any, that this material inherits from.
    MaterialPtr getInheritsFrom() const;

    /// @}
    /// @name NodeDef References
    /// @{

    /// Return a vector of all shader nodedefs referenced by this material,
    /// optionally filtered by the given target name and shader type.
    /// @param target An optional target name, which will be used to filter
    ///    the shader nodedefs that are returned.
    /// @param type An optional shader type (e.g. "surfaceshader"), which will
    ///    be used to filter the shader nodedefs that are returned.
    /// @return A vector of shared pointers to NodeDef elements.
    vector<NodeDefPtr> getShaderNodeDefs(const string& target = EMPTY_STRING,
                                         const string& type = EMPTY_STRING) const;

    /// @}
    /// @name MaterialAssign References
    /// @{

    /// Return all MaterialAssign elements that reference this material.
    vector<MaterialAssignPtr> getReferencingMaterialAssigns() const;

    /// @}
    /// @name Primary Shader
    /// @{

    /// Return the nodedef of the first shader referenced by this material,
    /// optionally filtered by the given target and shader type.
    /// @param target An optional target name, which will be used to filter
    ///    the shader nodedefs that are considered.
    /// @param type An optional shader type (e.g. "surfaceshader"), which will
    ///    be used to filter the shader nodedefs that are considered.
    /// @return The nodedef of the first matching shader referenced by this
    ///    material, or an empty shared pointer if no matching shader was found.
    NodeDefPtr getPrimaryShaderNodeDef(const string& target = EMPTY_STRING,
                                       const string& type = EMPTY_STRING) const
    {
        vector<NodeDefPtr> shaderDefs = getShaderNodeDefs(target, type);
        return shaderDefs.empty() ? NodeDefPtr() : shaderDefs[0];
    }

    /// Return the node name of the first shader referenced by this material,
    /// optionally filtered by the given target and shader type.
    /// @param target An optional target name, which will be used to filter
    ///    the shader nodedefs that are considered.
    /// @param type An optional shader type (e.g. "surfaceshader"), which will
    ///    be used to filter the shader nodedefs that are considered.
    /// @return The node name of the first matching shader referenced by this
    ///    material, or an empty string if no matching shader was found.
    string getPrimaryShaderName(const string& target = EMPTY_STRING,
                                const string& type = EMPTY_STRING) const
    {
        NodeDefPtr nodeDef = getPrimaryShaderNodeDef(target, type);
        return nodeDef ? nodeDef->getNodeString() : EMPTY_STRING;
    }

    /// Return the parameters of the first shader referenced by this material,
    /// optionally filtered by the given target and shader type.
    /// @param target An optional target name, which will be used to filter
    ///    the shader nodedefs that are considered.
    /// @param type An optional shader type (e.g. "surfaceshader"), which will
    ///    be used to filter the shader nodedefs that are considered.
    /// @return The parameters of the first matching shader referenced by this
    ///    material, or an empty vector if no matching shader was found.
    vector<ParameterPtr> getPrimaryShaderParameters(const string& target = EMPTY_STRING,
                                                    const string& type = EMPTY_STRING) const;

    /// Return the inputs of the first shader referenced by this material,
    /// optionally filtered by the given target and shader type.
    /// @param target An optional target name, which will be used to filter
    ///    the shader nodedefs that are considered.
    /// @param type An optional shader type (e.g. "surfaceshader"), which will
    ///    be used to filter the shader nodedefs that are considered.
    /// @return The inputs of the first matching shader referenced by this
    ///    material, or an empty vector if no matching shader was found.
    vector<InputPtr> getPrimaryShaderInputs(const string& target = EMPTY_STRING,
                                            const string& type = EMPTY_STRING) const;

    /// @}
    /// @name Validation
    /// @{

    /// Validate that the given element tree, including all descendants, is
    /// consistent with the MaterialX specification.
    bool validate(string* message = nullptr) const override;

    /// @}

  public:
    static const string CATEGORY;
};

/// @class BindParam
/// A bind parameter element within a ShaderRef.
///
/// A BindParam binds uniform data to a Parameter of a shader NodeDef within
/// the scope of a Material.
class BindParam : public ValueElement
{
  public:
    BindParam(ElementPtr parent, const string& name) :
        ValueElement(parent, CATEGORY, name)
    {
    }
    virtual ~BindParam() { }

  public:
    static const string CATEGORY;
};

/// @class BindInput
/// A bind input element within a ShaderRef.
///
/// A BindInput binds spatially-varying data to an Input of a shader NodeDef
/// within the scope of a material.
class BindInput : public ValueElement
{
  public:
    BindInput(ElementPtr parent, const string& name) :
        ValueElement(parent, CATEGORY, name)
    {
    }
    virtual ~BindInput() { }

    /// @}
    /// @name NodeGraph String
    /// @{

    /// Set the node graph string of the BindInput.
    void setNodeGraphString(const string& graph)
    {
        setAttribute(NODE_GRAPH_ATTRIBUTE, graph);
    }

    /// Return the node graph string of the BindInput.
    const string& getNodeGraphString() const
    {
        return getAttribute(NODE_GRAPH_ATTRIBUTE);
    }

    /// @}
    /// @name Output String
    /// @{

    /// Set the output string of the BindInput.
    void setOutputString(const string& output)
    {
        setAttribute(OUTPUT_ATTRIBUTE, output);
    }

    /// Return the output string of the BindInput.
    const string& getOutputString() const
    {
        return getAttribute(OUTPUT_ATTRIBUTE);
    }

    /// @}
    /// @name Connections
    /// @{

    /// Set the output to which the BindInput is connected.
    void setConnectedOutput(OutputPtr output);

    /// Return the output, if any, to which the BindInput is connected.
    OutputPtr getConnectedOutput() const;

    /// @}

  public:
    static const string CATEGORY;
    static const string NODE_GRAPH_ATTRIBUTE;
    static const string OUTPUT_ATTRIBUTE;
};

/// @class ShaderRef
/// A shader reference element within a Material.
///
/// A ShaderRef instantiates a shader NodeDef within the context of a Material.
class ShaderRef : public Element
{
  public:
    ShaderRef(ElementPtr parent, const string& name) :
        Element(parent, CATEGORY, name)
    {
    }
    virtual ~ShaderRef() { }

    /// @name Node String
    /// @{

    /// Set the node string of the ShaderRef.
    void setNodeString(const string& node)
    {
        setAttribute(NODE_ATTRIBUTE, node);
    }

    /// Return true if the given ShaderRef has a node string.
    bool hasNodeString() const
    {
        return hasAttribute(NODE_ATTRIBUTE);
    }

    /// Return the node string of the ShaderRef.
    const string& getNodeString() const
    {
        return getAttribute(NODE_ATTRIBUTE);
    }

    /// @}
    /// @name NodeDef String
    /// @{

    /// Set the NodeDef string for the ShaderRef.
    void setNodeDefString(const string& nodeDef)
    {
        setAttribute(NODE_DEF_ATTRIBUTE, nodeDef);
    }

    /// Return true if the given ShaderRef has a NodeDef string.
    bool hasNodeDefString() const
    {
        return hasAttribute(NODE_DEF_ATTRIBUTE);
    }

    /// Return the NodeDef string for the ShaderRef.
    const string& getNodeDefString() const
    {
        return getAttribute(NODE_DEF_ATTRIBUTE);
    }

    /// @}
    /// @name BindParam Elements
    /// @{

    /// Add a BindParam to the ShaderRef.
    /// @param name The name of the new BindParam.
    ///     If no name is specified, then a unique name will automatically be
    ///     generated.
    /// @param type An optional type string.
    /// @return A shared pointer to the new BindParam.
    BindParamPtr addBindParam(const string& name, const string& type = DEFAULT_TYPE_STRING)
    {
        BindParamPtr child = addChild<BindParam>(name);
        child->setType(type);
        return child;
    }

    /// Return the BindParam, if any, with the given name.
    BindParamPtr getBindParam(const string& name) const
    {
        return getChildOfType<BindParam>(name);
    }

    /// Return a vector of all BindParam elements in the ShaderRef.
    vector<BindParamPtr> getBindParams() const
    {
        return getChildrenOfType<BindParam>();
    }

    /// Remove the BindParam, if any, with the given name.
    void removeBindParam(const string& name)
    {
        removeChildOfType<BindParam>(name);
    }

    /// @}
    /// @name BindInput Elements
    /// @{

    /// Add a BindInput to the ShaderRef.
    /// @param name The name of the new BindInput.
    ///     If no name is specified, then a unique name will automatically be
    ///     generated.
    /// @param type An optional type string.
    /// @return A shared pointer to the new BindInput.
    BindInputPtr addBindInput(const string& name, const string& type = DEFAULT_TYPE_STRING)
    {
        BindInputPtr child = addChild<BindInput>(name);
        child->setType(type);
        return child;
    }

    /// Return the BindInput, if any, with the given name.
    BindInputPtr getBindInput(const string& name) const
    {
        return getChildOfType<BindInput>(name);
    }

    /// Return a vector of all BindInput elements in the ShaderRef.
    vector<BindInputPtr> getBindInputs() const
    {
        return getChildrenOfType<BindInput>();
    }

    /// Remove the BindInput, if any, with the given name.
    void removeBindInput(const string& name)
    {
        removeChildOfType<BindInput>(name);
    }

    /// @}
    /// @name NodeDef References
    /// @{

<<<<<<< HEAD
    /// Return the shader NodeDef, if any, that this element references.
    NodeDefPtr getReferencedShaderDef() const;
=======
    /// Return the NodeDef, if any, that this element references.
    NodeDefPtr getNodeDef();

    /// @}
    /// @name Output References
    /// @{
>>>>>>> 1b9441d6

    /// Return the set of outputs that this element references.
    std::set<OutputPtr> getReferencedOutputs() const
    {
        std::set<OutputPtr> outputs;
        for (BindInputPtr bindInput : getBindInputs())
        {
            OutputPtr output = bindInput->getConnectedOutput();
            if (output)
            {
                outputs.insert(output);
            }
        }
        return outputs;
    }

    /// @}
    /// @name Traversal
    /// @{

    /// Return the Edge with the given index that lies directly upstream from
    /// this element in the dataflow graph.
    Edge getUpstreamEdge(ConstMaterialPtr material = ConstMaterialPtr(),
                         size_t index = 0) const override;

    /// Return the number of queriable upstream edges for this element.
    size_t getUpstreamEdgeCount() const override
    {
        return getBindInputs().size();
    }

    /// @}

  public:
    static const string CATEGORY;
    static const string NODE_ATTRIBUTE;
    static const string NODE_DEF_ATTRIBUTE;
};

/// @class Override
/// An override element within a Material.
///
/// An Override modifies the uniform value of a public Parameter or Input
/// within the scope of a Material.
class Override : public ValueElement
{
  public:
    Override(ElementPtr parent, const string& name) :
        ValueElement(parent, CATEGORY, name)
    {
    }
    virtual ~Override() { }

    /// @name Connections
    /// @{

    /// Return the element, if any, that is modified by this override.
    ConstElementPtr getReceiver() const;

    /// @}

  public:
    static const string CATEGORY;
};

/// @class MaterialInherit
/// A material inheritance element within a Material.
class MaterialInherit : public Element
{
  public:
    MaterialInherit(ElementPtr parent, const string& name) :
        Element(parent, CATEGORY, name)
    {
    }
    virtual ~MaterialInherit() { }

  public:
    static const string CATEGORY;
};

template<class T> OverridePtr Material::setOverrideValue(const string& name,
                                                         const T& value,
                                                         const string& type)
{
    OverridePtr override = getChildOfType<Override>(name);
    if (!override)
        override = addChild<Override>(name);
    override->setValue(value, type);
    return override;
}

} // namespace MaterialX

#endif<|MERGE_RESOLUTION|>--- conflicted
+++ resolved
@@ -468,17 +468,12 @@
     /// @name NodeDef References
     /// @{
 
-<<<<<<< HEAD
-    /// Return the shader NodeDef, if any, that this element references.
-    NodeDefPtr getReferencedShaderDef() const;
-=======
     /// Return the NodeDef, if any, that this element references.
-    NodeDefPtr getNodeDef();
+    NodeDefPtr getNodeDef() const;
 
     /// @}
     /// @name Output References
     /// @{
->>>>>>> 1b9441d6
 
     /// Return the set of outputs that this element references.
     std::set<OutputPtr> getReferencedOutputs() const
