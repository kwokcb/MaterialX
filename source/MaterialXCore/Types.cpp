//
// TM & (c) 2017 Lucasfilm Entertainment Company Ltd. and Lucasfilm Ltd.
// All rights reserved.  See LICENSE.txt for license.
//

#include <MaterialXCore/Types.h>

namespace MaterialX
{

const string DEFAULT_TYPE_STRING = "color3";
const string FILENAME_TYPE_STRING = "filename";
const string GEOMNAME_TYPE_STRING = "geomname";
const string SURFACE_SHADER_TYPE_STRING = "surfaceshader";
const string VOLUME_SHADER_TYPE_STRING = "volumeshader";
const string MULTI_OUTPUT_TYPE_STRING = "multioutput";
const string NONE_TYPE_STRING = "none";
const string VALUE_STRING_TRUE = "true";
const string VALUE_STRING_FALSE = "false";
const string NAME_PATH_SEPARATOR = "/";
const string ARRAY_VALID_SEPARATORS = ", ";
const string ARRAY_PREFERRED_SEPARATOR = ", ";

const Matrix33 Matrix33::IDENTITY{1, 0, 0,
                                  0, 1, 0,
                                  0, 0, 1};
<<<<<<< HEAD

const Matrix44 Matrix44::IDENTITY{1, 0, 0, 0,
                                  0, 1, 0, 0,
                                  0, 0, 1, 0,
                                  0, 0, 0, 1};
=======

const Matrix44 Matrix44::IDENTITY{1, 0, 0, 0,
                                  0, 1, 0, 0,
                                  0, 0, 1, 0,
                                  0, 0, 0, 1};

//
// Matrix33 methods
//

template <> float MatrixN<Matrix33, Vector3, 3>::getDeterminant() const
{
    return _arr[0][0] * (_arr[1][1]*_arr[2][2] - _arr[2][1]*_arr[1][2]) +
           _arr[0][1] * (_arr[1][2]*_arr[2][0] - _arr[2][2]*_arr[1][0]) +
           _arr[0][2] * (_arr[1][0]*_arr[2][1] - _arr[2][0]*_arr[1][1]);
}

template <> Matrix33 MatrixN<Matrix33, Vector3, 3>::getAdjugate() const
{
    return Matrix33(
        _arr[1][1]*_arr[2][2] - _arr[2][1]*_arr[1][2],
        _arr[2][1]*_arr[0][2] - _arr[0][1]*_arr[2][2],
        _arr[0][1]*_arr[1][2] - _arr[1][1]*_arr[0][2],
        _arr[1][2]*_arr[2][0] - _arr[2][2]*_arr[1][0],
        _arr[2][2]*_arr[0][0] - _arr[0][2]*_arr[2][0],
        _arr[0][2]*_arr[1][0] - _arr[1][2]*_arr[0][0],
        _arr[1][0]*_arr[2][1] - _arr[2][0]*_arr[1][1],
        _arr[2][0]*_arr[0][1] - _arr[0][0]*_arr[2][1],
        _arr[0][0]*_arr[1][1] - _arr[1][0]*_arr[0][1]);
}

//
// Matrix44 methods
//

template <> float MatrixN<Matrix44, Vector4, 4>::getDeterminant() const
{
    return _arr[0][0] * (_arr[1][1]*_arr[2][2]*_arr[3][3] + _arr[3][1]*_arr[1][2]*_arr[2][3] + _arr[2][1]*_arr[3][2]*_arr[1][3] -
                         _arr[1][1]*_arr[3][2]*_arr[2][3] - _arr[2][1]*_arr[1][2]*_arr[3][3] - _arr[3][1]*_arr[2][2]*_arr[1][3]) +
           _arr[0][1] * (_arr[1][2]*_arr[3][3]*_arr[2][0] + _arr[2][2]*_arr[1][3]*_arr[3][0] + _arr[3][2]*_arr[2][3]*_arr[1][0] -
                         _arr[1][2]*_arr[2][3]*_arr[3][0] - _arr[3][2]*_arr[1][3]*_arr[2][0] - _arr[2][2]*_arr[3][3]*_arr[1][0]) +
           _arr[0][2] * (_arr[1][3]*_arr[2][0]*_arr[3][1] + _arr[3][3]*_arr[1][0]*_arr[2][1] + _arr[2][3]*_arr[3][0]*_arr[1][1] -
                         _arr[1][3]*_arr[3][0]*_arr[2][1] - _arr[2][3]*_arr[1][0]*_arr[3][1] - _arr[3][3]*_arr[2][0]*_arr[1][1]) +
           _arr[0][3] * (_arr[1][0]*_arr[3][1]*_arr[2][2] + _arr[2][0]*_arr[1][1]*_arr[3][2] + _arr[3][0]*_arr[2][1]*_arr[1][2] -
                         _arr[1][0]*_arr[2][1]*_arr[3][2] - _arr[3][0]*_arr[1][1]*_arr[2][2] - _arr[2][0]*_arr[3][1]*_arr[1][2]); 
}

template <> Matrix44 MatrixN<Matrix44, Vector4, 4>::getAdjugate() const
{
    return Matrix44(
        _arr[1][1]*_arr[2][2]*_arr[3][3] + _arr[3][1]*_arr[1][2]*_arr[2][3] + _arr[2][1]*_arr[3][2]*_arr[1][3] -
        _arr[1][1]*_arr[3][2]*_arr[2][3] - _arr[2][1]*_arr[1][2]*_arr[3][3] - _arr[3][1]*_arr[2][2]*_arr[1][3],

        _arr[0][1]*_arr[3][2]*_arr[2][3] + _arr[2][1]*_arr[0][2]*_arr[3][3] + _arr[3][1]*_arr[2][2]*_arr[0][3] -
        _arr[3][1]*_arr[0][2]*_arr[2][3] - _arr[2][1]*_arr[3][2]*_arr[0][3] - _arr[0][1]*_arr[2][2]*_arr[3][3],

        _arr[0][1]*_arr[1][2]*_arr[3][3] + _arr[3][1]*_arr[0][2]*_arr[1][3] + _arr[1][1]*_arr[3][2]*_arr[0][3] -
        _arr[0][1]*_arr[3][2]*_arr[1][3] - _arr[1][1]*_arr[0][2]*_arr[3][3] - _arr[3][1]*_arr[1][2]*_arr[0][3],

        _arr[0][1]*_arr[2][2]*_arr[1][3] + _arr[1][1]*_arr[0][2]*_arr[2][3] + _arr[2][1]*_arr[1][2]*_arr[0][3] -
        _arr[0][1]*_arr[1][2]*_arr[2][3] - _arr[2][1]*_arr[0][2]*_arr[1][3] - _arr[1][1]*_arr[2][2]*_arr[0][3],

        _arr[1][2]*_arr[3][3]*_arr[2][0] + _arr[2][2]*_arr[1][3]*_arr[3][0] + _arr[3][2]*_arr[2][3]*_arr[1][0] -
        _arr[1][2]*_arr[2][3]*_arr[3][0] - _arr[3][2]*_arr[1][3]*_arr[2][0] - _arr[2][2]*_arr[3][3]*_arr[1][0],

        _arr[0][2]*_arr[2][3]*_arr[3][0] + _arr[3][2]*_arr[0][3]*_arr[2][0] + _arr[2][2]*_arr[3][3]*_arr[0][0] -
        _arr[0][2]*_arr[3][3]*_arr[2][0] - _arr[2][2]*_arr[0][3]*_arr[3][0] - _arr[3][2]*_arr[2][3]*_arr[0][0],

        _arr[0][2]*_arr[3][3]*_arr[1][0] + _arr[1][2]*_arr[0][3]*_arr[3][0] + _arr[3][2]*_arr[1][3]*_arr[0][0] -
        _arr[0][2]*_arr[1][3]*_arr[3][0] - _arr[3][2]*_arr[0][3]*_arr[1][0] - _arr[1][2]*_arr[3][3]*_arr[0][0],

        _arr[0][2]*_arr[1][3]*_arr[2][0] + _arr[2][2]*_arr[0][3]*_arr[1][0] + _arr[1][2]*_arr[2][3]*_arr[0][0] -
        _arr[0][2]*_arr[2][3]*_arr[1][0] - _arr[1][2]*_arr[0][3]*_arr[2][0] - _arr[2][2]*_arr[1][3]*_arr[0][0],

        _arr[1][3]*_arr[2][0]*_arr[3][1] + _arr[3][3]*_arr[1][0]*_arr[2][1] + _arr[2][3]*_arr[3][0]*_arr[1][1] -
        _arr[1][3]*_arr[3][0]*_arr[2][1] - _arr[2][3]*_arr[1][0]*_arr[3][1] - _arr[3][3]*_arr[2][0]*_arr[1][1],

        _arr[0][3]*_arr[3][0]*_arr[2][1] + _arr[2][3]*_arr[0][0]*_arr[3][1] + _arr[3][3]*_arr[2][0]*_arr[0][1] -
        _arr[0][3]*_arr[2][0]*_arr[3][1] - _arr[3][3]*_arr[0][0]*_arr[2][1] - _arr[2][3]*_arr[3][0]*_arr[0][1],

        _arr[0][3]*_arr[1][0]*_arr[3][1] + _arr[3][3]*_arr[0][0]*_arr[1][1] + _arr[1][3]*_arr[3][0]*_arr[0][1] -
        _arr[0][3]*_arr[3][0]*_arr[1][1] - _arr[1][3]*_arr[0][0]*_arr[3][1] - _arr[3][3]*_arr[1][0]*_arr[0][1],

        _arr[0][3]*_arr[2][0]*_arr[1][1] + _arr[1][3]*_arr[0][0]*_arr[2][1] + _arr[2][3]*_arr[1][0]*_arr[0][1] -
        _arr[0][3]*_arr[1][0]*_arr[2][1] - _arr[2][3]*_arr[0][0]*_arr[1][1] - _arr[1][3]*_arr[2][0]*_arr[0][1],

        _arr[1][0]*_arr[3][1]*_arr[2][2] + _arr[2][0]*_arr[1][1]*_arr[3][2] + _arr[3][0]*_arr[2][1]*_arr[1][2] -
        _arr[1][0]*_arr[2][1]*_arr[3][2] - _arr[3][0]*_arr[1][1]*_arr[2][2] - _arr[2][0]*_arr[3][1]*_arr[1][2],

        _arr[0][0]*_arr[2][1]*_arr[3][2] + _arr[3][0]*_arr[0][1]*_arr[2][2] + _arr[2][0]*_arr[3][1]*_arr[0][2] -
        _arr[0][0]*_arr[3][1]*_arr[2][2] - _arr[2][0]*_arr[0][1]*_arr[3][2] - _arr[3][0]*_arr[2][1]*_arr[0][2],

        _arr[0][0]*_arr[3][1]*_arr[1][2] + _arr[1][0]*_arr[0][1]*_arr[3][2] + _arr[3][0]*_arr[1][1]*_arr[0][2] -
        _arr[0][0]*_arr[1][1]*_arr[3][2] - _arr[3][0]*_arr[0][1]*_arr[1][2] - _arr[1][0]*_arr[3][1]*_arr[0][2],

        _arr[0][0]*_arr[1][1]*_arr[2][2] + _arr[2][0]*_arr[0][1]*_arr[1][2] + _arr[1][0]*_arr[2][1]*_arr[0][2] -
        _arr[0][0]*_arr[2][1]*_arr[1][2] - _arr[1][0]*_arr[0][1]*_arr[2][2] - _arr[2][0]*_arr[1][1]*_arr[0][2]);
}
>>>>>>> 4173eb02

} // namespace MaterialX<|MERGE_RESOLUTION|>--- conflicted
+++ resolved
@@ -24,13 +24,6 @@
 const Matrix33 Matrix33::IDENTITY{1, 0, 0,
                                   0, 1, 0,
                                   0, 0, 1};
-<<<<<<< HEAD
-
-const Matrix44 Matrix44::IDENTITY{1, 0, 0, 0,
-                                  0, 1, 0, 0,
-                                  0, 0, 1, 0,
-                                  0, 0, 0, 1};
-=======
 
 const Matrix44 Matrix44::IDENTITY{1, 0, 0, 0,
                                   0, 1, 0, 0,
@@ -129,6 +122,5 @@
         _arr[0][0]*_arr[1][1]*_arr[2][2] + _arr[2][0]*_arr[0][1]*_arr[1][2] + _arr[1][0]*_arr[2][1]*_arr[0][2] -
         _arr[0][0]*_arr[2][1]*_arr[1][2] - _arr[1][0]*_arr[0][1]*_arr[2][2] - _arr[2][0]*_arr[1][1]*_arr[0][2]);
 }
->>>>>>> 4173eb02
 
 } // namespace MaterialX