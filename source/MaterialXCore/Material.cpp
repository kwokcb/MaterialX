--- conflicted
+++ resolved
@@ -162,11 +162,7 @@
 // ShaderRef methods
 //
 
-<<<<<<< HEAD
-NodeDefPtr ShaderRef::getReferencedShaderDef() const
-=======
-NodeDefPtr ShaderRef::getNodeDef()
->>>>>>> 1b9441d6
+NodeDefPtr ShaderRef::getNodeDef() const
 {
     if (hasNodeDefString())
     {
