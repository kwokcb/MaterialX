/*
 * Copyright (c) 2020, NVIDIA CORPORATION. All rights reserved.
 *
 * Licensed under the Apache License, Version 2.0 (the "License");
 * you may not use this file except in compliance with the License.
 * You may obtain a copy of the License at
 *
 *     http://www.apache.org/licenses/LICENSE-2.0
 *
 * Unless required by applicable law or agreed to in writing, software
 * distributed under the License is distributed on an "AS IS" BASIS,
 * WITHOUT WARRANTIES OR CONDITIONS OF ANY KIND, either express or implied.
 * See the License for the specific language governing permissions and
 * limitations under the License.
 */

// MDL implementation of all types and nodes of
//     MaterialX Physically-Based Shading Nodes
//     Document v1.37 REV2, July 16, 2019 (Revised October 17, 2019)
//     see www.materialx.org 
// in
//     NVIDIA Material Definition Language 1.8
//     Language Specification
//     Document version 1.8.2, May 24, 2023
//     www.nvidia.com/mdl

mdl 1.8;

<<<<<<< HEAD
using .::core import *;
import .::swizzle::*;

import ::df::*;
import ::math::*;
import ::state::*;
import ::anno::*;

// NOTE: We use the MDL material type to represent all PBS nodes of 
//       BSDF, EDF, VDF and other MaterialX material related types.
//       To document, and possibly also support tool diagnostics, we 
//       use the ::anno::usage(string) annotation to document the
//       true MaterialX type, only connections with equal usage
//       annotations are correct MaterialX connections.

// NOTE: Geometric parameters like surface normal are specified in MDL internal 
//       space, which is the efficient and natural way for MDL.
// TODO: Check that the generator emits proper space transform conversion
//       calls where needed
// TODO: Check how MaterialX unit handling works with this
// TODO: Check if scene_units_per_meter() is applicable as well, like for displacement

// NOTE: Some PBR nodes require multiple implementations with different
//       parameter types. If those require a material type as result, we
//       cannot use overlaods and must use different names. Examples are
//       mix, add, multiply, and we include displacement for orthogonality.

// NOTE: Because of the BTDFs and the VDF below them, we have to take care
//       of volumetric properties in the BSDF components as well. Since IOR 
//       is uniform in MDL, some nodes have a limitation on how IOR works.


// Enum selecting scatter mode, instead of string
export enum mx_scatter_mode {
    mx_scatter_mode_R,
    mx_scatter_mode_T,
    mx_scatter_mode_RT
};

// Helper function mapping MaterialX scatter mode to MDL scatter_mode enum
export df::scatter_mode mx_map_scatter_mode( mx_scatter_mode mode) {
    switch (mode) {
    case mx_scatter_mode_R:
        return df::scatter_reflect;
    case mx_scatter_mode_T:
        return df::scatter_transmit;
    default:
        return df::scatter_reflect_transmit;
    }
}

export material mx_oren_nayar_diffuse_bsdf(
    float  mxp_weight    = 1.0,
    color  mxp_color     = color(0.18),
    float  mxp_roughness = 0.0,
    float3 mxp_normal    = state::normal()
) [[ 
    anno::usage( "materialx:bsdf") 
]]
= material(
    surface: material_surface( 
        scattering: df::weighted_layer(
            weight: mxp_weight,
            layer: df::diffuse_reflection_bsdf(
                tint: mxp_color,
                roughness: mxp_roughness
            ),
            normal: mxp_normal
        )
    )
);

// NOTE: Approximate Burley with df::diffuse_reflection_bsdf, the difference isn't big
export material mx_burley_diffuse_bsdf(
    float  mxp_weight    = 1.0,
    color  mxp_color     = color(0.18),
    float  mxp_roughness = 0.0,
    float3 mxp_normal    = state::normal()
) [[ 
    anno::usage( "materialx:bsdf") 
]]
= material(
    surface: material_surface( 
        scattering: df::weighted_layer(
            weight: mxp_weight,
            layer: df::diffuse_reflection_bsdf(
                tint: mxp_color,
                roughness: mxp_roughness
            ),
            normal: mxp_normal
        )
    )
);

export material mx_translucent_bsdf(
    float  mxp_weight    = 1.0,
    color  mxp_color     = color(1.0),
    float3 mxp_normal    = state::normal()
) [[ 
    anno::usage( "materialx:bsdf") 
]]
= material(
    surface: material_surface( 
        scattering: df::weighted_layer(
            weight: mxp_weight,
            layer: df::diffuse_transmission_bsdf(
                tint: mxp_color
            ),
            normal: mxp_normal
        )
    )
);

// TODO MDL 1.8 
// * will add support for thin film above a color_custom_curve_layer node until then, thin_film will have no effect
// * thin_film(thickness: 0.0, ior: < 1.0) will be handled properly
export material mx_dielectric_bsdf(
    float  mxp_weight    = 1.0,
    color  mxp_tint      = color(1.0),
    float  mxp_ior       = 1.5,
    float2 mxp_roughness = float2(0.0),
    float mxp_thinfilm_thickness = 0.0,
    float mxp_thinfilm_ior = 1.0,
    float3 mxp_normal    = state::normal(),
    float3 mxp_tangent   = state::texture_tangent_u(0),
    uniform mx_distribution_type mxp_distribution = mx_distribution_type_ggx [[ anno::unused() ]],
    uniform mx_scatter_mode mxp_scatter_mode = mx_scatter_mode_R,
    material mxp_base = material() [[ anno::usage( "materialx:bsdf") ]]
) [[ 
    anno::usage( "materialx:bsdf") 
]]
= let {
    float coatIor = mxp_thinfilm_ior <= 0.0 ? 1.0 : mxp_thinfilm_ior;
    float grazing_refl = math::max((1.0 - math::average(mxp_roughness)), 0.0);
    float root_r = (mxp_ior-1)/(mxp_ior+1);
    bsdf bsdf_R = df::thin_film(
        thickness: mxp_thinfilm_thickness,
        ior: color(coatIor),
        // fresnel layer has issues if base is a diffuse transmission, use custom curve for now
        // this will break thin_film but improves standard_surface with diffuse transmission
        base: df::custom_curve_layer(
            normal_reflectivity: root_r*root_r,
            grazing_reflectivity: grazing_refl,
            weight: mxp_weight,
            layer: df::microfacet_ggx_smith_bsdf(
                roughness_u: mxp_roughness.x,
                roughness_v: mxp_roughness.y,
                tint: mxp_tint,
                tangent_u: mxp_tangent,
                mode: df::scatter_reflect),
            base: mxp_base.surface.scattering,
            normal: mxp_normal));

    bsdf bsdf_T = df::weighted_layer(
        weight: mxp_weight,
        layer: df::microfacet_ggx_smith_bsdf(
            roughness_u: mxp_roughness.x,
            roughness_v: mxp_roughness.y,
            tint: mxp_tint,
            tangent_u: mxp_tangent,
            mode: df::scatter_transmit),
        normal: mxp_normal);

    bsdf bsdf_RT = df::weighted_layer(
        weight: mxp_weight,
        layer: df::thin_film(
            thickness: mxp_thinfilm_thickness,
            ior: color(coatIor),
            base: df::microfacet_ggx_smith_bsdf(
                roughness_u: mxp_roughness.x,
                roughness_v: mxp_roughness.y,
                tint: mxp_tint,
                tangent_u: mxp_tangent,
                mode: df::scatter_reflect_transmit)),
        normal: mxp_normal);

    bsdf bsdf_selected = (mxp_scatter_mode == mx_scatter_mode_R) ? bsdf_R :
                         ((mxp_scatter_mode == mx_scatter_mode_T) ? bsdf_T : bsdf_RT);
} in material(
    surface: material_surface(
        scattering: bsdf_selected
    ),
    // we need to carry volume properties along for SSS
    ior:    mxp_base.ior,
    volume: mxp_base.volume
);

// TODO MDL 1.8 
// * thin_film(thickness: 0.0, ior: < 1.0) will be handled properly
export material mx_conductor_bsdf(
    float  mxp_weight     = 1.0,
    color  mxp_ior        = color(0.18, 0.42, 1.37),
    color  mxp_extinction = color(3.42, 2.35, 1.77),
    float2 mxp_roughness  = float2(0.0),
    float mxp_thinfilm_thickness = 0.0,
    float mxp_thinfilm_ior = 1.0,
    float3 mxp_normal     = state::normal(),
    float3 mxp_tangent    = state::texture_tangent_u(0),
    uniform mx_distribution_type mxp_distribution = mx_distribution_type_ggx [[ anno::unused() ]]
) [[ 
    anno::usage( "materialx:bsdf") 
]]
= let {
    float coatIor = mxp_thinfilm_ior <= 0.0 ? 1.0 : mxp_thinfilm_ior;
    bsdf ggx_model = df::microfacet_ggx_smith_bsdf(
        roughness_u: mxp_roughness.x,
        roughness_v: mxp_roughness.y,
        tangent_u: mxp_tangent);
    bsdf conductor = df::fresnel_factor(
        ior: mxp_ior,
        extinction_coefficient: mxp_extinction, 
        base: ggx_model);
    bsdf thin_film_conductor = df::thin_film(
        thickness: mxp_thinfilm_thickness,
        ior: color(coatIor),
        base: conductor);
} in material(
    surface: material_surface(
        scattering: df::weighted_layer(
            weight: mxp_weight,
            layer: thin_film_conductor,
            normal: mxp_normal
        )
    )
);

// TODO MDL 1.8 
// * will add support for thin film above a color_custom_curve_layer node until then, thin_film will have no effect
// * thin_film(thickness: 0.0, ior: < 1.0) will be handled properly
export material mx_generalized_schlick_bsdf(
    float  mxp_weight    = 1.0,
    color  mxp_color0    = color(1.0),
    color  mxp_color90   = color(1.0),
    float  mxp_exponent  = 5.0,
    float2 mxp_roughness = float2(0.05),
    float mxp_thinfilm_thickness = 0.0,
    float mxp_thinfilm_ior = 1.0,
    float3 mxp_normal    = state::normal(),
    float3 mxp_tangent   = state::texture_tangent_u(0),
    uniform mx_distribution_type mxp_distribution = mx_distribution_type_ggx [[ anno::unused() ]],
    uniform mx_scatter_mode mxp_scatter_mode = mx_scatter_mode_R,
    material mxp_base = material() [[ anno::usage( "materialx:bsdf") ]]
) [[ 
    anno::usage( "materialx:bsdf") 
]]
= let {
    float coatIor = mxp_thinfilm_ior <= 0.0 ? 1.0 : mxp_thinfilm_ior;
    float avgF0 = math::average(float3(mxp_color0));
    bsdf ggx_model_R = df::microfacet_ggx_smith_bsdf(
        roughness_u: mxp_roughness.x,
        roughness_v: mxp_roughness.y,
        tint: color(1.0),
        tangent_u: mxp_tangent,
        mode: df::scatter_reflect);

    bsdf ggx_model_T = df::microfacet_ggx_smith_bsdf(
        roughness_u: mxp_roughness.x,
        roughness_v: mxp_roughness.y,
        tint: color(1.0),
        tangent_u: mxp_tangent,
        mode: df::scatter_transmit);
} in material(
    surface: material_surface(
        scattering: df::weighted_layer(
            weight: mxp_weight,
            layer: mxp_scatter_mode == mx_scatter_mode_T
                ? df::color_custom_curve_layer(
                    normal_reflectivity: mxp_color0,
                    grazing_reflectivity: mxp_color90,
                    exponent: mxp_exponent,
                    layer: bsdf(),
                    base: ggx_model_T)
                : df::thin_film(
                    thickness: mxp_thinfilm_thickness,
                    ior: color(coatIor),
                    base: df::color_custom_curve_layer(
                        normal_reflectivity: mxp_color0,
                        grazing_reflectivity: mxp_color90,
                        exponent: mxp_exponent,
                        layer: ggx_model_R,
                        base: mxp_scatter_mode == mx_scatter_mode_R 
                            ? mxp_base.surface.scattering 
                            : ggx_model_T)),
            base: mxp_base.surface.scattering,
            normal: mxp_normal
        )
    ),
    // we can't use the computed ior here because it's varying
    // assuming that we have something glass like when transmission is used
    ior: color(1.5), // color(mx_f0_to_ior(avgF0))

    // we need to carry volume properties along for SSS
    volume: mxp_base.volume
);

export material mx_subsurface_bsdf(
    float  mxp_weight    = 1.0 [[ anno::unused() ]],
    color  mxp_color     = color(0.18),
    float3 mxp_radius    = float3(1.0), // TODO: should probably be a color in MTLX Spec
    float  mxp_anisotropy = 0.0,
    float3 mxp_normal    = state::normal() [[ anno::unused() ]]
) [[ 
    anno::usage( "materialx:bsdf") 
]]
= let {
    // https://blog.selfshadow.com/publications/s2017-shading-course/imageworks/s2017_pbs_imageworks_slides_v2.pdf
    // Phase function eccentricity 'g' has been omitted here since we pass that directly 
    // to anisotropic_vdf(directional_bias: g).    
    color albedo = color(4.09712) +
           (4.20863f * mxp_color) -
           math::sqrt(
               9.59217f +
               41.6808f * mxp_color +
               17.7126f * mxp_color * mxp_color);

    color albedo_sq = albedo * albedo;

    color white = color(1.0, 1.0, 1.0);

    color alpha = 
        (white - albedo_sq) / (white - mxp_anisotropy * albedo_sq);

    color radius_inv = white/color(mxp_radius);

    color sigma_s = alpha * radius_inv;
    color sigma_a = radius_inv - sigma_s;

} in material(
    volume: material_volume(
        scattering: df::anisotropic_vdf (
            directional_bias: mxp_anisotropy
        ),
        scattering_coefficient: sigma_s,
        absorption_coefficient: sigma_a
    ), 

    surface: material_surface(
        scattering: df::diffuse_transmission_bsdf(tint: white)
    )
);

// To match with OSL, the sheen weight is scaled with average color as approximation of albedo.
// OSL uses the layer operator which mixes based on albedo.
export material mx_sheen_bsdf(
    float  mxp_weight    = 1.0,
    color  mxp_color     = color(1.0),
    float  mxp_roughness = 0.2,
    float3 mxp_normal    = state::normal(),
    material mxp_base = material(
                            surface: material_surface(
                                scattering: df::diffuse_reflection_bsdf(
                                ))) [[ anno::usage( "materialx:bsdf") ]]
) [[ 
    anno::usage( "materialx:bsdf") 
]]
= material(
    surface: material_surface( 
        // using the mix seems to fit OSL best, at least in the test cases
        scattering: df::weighted_layer(
            weight:  math::average(mxp_color) * mxp_weight,
            layer: df::sheen_bsdf(
                roughness: mxp_roughness,
                tint: mxp_color,
                multiscatter_tint: color(1.0),
                multiscatter: mxp_base.surface.scattering
            ),
            base: mxp_base.surface.scattering,
            normal: mxp_normal)),
    // we need to carry volume properties along for SSS
    ior:    mxp_base.ior,
    volume: mxp_base.volume
);

// EDF Nodes

export material mx_uniform_edf(
    color mxp_color = color(1.0)
) [[ 
    anno::usage( "materialx:edf") 
]]
= material(
    surface: material_surface( 
        emission: material_emission( emission: df::diffuse_edf(), intensity: mxp_color * math::PI)
    )
);

export material mx_conical_edf(
    color mxp_color = color(1.0),
    float3 mxp_normal = state::normal()
    [[
        anno::unused()
    ]],
    uniform float mxp_inner_angle = 60.0, 
    uniform float mxp_outer_angle = 0.0
) [[ 
    anno::usage( "materialx:edf") 
]]
= material(
    surface: material_surface( 
        emission: material_emission( 
            emission: df::spot_edf( // TODO: refine exact math of the mapping here
                spread: math::radians( math::max(mxp_inner_angle, mxp_outer_angle)),
                exponent: (mxp_outer_angle <= mxp_inner_angle) ? 0.0 : 1.0
            ), 
            intensity: mxp_color * math::PI
        )
    )
);

export material mx_measured_edf(
    color mxp_color = color(1.0),
    float3 mxp_normal = state::normal()
    [[
        anno::unused()
    ]],
    uniform light_profile mxp_file  = light_profile()
) [[ 
    anno::usage( "materialx:edf") 
]]
= material(
    surface: material_surface( 
        emission: material_emission( 
            emission: df::measured_edf( profile: mxp_file), 
            intensity: mxp_color * math::PI
        )
    )
);

export material mx_generalized_schlick_edf(
    color mxp_color0 = color(1.0),
    color mxp_color90 = color(1.0),
    float mxp_exponent = 5.0,
    material mxp_base = material() [[ anno::usage( "materialx:bsdf") ]]
) [[ 
    anno::usage( "materialx:edf") 
]]
= material(
    thin_walled: mxp_base.thin_walled,
    surface: material_surface(
        scattering: mxp_base.surface.scattering,
        emission: material_emission(
            emission: df::directional_factor(mxp_color0, mxp_color90, mxp_exponent, mxp_base.surface.emission.emission),
            intensity: mxp_base.surface.emission.intensity,
            mode: mxp_base.surface.emission.mode)
        ),
    backface: mxp_base.backface,
    ior:      mxp_base.ior,
    volume:   mxp_base.volume,
    geometry: mxp_base.geometry,
    hair:     mxp_base.hair
);

// VDF Nodes

export material mx_absorption_vdf(
    // TODO: should probably become color3 in the MaterialX spec
    float3 mxp_absorption = float3(0.0)
) [[ 
    anno::usage( "materialx:vdf") 
]]
= material(
    volume: material_volume( 
        absorption_coefficient: color( mxp_absorption)
    )
);

export material mx_anisotropic_vdf(
    // TODO: should probably become color3 in the MaterialX spec
    float3 mxp_absorption = float3(0.0),
    // TODO: should probably become color3 in the MaterialX spec
    float3 mxp_scattering = float3(0.0),
    float  mxp_anisotropy = 0.0
) [[ 
    anno::usage( "materialx:vdf") 
]]
= material(
    volume: material_volume(
        scattering: df::anisotropic_vdf( directional_bias: mxp_anisotropy),
        absorption_coefficient: color( mxp_absorption),
        scattering_coefficient: color( mxp_scattering)
    )
);

// Shader Nodes

// NOTE: The MDL material with thin_walled == false uses the same material_surface
//       properties for the front- and backface, the material will not be black
//       from the backside as mandated by the MaterialX spec.
export material mx_surface(
    material mxp_bsdf = material() [[ anno::usage( "materialx:bsdf") ]],
    material mxp_edf  = material() [[ anno::usage( "materialx:edf") ]],
    float mxp_opacity = 1.0,
    uniform float mxp_transmission_ior = 0.0 // extra parameter for setting transmission IOR
) [[
    anno::usage( "materialx:surfaceshader")
]]
= let {
    bsdf              bsdf_node = mxp_bsdf.surface.scattering;
    material_emission edf_node  = mxp_edf.surface.emission;
    // we need to carry volume properties along for SSS
    material_volume   bsdf_volume = mxp_bsdf.volume;
} in material(
    thin_walled: false,
    surface: material_surface(
        scattering: bsdf_node,
        emission: edf_node
    ),
    ior: mxp_transmission_ior > 0.0 ? color(mxp_transmission_ior) : mxp_bsdf.ior,
    volume: bsdf_volume,
    geometry: material_geometry(
        cutout_opacity: mxp_opacity
    )
);

export material mx_thin_surface(
    material mxp_front_bsdf    = material() [[ anno::usage( "materialx:bsdf") ]],
    material mxp_front_edf     = material() [[ anno::usage( "materialx:edf") ]],
    material mxp_back_bsdf     = material() [[ anno::usage( "materialx:bsdf") ]],
    material mxp_back_edf      = material() [[ anno::usage( "materialx:edf") ]],
    float    mxp_opacity = 1.0
) [[ 
    anno::usage( "materialx:surfaceshader") 
]]
= let {
    bsdf              front_bsdf_node = mxp_front_bsdf.surface.scattering;
    material_emission front_edf_node  = mxp_front_edf.surface.emission;
    bsdf              back_bsdf_node  = mxp_back_bsdf.surface.scattering;
    material_emission back_edf_node   = mxp_back_edf.surface.emission;
    // we need to carry volume properties along for SSS
    // TODO: clarify SSS behavior in MaterialX for thin-walled surfaces,
    //       in MDL there is only one volume property
    material_volume   bsdf_volume = mxp_front_bsdf.volume;
} in material(
    thin_walled: true,
    surface: material_surface( 
        scattering: front_bsdf_node,
        emission: front_edf_node
    ),
    backface: material_surface( 
        scattering: back_bsdf_node,
        emission: back_edf_node
    ),
    ior: color(1.0),
    volume: bsdf_volume,
    geometry: material_geometry(
        cutout_opacity: mxp_opacity
    )
);

// MDL 1.7, Volumes do support emssion, but not as EDF, just emission intensity.
// A uniform emission DF is the only practical DF here.
export material mx_volume(
    material mxp_vdf    = material() [[ anno::usage( "materialx:vdf") ]],
    material mxp_edf    = material() [[ anno::usage( "materialx:edf") ]]
) [[ 
    anno::usage( "materialx:volumeshader") 
]]
= material(
    volume: material_volume(
        absorption_coefficient: mxp_vdf.volume.absorption_coefficient,
        scattering_coefficient: mxp_vdf.volume.scattering_coefficient,
        emission_intensity: mxp_edf.surface.emission.intensity
    )
);

export material mx_light(
    material mxp_edf    = material() [[ anno::usage( "materialx:edf") ]],
    color    mxp_intensity = color(1.0),
    float    mxp_exposure  = 0.0
) [[
    anno::usage( "materialx:lightshader")
]]
= let {
    edf   emission  = mxp_edf.surface.emission.emission;
    color intensity = mxp_edf.surface.emission.intensity;
    color scale = (mxp_exposure == 0.0) 
                      ? mxp_intensity 
                      : mxp_intensity * math::pow(2, mxp_exposure);
} in material(
    // TODO: check MTLX spec if we need emission on front- end backface
    surface: material_surface(
        emission: material_emission(
            emission: emission, 
            intensity: intensity * scale
        )
    )
);

// NOTE: MDL provides function overloading, but not material definition 
//       overlaoding. We thus try to use float3 as MDL type matching
//       the MaterialX displacementshader and allow thus for an overloaded
//       implementation of mxp_displacement.
// TODO: Check if this works in the translator and higher level nodes, like
//       mxp_material, if not, we have to switch to the material type and 
//       use two different names for mxp_displacemnnt.
export material mx_displacement_float(
    float mxp_displacement = 0.0,
    float mxp_scale        = 1.0
) [[ 
    anno::usage( "materialx:displacementshader") 
]] = material(
    geometry: material_geometry(
        displacement: mxp_displacement * mxp_scale * state::scene_units_per_meter() * state::normal()
    )
);

export material mx_displacement_vector3(
    float3 mxp_displacement = float3(0.0),
    float  mxp_scale        = 1.0
) [[ 
    anno::usage( "materialx:displacementshader") 
]] = let
{
    float3 vec = (mxp_displacement.x * state::texture_tangent_u(0)
                + mxp_displacement.y * state::texture_tangent_v(0)
                + mxp_displacement.z * state::normal());
} in material(
    geometry: material_geometry(
        displacement: vec * mxp_scale * state::scene_units_per_meter()
    )
);


// helper function to mix two scattering volumes:
// - combined scattering coefficient is just the sum of the two
// - VDF mixer weight is the relative probability of encountering the corresponding
//   particle type
// NOTE: mixer weight should be a color, but due to a bug in current MDL compilers
//       the color mixers don't accept non-uniform weights yet
struct volume_mix_return {
    color scattering_coefficient;
    float mix_weight1; // mix_weight2 = 1.0 - mix_weight1, can use any mixer
};
volume_mix_return volume_mix(
    color scattering_coefficient1,
    float weight1,
    color scattering_coefficient2,
    float weight2)
{
    color s1 = weight1 * scattering_coefficient1;
    color s = s1 + weight2 * scattering_coefficient2;
    return volume_mix_return(scattering_coefficient: s, mix_weight1: math::average(s1 / s));
}

export material mx_mix_bsdf(
    material mxp_fg = material() [[ anno::usage( "materialx:bsdf") ]],
    material mxp_bg = material() [[ anno::usage( "materialx:bsdf") ]],
    float    mxp_mix = 0.0
) [[ 
    anno::usage( "materialx:bsdf") 
]]
= let {
    volume_mix_return v = volume_mix(
        mxp_fg.volume.scattering_coefficient, mxp_mix,
        mxp_bg.volume.scattering_coefficient, (1.0f - mxp_mix));
} in material(
    surface: material_surface( 
        scattering: df::weighted_layer(
            weight: mxp_mix,
            layer:  mxp_fg.surface.scattering,
            base:   mxp_bg.surface.scattering
        )
    ),
    // we need to carry volume properties along for SSS
    ior:    mxp_fg.ior, // NOTE: IOR is uniform, cannot mix here
    volume: material_volume(
        scattering: df::unbounded_mix( 
            df::vdf_component[]( 
                df::vdf_component(v.mix_weight1, mxp_fg.volume.scattering), 
                df::vdf_component(1.0 - v.mix_weight1, mxp_bg.volume.scattering))
        ),
        absorption_coefficient: mxp_mix * mxp_fg.volume.absorption_coefficient + 
                    (1.0 - mxp_mix) * mxp_bg.volume.absorption_coefficient,
        scattering_coefficient: v.scattering_coefficient
    )
);

export material mx_mix_edf(
    material mxp_fg = material() [[ anno::usage( "materialx:edf") ]],
    material mxp_bg = material() [[ anno::usage( "materialx:edf") ]],
    float    mxp_mix = 0.0
) [[ 
    anno::usage( "materialx:edf") 
]]
= material(
    surface: material_surface( 
        emission: material_emission(
            emission: df::unbounded_mix( // unbounded_mix is cheaper
            df::edf_component[]( 
                df::edf_component( mxp_mix, mxp_fg.surface.emission.emission), 
                df::edf_component( 1.0 - mxp_mix, mxp_bg.surface.emission.emission))
            ),
            intensity: mxp_mix * mxp_fg.surface.emission.intensity +
                       (1.0 - mxp_mix) * mxp_bg.surface.emission.intensity
        )
    )
);

export material mx_mix_vdf(
    material mxp_fg = material() [[ anno::usage( "materialx:vdf") ]],
    material mxp_bg = material() [[ anno::usage( "materialx:vdf") ]],
    float    mxp_mix = 0.0
) [[ 
    anno::usage( "materialx:vdf") 
]]
= let {
    volume_mix_return v = volume_mix(
        mxp_fg.volume.scattering_coefficient, mxp_mix,
        mxp_bg.volume.scattering_coefficient, (1.0f - mxp_mix));
} in material(
    ior:    mxp_fg.ior, // NOTE: IOR is uniform, cannot mix here
    volume: material_volume(
        scattering: df::unbounded_mix( 
        df::vdf_component[]( 
            df::vdf_component( v.mix_weight1, mxp_fg.volume.scattering), 
            df::vdf_component( 1.0 - v.mix_weight1, mxp_bg.volume.scattering))
        ),
        absorption_coefficient: mxp_mix * mxp_fg.volume.absorption_coefficient +
                   (1.0 - mxp_mix) * mxp_bg.volume.absorption_coefficient,
        scattering_coefficient: v.scattering_coefficient
    )
);

// NOTE: Adding two BSDFs is not supported in MDL, the generator would best
//       analyze the context for mixing weights and replace the add with a mix.
//       The provided implementation just mixes the BSDFs with equal weight.
export material mx_add_bsdf(
    material mxp_in1 = material() [[ anno::usage( "materialx:bsdf") ]],
    material mxp_in2 = material() [[ anno::usage( "materialx:bsdf") ]]
) [[ 
    anno::usage( "materialx:bsdf") 
]]
= let {
    volume_mix_return v = volume_mix(
        mxp_in1.volume.scattering_coefficient, 1.0f,
        mxp_in2.volume.scattering_coefficient, 1.0f);
} in material(
    surface: material_surface( 
        scattering: df::unbounded_mix(
            df::bsdf_component[](
                df::bsdf_component( 1.0, mxp_in1.surface.scattering), 
                df::bsdf_component( 1.0, mxp_in2.surface.scattering)
            )
        )
    ),
    // we need to carry volume properties along for SSS
    volume: material_volume(
        scattering: df::unbounded_mix( 
            df::vdf_component[]( 
                df::vdf_component( v.mix_weight1, mxp_in1.volume.scattering), 
                df::vdf_component( 1.0 - v.mix_weight1, mxp_in2.volume.scattering))
        ),
        absorption_coefficient: mxp_in1.volume.absorption_coefficient + 
                                mxp_in2.volume.absorption_coefficient,
        scattering_coefficient: v.scattering_coefficient
    )
);

// NOTE: Adding two EDFs is not supported in MDL, the generator would best
//       analyze the context for mixing weights and replace the add with a mix.
//       The provided implementation just mixes the EDFs with equal weight
//       and adds the intensities.
export material mx_add_edf(
    material mxp_in1 = material() [[ anno::usage( "materialx:edf") ]],
    material mxp_in2 = material() [[ anno::usage( "materialx:edf") ]]
) [[ 
    anno::usage( "materialx:edf") 
]]
= material(
    surface: material_surface( 
        emission: material_emission(
            emission: df::unbounded_mix( 
            df::edf_component[]( 
                df::edf_component( 1.0, mxp_in1.surface.emission.emission), 
                df::edf_component( 1.0, mxp_in2.surface.emission.emission))
            ),
            intensity: mxp_in1.surface.emission.intensity + mxp_in2.surface.emission.intensity
        )
    )
);

// NOTE: Adding two VDFs is not supported in MDL, the generator would best
//       analyze the context for mixing weights and replace the add with a mix.
//       The provided implementation just mixes the VDFs with equal weight.
export material mx_add_vdf(
    material mxp_in1 = material() [[ anno::usage( "materialx:vdf") ]],
    material mxp_in2 = material() [[ anno::usage( "materialx:vdf") ]]
) [[ 
    anno::usage( "materialx:vdf") 
]]
= let {
    volume_mix_return v = volume_mix(
        mxp_in1.volume.scattering_coefficient, 1.0f,
        mxp_in2.volume.scattering_coefficient, 1.0f);
} in material(
    // assuming mixing the IOR is the best we can do here
    ior:    0.5 * mxp_in1.ior + 0.5 * mxp_in2.ior,
    volume: material_volume(
        scattering: df::unbounded_mix( 
            df::vdf_component[]( 
                df::vdf_component( v.mix_weight1, mxp_in1.volume.scattering), 
                df::vdf_component( 1.0 - v.mix_weight1, mxp_in2.volume.scattering))
        ),
        absorption_coefficient: mxp_in1.volume.absorption_coefficient + 
                                mxp_in2.volume.absorption_coefficient,
        scattering_coefficient: v.scattering_coefficient
    )
);

export material mx_multiply_bsdf_color3(
    material mxp_in1 = material() [[ anno::usage( "materialx:bsdf") ]],
    color mxp_in2 = color(1.0)
) [[ 
    anno::usage( "materialx:bsdf") 
]]
= material(
    surface: material_surface(
        scattering: df::tint(
            tint: mxp_in2,
            base: mxp_in1.surface.scattering
        )
    ),
    // we need to carry volume properties along for SSS
    ior:    mxp_in1.ior,
    volume: mxp_in1.volume
);

export material mx_multiply_bsdf_float(
    material mxp_in1 = material() [[ anno::usage( "materialx:bsdf") ]],
    float mxp_in2 = 1.0
) [[ 
    anno::usage( "materialx:bsdf") 
]]
= material(
    surface: material_surface(
        scattering: df::tint(
            tint: color(mxp_in2),
            base: mxp_in1.surface.scattering
        )
    ),
    // we need to carry volume properties along for SSS
    ior:    mxp_in1.ior,
    volume: mxp_in1.volume
);

export material mx_multiply_edf_color3(
    material mxp_in1 = material() [[ anno::usage( "materialx:edf") ]],
    color mxp_in2 = color(1.0)
) [[ 
    anno::usage( "materialx:edf") 
]]
= material(
    surface: material_surface(
        emission: material_emission(
            emission: mxp_in1.surface.emission.emission,
            intensity: mxp_in2 * mxp_in1.surface.emission.intensity
        )
    )
);

export material mx_multiply_edf_float(
    material mxp_in1 = material() [[ anno::usage( "materialx:edf") ]],
    float mxp_in2 = 1.0
) [[ 
    anno::usage( "materialx:edf") 
]]
= material(
    surface: material_surface(
        emission: material_emission(
            emission: mxp_in1.surface.emission.emission,
            intensity: mxp_in2 * mxp_in1.surface.emission.intensity
        )
    )
);

export material mx_multiply_vdf_color3(
    material mxp_in1 = material() [[ anno::usage( "materialx:vdf") ]],
    color mxp_in2 = color(1.0)
) [[ 
    anno::usage( "materialx:vdf") 
]]
= material(
    ior:    mxp_in1.ior,
    volume: material_volume(
        scattering: mxp_in1.volume.scattering,
        absorption_coefficient: color(1.0) 
            - mxp_in2 * (color(1.0) - mxp_in1.volume.absorption_coefficient),
        scattering_coefficient: mxp_in2 * mxp_in1.volume.scattering_coefficient
    )
);

export material mx_multiply_vdf_float(
    material mxp_in1 = material() [[ anno::usage( "materialx:vdf") ]],
    float mxp_in2 = 1.0
) [[ 
    anno::usage( "materialx:vdf") 
]]
= material(
    ior:    mxp_in1.ior,
    volume: material_volume(
        scattering: mxp_in1.volume.scattering,
        absorption_coefficient: color(1.0) 
            - mxp_in2 * (color(1.0) - mxp_in1.volume.absorption_coefficient),
        scattering_coefficient: mxp_in2 * mxp_in1.volume.scattering_coefficient
    )
);

export float2 mx_roughness_anisotropy(
    float mxp_roughness = 0.0,
    float mxp_anisotropy = 0.0
) {
    float roughness_sqr = math::clamp(mxp_roughness*mxp_roughness, FLOAT_EPS, 1.0);
    if (mxp_anisotropy > 0.0)
    {
        float aspect = math::sqrt(1.0 - math::clamp(mxp_anisotropy, 0.0, 0.98));
        return float2(
            math::min(roughness_sqr / aspect, 1.0),
            roughness_sqr * aspect);
    }
    return float2(roughness_sqr);
}

export float2 mx_roughness_dual(
    float2 mxp_roughness = float2(0.0)
) {
    if (mxp_roughness.y < 0.0)
        mxp_roughness.y = mxp_roughness.x;
    return float2(
        math::clamp(mxp_roughness.x * mxp_roughness.x, FLOAT_EPS, 1.0),
        math::clamp(mxp_roughness.y * mxp_roughness.y, FLOAT_EPS, 1.0));
}

export color mx_blackbody(
    float mxp_temperature = 5000
) {
    return math::blackbody( mxp_temperature);
}

// Supportive struct type for the two outputs of mx_artistic_ior
export struct mx_artistic_ior__result {
    color mxp_ior;
    color mxp_extinction;
};

// Converts the artistic parameterization reflectivity and edgecolor
// to complex IOR values; this is the inverse of the ​complex_ior​ node.
export mx_artistic_ior__result mx_artistic_ior(
    color mxp_reflectivity = color(0.947, 0.776, 0.371),
    color mxp_edge_color = color(1.0, 0.982, 0.753)
) {
    color r = math::clamp( mxp_reflectivity, color(0.0), color(0.99));
    color r_sqrt = math::sqrt(r);
    color n_min = (1.0 - r) / (1.0 + r);
    color n_max = (1.0 + r_sqrt) / (1.0 - r_sqrt);
    color n = math::lerp(n_max, n_min, mxp_edge_color);
    color np1 = n + 1.0;
    color nm1 = n - 1.0;
    color k2 = (np1*np1 * r - nm1*nm1) / (1.0 - r);
    k2 = math::max(k2, 0.0);
    color k = math::sqrt(k2);
    return mx_artistic_ior__result(n,k);
}
=======
// forward the latest version
export using .::pbrlib_1_8 import *;
>>>>>>> d178310d
<|MERGE_RESOLUTION|>--- conflicted
+++ resolved
@@ -26,970 +26,5 @@
 
 mdl 1.8;
 
-<<<<<<< HEAD
-using .::core import *;
-import .::swizzle::*;
-
-import ::df::*;
-import ::math::*;
-import ::state::*;
-import ::anno::*;
-
-// NOTE: We use the MDL material type to represent all PBS nodes of 
-//       BSDF, EDF, VDF and other MaterialX material related types.
-//       To document, and possibly also support tool diagnostics, we 
-//       use the ::anno::usage(string) annotation to document the
-//       true MaterialX type, only connections with equal usage
-//       annotations are correct MaterialX connections.
-
-// NOTE: Geometric parameters like surface normal are specified in MDL internal 
-//       space, which is the efficient and natural way for MDL.
-// TODO: Check that the generator emits proper space transform conversion
-//       calls where needed
-// TODO: Check how MaterialX unit handling works with this
-// TODO: Check if scene_units_per_meter() is applicable as well, like for displacement
-
-// NOTE: Some PBR nodes require multiple implementations with different
-//       parameter types. If those require a material type as result, we
-//       cannot use overlaods and must use different names. Examples are
-//       mix, add, multiply, and we include displacement for orthogonality.
-
-// NOTE: Because of the BTDFs and the VDF below them, we have to take care
-//       of volumetric properties in the BSDF components as well. Since IOR 
-//       is uniform in MDL, some nodes have a limitation on how IOR works.
-
-
-// Enum selecting scatter mode, instead of string
-export enum mx_scatter_mode {
-    mx_scatter_mode_R,
-    mx_scatter_mode_T,
-    mx_scatter_mode_RT
-};
-
-// Helper function mapping MaterialX scatter mode to MDL scatter_mode enum
-export df::scatter_mode mx_map_scatter_mode( mx_scatter_mode mode) {
-    switch (mode) {
-    case mx_scatter_mode_R:
-        return df::scatter_reflect;
-    case mx_scatter_mode_T:
-        return df::scatter_transmit;
-    default:
-        return df::scatter_reflect_transmit;
-    }
-}
-
-export material mx_oren_nayar_diffuse_bsdf(
-    float  mxp_weight    = 1.0,
-    color  mxp_color     = color(0.18),
-    float  mxp_roughness = 0.0,
-    float3 mxp_normal    = state::normal()
-) [[ 
-    anno::usage( "materialx:bsdf") 
-]]
-= material(
-    surface: material_surface( 
-        scattering: df::weighted_layer(
-            weight: mxp_weight,
-            layer: df::diffuse_reflection_bsdf(
-                tint: mxp_color,
-                roughness: mxp_roughness
-            ),
-            normal: mxp_normal
-        )
-    )
-);
-
-// NOTE: Approximate Burley with df::diffuse_reflection_bsdf, the difference isn't big
-export material mx_burley_diffuse_bsdf(
-    float  mxp_weight    = 1.0,
-    color  mxp_color     = color(0.18),
-    float  mxp_roughness = 0.0,
-    float3 mxp_normal    = state::normal()
-) [[ 
-    anno::usage( "materialx:bsdf") 
-]]
-= material(
-    surface: material_surface( 
-        scattering: df::weighted_layer(
-            weight: mxp_weight,
-            layer: df::diffuse_reflection_bsdf(
-                tint: mxp_color,
-                roughness: mxp_roughness
-            ),
-            normal: mxp_normal
-        )
-    )
-);
-
-export material mx_translucent_bsdf(
-    float  mxp_weight    = 1.0,
-    color  mxp_color     = color(1.0),
-    float3 mxp_normal    = state::normal()
-) [[ 
-    anno::usage( "materialx:bsdf") 
-]]
-= material(
-    surface: material_surface( 
-        scattering: df::weighted_layer(
-            weight: mxp_weight,
-            layer: df::diffuse_transmission_bsdf(
-                tint: mxp_color
-            ),
-            normal: mxp_normal
-        )
-    )
-);
-
-// TODO MDL 1.8 
-// * will add support for thin film above a color_custom_curve_layer node until then, thin_film will have no effect
-// * thin_film(thickness: 0.0, ior: < 1.0) will be handled properly
-export material mx_dielectric_bsdf(
-    float  mxp_weight    = 1.0,
-    color  mxp_tint      = color(1.0),
-    float  mxp_ior       = 1.5,
-    float2 mxp_roughness = float2(0.0),
-    float mxp_thinfilm_thickness = 0.0,
-    float mxp_thinfilm_ior = 1.0,
-    float3 mxp_normal    = state::normal(),
-    float3 mxp_tangent   = state::texture_tangent_u(0),
-    uniform mx_distribution_type mxp_distribution = mx_distribution_type_ggx [[ anno::unused() ]],
-    uniform mx_scatter_mode mxp_scatter_mode = mx_scatter_mode_R,
-    material mxp_base = material() [[ anno::usage( "materialx:bsdf") ]]
-) [[ 
-    anno::usage( "materialx:bsdf") 
-]]
-= let {
-    float coatIor = mxp_thinfilm_ior <= 0.0 ? 1.0 : mxp_thinfilm_ior;
-    float grazing_refl = math::max((1.0 - math::average(mxp_roughness)), 0.0);
-    float root_r = (mxp_ior-1)/(mxp_ior+1);
-    bsdf bsdf_R = df::thin_film(
-        thickness: mxp_thinfilm_thickness,
-        ior: color(coatIor),
-        // fresnel layer has issues if base is a diffuse transmission, use custom curve for now
-        // this will break thin_film but improves standard_surface with diffuse transmission
-        base: df::custom_curve_layer(
-            normal_reflectivity: root_r*root_r,
-            grazing_reflectivity: grazing_refl,
-            weight: mxp_weight,
-            layer: df::microfacet_ggx_smith_bsdf(
-                roughness_u: mxp_roughness.x,
-                roughness_v: mxp_roughness.y,
-                tint: mxp_tint,
-                tangent_u: mxp_tangent,
-                mode: df::scatter_reflect),
-            base: mxp_base.surface.scattering,
-            normal: mxp_normal));
-
-    bsdf bsdf_T = df::weighted_layer(
-        weight: mxp_weight,
-        layer: df::microfacet_ggx_smith_bsdf(
-            roughness_u: mxp_roughness.x,
-            roughness_v: mxp_roughness.y,
-            tint: mxp_tint,
-            tangent_u: mxp_tangent,
-            mode: df::scatter_transmit),
-        normal: mxp_normal);
-
-    bsdf bsdf_RT = df::weighted_layer(
-        weight: mxp_weight,
-        layer: df::thin_film(
-            thickness: mxp_thinfilm_thickness,
-            ior: color(coatIor),
-            base: df::microfacet_ggx_smith_bsdf(
-                roughness_u: mxp_roughness.x,
-                roughness_v: mxp_roughness.y,
-                tint: mxp_tint,
-                tangent_u: mxp_tangent,
-                mode: df::scatter_reflect_transmit)),
-        normal: mxp_normal);
-
-    bsdf bsdf_selected = (mxp_scatter_mode == mx_scatter_mode_R) ? bsdf_R :
-                         ((mxp_scatter_mode == mx_scatter_mode_T) ? bsdf_T : bsdf_RT);
-} in material(
-    surface: material_surface(
-        scattering: bsdf_selected
-    ),
-    // we need to carry volume properties along for SSS
-    ior:    mxp_base.ior,
-    volume: mxp_base.volume
-);
-
-// TODO MDL 1.8 
-// * thin_film(thickness: 0.0, ior: < 1.0) will be handled properly
-export material mx_conductor_bsdf(
-    float  mxp_weight     = 1.0,
-    color  mxp_ior        = color(0.18, 0.42, 1.37),
-    color  mxp_extinction = color(3.42, 2.35, 1.77),
-    float2 mxp_roughness  = float2(0.0),
-    float mxp_thinfilm_thickness = 0.0,
-    float mxp_thinfilm_ior = 1.0,
-    float3 mxp_normal     = state::normal(),
-    float3 mxp_tangent    = state::texture_tangent_u(0),
-    uniform mx_distribution_type mxp_distribution = mx_distribution_type_ggx [[ anno::unused() ]]
-) [[ 
-    anno::usage( "materialx:bsdf") 
-]]
-= let {
-    float coatIor = mxp_thinfilm_ior <= 0.0 ? 1.0 : mxp_thinfilm_ior;
-    bsdf ggx_model = df::microfacet_ggx_smith_bsdf(
-        roughness_u: mxp_roughness.x,
-        roughness_v: mxp_roughness.y,
-        tangent_u: mxp_tangent);
-    bsdf conductor = df::fresnel_factor(
-        ior: mxp_ior,
-        extinction_coefficient: mxp_extinction, 
-        base: ggx_model);
-    bsdf thin_film_conductor = df::thin_film(
-        thickness: mxp_thinfilm_thickness,
-        ior: color(coatIor),
-        base: conductor);
-} in material(
-    surface: material_surface(
-        scattering: df::weighted_layer(
-            weight: mxp_weight,
-            layer: thin_film_conductor,
-            normal: mxp_normal
-        )
-    )
-);
-
-// TODO MDL 1.8 
-// * will add support for thin film above a color_custom_curve_layer node until then, thin_film will have no effect
-// * thin_film(thickness: 0.0, ior: < 1.0) will be handled properly
-export material mx_generalized_schlick_bsdf(
-    float  mxp_weight    = 1.0,
-    color  mxp_color0    = color(1.0),
-    color  mxp_color90   = color(1.0),
-    float  mxp_exponent  = 5.0,
-    float2 mxp_roughness = float2(0.05),
-    float mxp_thinfilm_thickness = 0.0,
-    float mxp_thinfilm_ior = 1.0,
-    float3 mxp_normal    = state::normal(),
-    float3 mxp_tangent   = state::texture_tangent_u(0),
-    uniform mx_distribution_type mxp_distribution = mx_distribution_type_ggx [[ anno::unused() ]],
-    uniform mx_scatter_mode mxp_scatter_mode = mx_scatter_mode_R,
-    material mxp_base = material() [[ anno::usage( "materialx:bsdf") ]]
-) [[ 
-    anno::usage( "materialx:bsdf") 
-]]
-= let {
-    float coatIor = mxp_thinfilm_ior <= 0.0 ? 1.0 : mxp_thinfilm_ior;
-    float avgF0 = math::average(float3(mxp_color0));
-    bsdf ggx_model_R = df::microfacet_ggx_smith_bsdf(
-        roughness_u: mxp_roughness.x,
-        roughness_v: mxp_roughness.y,
-        tint: color(1.0),
-        tangent_u: mxp_tangent,
-        mode: df::scatter_reflect);
-
-    bsdf ggx_model_T = df::microfacet_ggx_smith_bsdf(
-        roughness_u: mxp_roughness.x,
-        roughness_v: mxp_roughness.y,
-        tint: color(1.0),
-        tangent_u: mxp_tangent,
-        mode: df::scatter_transmit);
-} in material(
-    surface: material_surface(
-        scattering: df::weighted_layer(
-            weight: mxp_weight,
-            layer: mxp_scatter_mode == mx_scatter_mode_T
-                ? df::color_custom_curve_layer(
-                    normal_reflectivity: mxp_color0,
-                    grazing_reflectivity: mxp_color90,
-                    exponent: mxp_exponent,
-                    layer: bsdf(),
-                    base: ggx_model_T)
-                : df::thin_film(
-                    thickness: mxp_thinfilm_thickness,
-                    ior: color(coatIor),
-                    base: df::color_custom_curve_layer(
-                        normal_reflectivity: mxp_color0,
-                        grazing_reflectivity: mxp_color90,
-                        exponent: mxp_exponent,
-                        layer: ggx_model_R,
-                        base: mxp_scatter_mode == mx_scatter_mode_R 
-                            ? mxp_base.surface.scattering 
-                            : ggx_model_T)),
-            base: mxp_base.surface.scattering,
-            normal: mxp_normal
-        )
-    ),
-    // we can't use the computed ior here because it's varying
-    // assuming that we have something glass like when transmission is used
-    ior: color(1.5), // color(mx_f0_to_ior(avgF0))
-
-    // we need to carry volume properties along for SSS
-    volume: mxp_base.volume
-);
-
-export material mx_subsurface_bsdf(
-    float  mxp_weight    = 1.0 [[ anno::unused() ]],
-    color  mxp_color     = color(0.18),
-    float3 mxp_radius    = float3(1.0), // TODO: should probably be a color in MTLX Spec
-    float  mxp_anisotropy = 0.0,
-    float3 mxp_normal    = state::normal() [[ anno::unused() ]]
-) [[ 
-    anno::usage( "materialx:bsdf") 
-]]
-= let {
-    // https://blog.selfshadow.com/publications/s2017-shading-course/imageworks/s2017_pbs_imageworks_slides_v2.pdf
-    // Phase function eccentricity 'g' has been omitted here since we pass that directly 
-    // to anisotropic_vdf(directional_bias: g).    
-    color albedo = color(4.09712) +
-           (4.20863f * mxp_color) -
-           math::sqrt(
-               9.59217f +
-               41.6808f * mxp_color +
-               17.7126f * mxp_color * mxp_color);
-
-    color albedo_sq = albedo * albedo;
-
-    color white = color(1.0, 1.0, 1.0);
-
-    color alpha = 
-        (white - albedo_sq) / (white - mxp_anisotropy * albedo_sq);
-
-    color radius_inv = white/color(mxp_radius);
-
-    color sigma_s = alpha * radius_inv;
-    color sigma_a = radius_inv - sigma_s;
-
-} in material(
-    volume: material_volume(
-        scattering: df::anisotropic_vdf (
-            directional_bias: mxp_anisotropy
-        ),
-        scattering_coefficient: sigma_s,
-        absorption_coefficient: sigma_a
-    ), 
-
-    surface: material_surface(
-        scattering: df::diffuse_transmission_bsdf(tint: white)
-    )
-);
-
-// To match with OSL, the sheen weight is scaled with average color as approximation of albedo.
-// OSL uses the layer operator which mixes based on albedo.
-export material mx_sheen_bsdf(
-    float  mxp_weight    = 1.0,
-    color  mxp_color     = color(1.0),
-    float  mxp_roughness = 0.2,
-    float3 mxp_normal    = state::normal(),
-    material mxp_base = material(
-                            surface: material_surface(
-                                scattering: df::diffuse_reflection_bsdf(
-                                ))) [[ anno::usage( "materialx:bsdf") ]]
-) [[ 
-    anno::usage( "materialx:bsdf") 
-]]
-= material(
-    surface: material_surface( 
-        // using the mix seems to fit OSL best, at least in the test cases
-        scattering: df::weighted_layer(
-            weight:  math::average(mxp_color) * mxp_weight,
-            layer: df::sheen_bsdf(
-                roughness: mxp_roughness,
-                tint: mxp_color,
-                multiscatter_tint: color(1.0),
-                multiscatter: mxp_base.surface.scattering
-            ),
-            base: mxp_base.surface.scattering,
-            normal: mxp_normal)),
-    // we need to carry volume properties along for SSS
-    ior:    mxp_base.ior,
-    volume: mxp_base.volume
-);
-
-// EDF Nodes
-
-export material mx_uniform_edf(
-    color mxp_color = color(1.0)
-) [[ 
-    anno::usage( "materialx:edf") 
-]]
-= material(
-    surface: material_surface( 
-        emission: material_emission( emission: df::diffuse_edf(), intensity: mxp_color * math::PI)
-    )
-);
-
-export material mx_conical_edf(
-    color mxp_color = color(1.0),
-    float3 mxp_normal = state::normal()
-    [[
-        anno::unused()
-    ]],
-    uniform float mxp_inner_angle = 60.0, 
-    uniform float mxp_outer_angle = 0.0
-) [[ 
-    anno::usage( "materialx:edf") 
-]]
-= material(
-    surface: material_surface( 
-        emission: material_emission( 
-            emission: df::spot_edf( // TODO: refine exact math of the mapping here
-                spread: math::radians( math::max(mxp_inner_angle, mxp_outer_angle)),
-                exponent: (mxp_outer_angle <= mxp_inner_angle) ? 0.0 : 1.0
-            ), 
-            intensity: mxp_color * math::PI
-        )
-    )
-);
-
-export material mx_measured_edf(
-    color mxp_color = color(1.0),
-    float3 mxp_normal = state::normal()
-    [[
-        anno::unused()
-    ]],
-    uniform light_profile mxp_file  = light_profile()
-) [[ 
-    anno::usage( "materialx:edf") 
-]]
-= material(
-    surface: material_surface( 
-        emission: material_emission( 
-            emission: df::measured_edf( profile: mxp_file), 
-            intensity: mxp_color * math::PI
-        )
-    )
-);
-
-export material mx_generalized_schlick_edf(
-    color mxp_color0 = color(1.0),
-    color mxp_color90 = color(1.0),
-    float mxp_exponent = 5.0,
-    material mxp_base = material() [[ anno::usage( "materialx:bsdf") ]]
-) [[ 
-    anno::usage( "materialx:edf") 
-]]
-= material(
-    thin_walled: mxp_base.thin_walled,
-    surface: material_surface(
-        scattering: mxp_base.surface.scattering,
-        emission: material_emission(
-            emission: df::directional_factor(mxp_color0, mxp_color90, mxp_exponent, mxp_base.surface.emission.emission),
-            intensity: mxp_base.surface.emission.intensity,
-            mode: mxp_base.surface.emission.mode)
-        ),
-    backface: mxp_base.backface,
-    ior:      mxp_base.ior,
-    volume:   mxp_base.volume,
-    geometry: mxp_base.geometry,
-    hair:     mxp_base.hair
-);
-
-// VDF Nodes
-
-export material mx_absorption_vdf(
-    // TODO: should probably become color3 in the MaterialX spec
-    float3 mxp_absorption = float3(0.0)
-) [[ 
-    anno::usage( "materialx:vdf") 
-]]
-= material(
-    volume: material_volume( 
-        absorption_coefficient: color( mxp_absorption)
-    )
-);
-
-export material mx_anisotropic_vdf(
-    // TODO: should probably become color3 in the MaterialX spec
-    float3 mxp_absorption = float3(0.0),
-    // TODO: should probably become color3 in the MaterialX spec
-    float3 mxp_scattering = float3(0.0),
-    float  mxp_anisotropy = 0.0
-) [[ 
-    anno::usage( "materialx:vdf") 
-]]
-= material(
-    volume: material_volume(
-        scattering: df::anisotropic_vdf( directional_bias: mxp_anisotropy),
-        absorption_coefficient: color( mxp_absorption),
-        scattering_coefficient: color( mxp_scattering)
-    )
-);
-
-// Shader Nodes
-
-// NOTE: The MDL material with thin_walled == false uses the same material_surface
-//       properties for the front- and backface, the material will not be black
-//       from the backside as mandated by the MaterialX spec.
-export material mx_surface(
-    material mxp_bsdf = material() [[ anno::usage( "materialx:bsdf") ]],
-    material mxp_edf  = material() [[ anno::usage( "materialx:edf") ]],
-    float mxp_opacity = 1.0,
-    uniform float mxp_transmission_ior = 0.0 // extra parameter for setting transmission IOR
-) [[
-    anno::usage( "materialx:surfaceshader")
-]]
-= let {
-    bsdf              bsdf_node = mxp_bsdf.surface.scattering;
-    material_emission edf_node  = mxp_edf.surface.emission;
-    // we need to carry volume properties along for SSS
-    material_volume   bsdf_volume = mxp_bsdf.volume;
-} in material(
-    thin_walled: false,
-    surface: material_surface(
-        scattering: bsdf_node,
-        emission: edf_node
-    ),
-    ior: mxp_transmission_ior > 0.0 ? color(mxp_transmission_ior) : mxp_bsdf.ior,
-    volume: bsdf_volume,
-    geometry: material_geometry(
-        cutout_opacity: mxp_opacity
-    )
-);
-
-export material mx_thin_surface(
-    material mxp_front_bsdf    = material() [[ anno::usage( "materialx:bsdf") ]],
-    material mxp_front_edf     = material() [[ anno::usage( "materialx:edf") ]],
-    material mxp_back_bsdf     = material() [[ anno::usage( "materialx:bsdf") ]],
-    material mxp_back_edf      = material() [[ anno::usage( "materialx:edf") ]],
-    float    mxp_opacity = 1.0
-) [[ 
-    anno::usage( "materialx:surfaceshader") 
-]]
-= let {
-    bsdf              front_bsdf_node = mxp_front_bsdf.surface.scattering;
-    material_emission front_edf_node  = mxp_front_edf.surface.emission;
-    bsdf              back_bsdf_node  = mxp_back_bsdf.surface.scattering;
-    material_emission back_edf_node   = mxp_back_edf.surface.emission;
-    // we need to carry volume properties along for SSS
-    // TODO: clarify SSS behavior in MaterialX for thin-walled surfaces,
-    //       in MDL there is only one volume property
-    material_volume   bsdf_volume = mxp_front_bsdf.volume;
-} in material(
-    thin_walled: true,
-    surface: material_surface( 
-        scattering: front_bsdf_node,
-        emission: front_edf_node
-    ),
-    backface: material_surface( 
-        scattering: back_bsdf_node,
-        emission: back_edf_node
-    ),
-    ior: color(1.0),
-    volume: bsdf_volume,
-    geometry: material_geometry(
-        cutout_opacity: mxp_opacity
-    )
-);
-
-// MDL 1.7, Volumes do support emssion, but not as EDF, just emission intensity.
-// A uniform emission DF is the only practical DF here.
-export material mx_volume(
-    material mxp_vdf    = material() [[ anno::usage( "materialx:vdf") ]],
-    material mxp_edf    = material() [[ anno::usage( "materialx:edf") ]]
-) [[ 
-    anno::usage( "materialx:volumeshader") 
-]]
-= material(
-    volume: material_volume(
-        absorption_coefficient: mxp_vdf.volume.absorption_coefficient,
-        scattering_coefficient: mxp_vdf.volume.scattering_coefficient,
-        emission_intensity: mxp_edf.surface.emission.intensity
-    )
-);
-
-export material mx_light(
-    material mxp_edf    = material() [[ anno::usage( "materialx:edf") ]],
-    color    mxp_intensity = color(1.0),
-    float    mxp_exposure  = 0.0
-) [[
-    anno::usage( "materialx:lightshader")
-]]
-= let {
-    edf   emission  = mxp_edf.surface.emission.emission;
-    color intensity = mxp_edf.surface.emission.intensity;
-    color scale = (mxp_exposure == 0.0) 
-                      ? mxp_intensity 
-                      : mxp_intensity * math::pow(2, mxp_exposure);
-} in material(
-    // TODO: check MTLX spec if we need emission on front- end backface
-    surface: material_surface(
-        emission: material_emission(
-            emission: emission, 
-            intensity: intensity * scale
-        )
-    )
-);
-
-// NOTE: MDL provides function overloading, but not material definition 
-//       overlaoding. We thus try to use float3 as MDL type matching
-//       the MaterialX displacementshader and allow thus for an overloaded
-//       implementation of mxp_displacement.
-// TODO: Check if this works in the translator and higher level nodes, like
-//       mxp_material, if not, we have to switch to the material type and 
-//       use two different names for mxp_displacemnnt.
-export material mx_displacement_float(
-    float mxp_displacement = 0.0,
-    float mxp_scale        = 1.0
-) [[ 
-    anno::usage( "materialx:displacementshader") 
-]] = material(
-    geometry: material_geometry(
-        displacement: mxp_displacement * mxp_scale * state::scene_units_per_meter() * state::normal()
-    )
-);
-
-export material mx_displacement_vector3(
-    float3 mxp_displacement = float3(0.0),
-    float  mxp_scale        = 1.0
-) [[ 
-    anno::usage( "materialx:displacementshader") 
-]] = let
-{
-    float3 vec = (mxp_displacement.x * state::texture_tangent_u(0)
-                + mxp_displacement.y * state::texture_tangent_v(0)
-                + mxp_displacement.z * state::normal());
-} in material(
-    geometry: material_geometry(
-        displacement: vec * mxp_scale * state::scene_units_per_meter()
-    )
-);
-
-
-// helper function to mix two scattering volumes:
-// - combined scattering coefficient is just the sum of the two
-// - VDF mixer weight is the relative probability of encountering the corresponding
-//   particle type
-// NOTE: mixer weight should be a color, but due to a bug in current MDL compilers
-//       the color mixers don't accept non-uniform weights yet
-struct volume_mix_return {
-    color scattering_coefficient;
-    float mix_weight1; // mix_weight2 = 1.0 - mix_weight1, can use any mixer
-};
-volume_mix_return volume_mix(
-    color scattering_coefficient1,
-    float weight1,
-    color scattering_coefficient2,
-    float weight2)
-{
-    color s1 = weight1 * scattering_coefficient1;
-    color s = s1 + weight2 * scattering_coefficient2;
-    return volume_mix_return(scattering_coefficient: s, mix_weight1: math::average(s1 / s));
-}
-
-export material mx_mix_bsdf(
-    material mxp_fg = material() [[ anno::usage( "materialx:bsdf") ]],
-    material mxp_bg = material() [[ anno::usage( "materialx:bsdf") ]],
-    float    mxp_mix = 0.0
-) [[ 
-    anno::usage( "materialx:bsdf") 
-]]
-= let {
-    volume_mix_return v = volume_mix(
-        mxp_fg.volume.scattering_coefficient, mxp_mix,
-        mxp_bg.volume.scattering_coefficient, (1.0f - mxp_mix));
-} in material(
-    surface: material_surface( 
-        scattering: df::weighted_layer(
-            weight: mxp_mix,
-            layer:  mxp_fg.surface.scattering,
-            base:   mxp_bg.surface.scattering
-        )
-    ),
-    // we need to carry volume properties along for SSS
-    ior:    mxp_fg.ior, // NOTE: IOR is uniform, cannot mix here
-    volume: material_volume(
-        scattering: df::unbounded_mix( 
-            df::vdf_component[]( 
-                df::vdf_component(v.mix_weight1, mxp_fg.volume.scattering), 
-                df::vdf_component(1.0 - v.mix_weight1, mxp_bg.volume.scattering))
-        ),
-        absorption_coefficient: mxp_mix * mxp_fg.volume.absorption_coefficient + 
-                    (1.0 - mxp_mix) * mxp_bg.volume.absorption_coefficient,
-        scattering_coefficient: v.scattering_coefficient
-    )
-);
-
-export material mx_mix_edf(
-    material mxp_fg = material() [[ anno::usage( "materialx:edf") ]],
-    material mxp_bg = material() [[ anno::usage( "materialx:edf") ]],
-    float    mxp_mix = 0.0
-) [[ 
-    anno::usage( "materialx:edf") 
-]]
-= material(
-    surface: material_surface( 
-        emission: material_emission(
-            emission: df::unbounded_mix( // unbounded_mix is cheaper
-            df::edf_component[]( 
-                df::edf_component( mxp_mix, mxp_fg.surface.emission.emission), 
-                df::edf_component( 1.0 - mxp_mix, mxp_bg.surface.emission.emission))
-            ),
-            intensity: mxp_mix * mxp_fg.surface.emission.intensity +
-                       (1.0 - mxp_mix) * mxp_bg.surface.emission.intensity
-        )
-    )
-);
-
-export material mx_mix_vdf(
-    material mxp_fg = material() [[ anno::usage( "materialx:vdf") ]],
-    material mxp_bg = material() [[ anno::usage( "materialx:vdf") ]],
-    float    mxp_mix = 0.0
-) [[ 
-    anno::usage( "materialx:vdf") 
-]]
-= let {
-    volume_mix_return v = volume_mix(
-        mxp_fg.volume.scattering_coefficient, mxp_mix,
-        mxp_bg.volume.scattering_coefficient, (1.0f - mxp_mix));
-} in material(
-    ior:    mxp_fg.ior, // NOTE: IOR is uniform, cannot mix here
-    volume: material_volume(
-        scattering: df::unbounded_mix( 
-        df::vdf_component[]( 
-            df::vdf_component( v.mix_weight1, mxp_fg.volume.scattering), 
-            df::vdf_component( 1.0 - v.mix_weight1, mxp_bg.volume.scattering))
-        ),
-        absorption_coefficient: mxp_mix * mxp_fg.volume.absorption_coefficient +
-                   (1.0 - mxp_mix) * mxp_bg.volume.absorption_coefficient,
-        scattering_coefficient: v.scattering_coefficient
-    )
-);
-
-// NOTE: Adding two BSDFs is not supported in MDL, the generator would best
-//       analyze the context for mixing weights and replace the add with a mix.
-//       The provided implementation just mixes the BSDFs with equal weight.
-export material mx_add_bsdf(
-    material mxp_in1 = material() [[ anno::usage( "materialx:bsdf") ]],
-    material mxp_in2 = material() [[ anno::usage( "materialx:bsdf") ]]
-) [[ 
-    anno::usage( "materialx:bsdf") 
-]]
-= let {
-    volume_mix_return v = volume_mix(
-        mxp_in1.volume.scattering_coefficient, 1.0f,
-        mxp_in2.volume.scattering_coefficient, 1.0f);
-} in material(
-    surface: material_surface( 
-        scattering: df::unbounded_mix(
-            df::bsdf_component[](
-                df::bsdf_component( 1.0, mxp_in1.surface.scattering), 
-                df::bsdf_component( 1.0, mxp_in2.surface.scattering)
-            )
-        )
-    ),
-    // we need to carry volume properties along for SSS
-    volume: material_volume(
-        scattering: df::unbounded_mix( 
-            df::vdf_component[]( 
-                df::vdf_component( v.mix_weight1, mxp_in1.volume.scattering), 
-                df::vdf_component( 1.0 - v.mix_weight1, mxp_in2.volume.scattering))
-        ),
-        absorption_coefficient: mxp_in1.volume.absorption_coefficient + 
-                                mxp_in2.volume.absorption_coefficient,
-        scattering_coefficient: v.scattering_coefficient
-    )
-);
-
-// NOTE: Adding two EDFs is not supported in MDL, the generator would best
-//       analyze the context for mixing weights and replace the add with a mix.
-//       The provided implementation just mixes the EDFs with equal weight
-//       and adds the intensities.
-export material mx_add_edf(
-    material mxp_in1 = material() [[ anno::usage( "materialx:edf") ]],
-    material mxp_in2 = material() [[ anno::usage( "materialx:edf") ]]
-) [[ 
-    anno::usage( "materialx:edf") 
-]]
-= material(
-    surface: material_surface( 
-        emission: material_emission(
-            emission: df::unbounded_mix( 
-            df::edf_component[]( 
-                df::edf_component( 1.0, mxp_in1.surface.emission.emission), 
-                df::edf_component( 1.0, mxp_in2.surface.emission.emission))
-            ),
-            intensity: mxp_in1.surface.emission.intensity + mxp_in2.surface.emission.intensity
-        )
-    )
-);
-
-// NOTE: Adding two VDFs is not supported in MDL, the generator would best
-//       analyze the context for mixing weights and replace the add with a mix.
-//       The provided implementation just mixes the VDFs with equal weight.
-export material mx_add_vdf(
-    material mxp_in1 = material() [[ anno::usage( "materialx:vdf") ]],
-    material mxp_in2 = material() [[ anno::usage( "materialx:vdf") ]]
-) [[ 
-    anno::usage( "materialx:vdf") 
-]]
-= let {
-    volume_mix_return v = volume_mix(
-        mxp_in1.volume.scattering_coefficient, 1.0f,
-        mxp_in2.volume.scattering_coefficient, 1.0f);
-} in material(
-    // assuming mixing the IOR is the best we can do here
-    ior:    0.5 * mxp_in1.ior + 0.5 * mxp_in2.ior,
-    volume: material_volume(
-        scattering: df::unbounded_mix( 
-            df::vdf_component[]( 
-                df::vdf_component( v.mix_weight1, mxp_in1.volume.scattering), 
-                df::vdf_component( 1.0 - v.mix_weight1, mxp_in2.volume.scattering))
-        ),
-        absorption_coefficient: mxp_in1.volume.absorption_coefficient + 
-                                mxp_in2.volume.absorption_coefficient,
-        scattering_coefficient: v.scattering_coefficient
-    )
-);
-
-export material mx_multiply_bsdf_color3(
-    material mxp_in1 = material() [[ anno::usage( "materialx:bsdf") ]],
-    color mxp_in2 = color(1.0)
-) [[ 
-    anno::usage( "materialx:bsdf") 
-]]
-= material(
-    surface: material_surface(
-        scattering: df::tint(
-            tint: mxp_in2,
-            base: mxp_in1.surface.scattering
-        )
-    ),
-    // we need to carry volume properties along for SSS
-    ior:    mxp_in1.ior,
-    volume: mxp_in1.volume
-);
-
-export material mx_multiply_bsdf_float(
-    material mxp_in1 = material() [[ anno::usage( "materialx:bsdf") ]],
-    float mxp_in2 = 1.0
-) [[ 
-    anno::usage( "materialx:bsdf") 
-]]
-= material(
-    surface: material_surface(
-        scattering: df::tint(
-            tint: color(mxp_in2),
-            base: mxp_in1.surface.scattering
-        )
-    ),
-    // we need to carry volume properties along for SSS
-    ior:    mxp_in1.ior,
-    volume: mxp_in1.volume
-);
-
-export material mx_multiply_edf_color3(
-    material mxp_in1 = material() [[ anno::usage( "materialx:edf") ]],
-    color mxp_in2 = color(1.0)
-) [[ 
-    anno::usage( "materialx:edf") 
-]]
-= material(
-    surface: material_surface(
-        emission: material_emission(
-            emission: mxp_in1.surface.emission.emission,
-            intensity: mxp_in2 * mxp_in1.surface.emission.intensity
-        )
-    )
-);
-
-export material mx_multiply_edf_float(
-    material mxp_in1 = material() [[ anno::usage( "materialx:edf") ]],
-    float mxp_in2 = 1.0
-) [[ 
-    anno::usage( "materialx:edf") 
-]]
-= material(
-    surface: material_surface(
-        emission: material_emission(
-            emission: mxp_in1.surface.emission.emission,
-            intensity: mxp_in2 * mxp_in1.surface.emission.intensity
-        )
-    )
-);
-
-export material mx_multiply_vdf_color3(
-    material mxp_in1 = material() [[ anno::usage( "materialx:vdf") ]],
-    color mxp_in2 = color(1.0)
-) [[ 
-    anno::usage( "materialx:vdf") 
-]]
-= material(
-    ior:    mxp_in1.ior,
-    volume: material_volume(
-        scattering: mxp_in1.volume.scattering,
-        absorption_coefficient: color(1.0) 
-            - mxp_in2 * (color(1.0) - mxp_in1.volume.absorption_coefficient),
-        scattering_coefficient: mxp_in2 * mxp_in1.volume.scattering_coefficient
-    )
-);
-
-export material mx_multiply_vdf_float(
-    material mxp_in1 = material() [[ anno::usage( "materialx:vdf") ]],
-    float mxp_in2 = 1.0
-) [[ 
-    anno::usage( "materialx:vdf") 
-]]
-= material(
-    ior:    mxp_in1.ior,
-    volume: material_volume(
-        scattering: mxp_in1.volume.scattering,
-        absorption_coefficient: color(1.0) 
-            - mxp_in2 * (color(1.0) - mxp_in1.volume.absorption_coefficient),
-        scattering_coefficient: mxp_in2 * mxp_in1.volume.scattering_coefficient
-    )
-);
-
-export float2 mx_roughness_anisotropy(
-    float mxp_roughness = 0.0,
-    float mxp_anisotropy = 0.0
-) {
-    float roughness_sqr = math::clamp(mxp_roughness*mxp_roughness, FLOAT_EPS, 1.0);
-    if (mxp_anisotropy > 0.0)
-    {
-        float aspect = math::sqrt(1.0 - math::clamp(mxp_anisotropy, 0.0, 0.98));
-        return float2(
-            math::min(roughness_sqr / aspect, 1.0),
-            roughness_sqr * aspect);
-    }
-    return float2(roughness_sqr);
-}
-
-export float2 mx_roughness_dual(
-    float2 mxp_roughness = float2(0.0)
-) {
-    if (mxp_roughness.y < 0.0)
-        mxp_roughness.y = mxp_roughness.x;
-    return float2(
-        math::clamp(mxp_roughness.x * mxp_roughness.x, FLOAT_EPS, 1.0),
-        math::clamp(mxp_roughness.y * mxp_roughness.y, FLOAT_EPS, 1.0));
-}
-
-export color mx_blackbody(
-    float mxp_temperature = 5000
-) {
-    return math::blackbody( mxp_temperature);
-}
-
-// Supportive struct type for the two outputs of mx_artistic_ior
-export struct mx_artistic_ior__result {
-    color mxp_ior;
-    color mxp_extinction;
-};
-
-// Converts the artistic parameterization reflectivity and edgecolor
-// to complex IOR values; this is the inverse of the ​complex_ior​ node.
-export mx_artistic_ior__result mx_artistic_ior(
-    color mxp_reflectivity = color(0.947, 0.776, 0.371),
-    color mxp_edge_color = color(1.0, 0.982, 0.753)
-) {
-    color r = math::clamp( mxp_reflectivity, color(0.0), color(0.99));
-    color r_sqrt = math::sqrt(r);
-    color n_min = (1.0 - r) / (1.0 + r);
-    color n_max = (1.0 + r_sqrt) / (1.0 - r_sqrt);
-    color n = math::lerp(n_max, n_min, mxp_edge_color);
-    color np1 = n + 1.0;
-    color nm1 = n - 1.0;
-    color k2 = (np1*np1 * r - nm1*nm1) / (1.0 - r);
-    k2 = math::max(k2, 0.0);
-    color k = math::sqrt(k2);
-    return mx_artistic_ior__result(n,k);
-}
-=======
 // forward the latest version
-export using .::pbrlib_1_8 import *;
->>>>>>> d178310d
+export using .::pbrlib_1_8 import *;