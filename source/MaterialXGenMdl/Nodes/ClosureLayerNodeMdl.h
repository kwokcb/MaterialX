--- conflicted
+++ resolved
@@ -23,51 +23,6 @@
     /// String constants
     static const string TOP;  ///< layer parameter name of the top component
     static const string BASE; ///< layer parameter name of the base component
-<<<<<<< HEAD
-=======
-    static const string FG;   ///< parameter of the mix node
-    static const string BG;   ///< parameter of the mix node
-    static const string IN1;  ///< parameter of the add and multiply nodes
-    static const string IN2;  ///< parameter of the add and multiply nodes
-
-    static const string THICKNESS; ///< thickness parameter name of the thin_film_bsdf
-    static const string IOR;       ///< ior parameter name of the thin_film_bsdf
-
-    static const string THIN_FILM_THICKNESS; ///< helper parameter name for transporting thickness
-    static const string THIN_FILM_IOR;       ///< helper parameter name for transporting ior
-
-    static const string EMPTY; ///< the empty string ""
-};
-
-/// Helper class to be injected into nodes that need to carry thin film parameters from the
-/// thin_film_bsdf through layers and mixers, etc., to the elemental bsdfs that support thin film.
-/// Because thin-film can not be layered on any BSDF in MDL, we try to push down the parameters to
-/// the nodes that support thin-film.
-template <typename TBase> class CarryThinFilmParameters : public TBase
-{
-  public:
-    /// Add the thin film inputs for transporting the parameter.
-    /// `addInputs` for the injected base class is called first.
-    void addInputs(ShaderNode& node, GenContext& context) const override
-    {
-        TBase::addInputs(node, context);
-        node.addInput(StringConstantsMdl::THIN_FILM_THICKNESS, Type::FLOAT);
-        node.addInput(StringConstantsMdl::THIN_FILM_IOR, Type::FLOAT);
-    }
-
-    /// Mark the thin film parameters as not editable because connections are
-    /// created while emitting the MDL code and the default values should not
-    /// get exposed to the public material interface.
-    bool isEditable(const ShaderInput& input) const override
-    {
-        if (input.getName() == StringConstantsMdl::THIN_FILM_THICKNESS ||
-            input.getName() == StringConstantsMdl::THIN_FILM_IOR)
-        {
-            return false;
-        }
-        return TBase::isEditable(input);
-    }
->>>>>>> 1a50d0bb
 };
 
 /// Closure layer node implementation for MDL.
