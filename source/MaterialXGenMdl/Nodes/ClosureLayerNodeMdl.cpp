//
// Copyright Contributors to the MaterialX Project
// SPDX-License-Identifier: Apache-2.0
//

#include <MaterialXGenMdl/Nodes/ClosureLayerNodeMdl.h>
#include <MaterialXGenMdl/MdlShaderGenerator.h>

#include <MaterialXGenShader/GenContext.h>
#include <MaterialXGenShader/ShaderNode.h>
#include <MaterialXGenShader/ShaderStage.h>
#include <MaterialXGenShader/ShaderGenerator.h>
#include <MaterialXGenShader/TypeDesc.h>

MATERIALX_NAMESPACE_BEGIN

const string StringConstantsMdl::TOP = "top";
const string StringConstantsMdl::BASE = "base";

ShaderNodeImplPtr ClosureLayerNodeMdl::create()
{
    return std::make_shared<ClosureLayerNodeMdl>();
}

void ClosureLayerNodeMdl::emitFunctionCall(const ShaderNode& _node, GenContext& context, ShaderStage& stage) const
{
    const ShaderGenerator& shadergen = context.getShaderGenerator();

    ShaderNode& node = const_cast<ShaderNode&>(_node);

    ShaderInput* topInput = node.getInput(StringConstantsMdl::TOP);
    ShaderInput* baseInput = node.getInput(StringConstantsMdl::BASE);
    ShaderOutput* output = node.getOutput();

    //
    // 1. Handle the BSDF-over-VDF case
    //
    if (*baseInput->getType() == *Type::VDF)
    {
        // Make sure we have a top BSDF connected.
        if (!topInput->getConnection())
        {
            // No top BSDF so just emit an empty material.
            shadergen.emitLine("material " + output->getVariable() + " = material()", stage);
            return;
        }

        // Emit function call for top node if it's a sibling node
        // and not the graph interface.
        ShaderNode* top = topInput->getConnection()->getNode();
        if (top->getParent() == node.getParent())
        {
            shadergen.emitFunctionCall(*top, context, stage);
        }

        // Emit function call for base node if it's a sibling node
        // and not the graph interface.
        if (baseInput->getConnection())
        {
            ShaderNode* base = baseInput->getConnection()->getNode();
            if (base->getParent() == node.getParent())
            {
                shadergen.emitFunctionCall(*base, context, stage);
            }
        }

        const string t = shadergen.getUpstreamResult(topInput, context);
        const string b = shadergen.getUpstreamResult(baseInput, context);

        // Join the BSDF and VDF into a single material.
        shadergen.emitLine("material " + output->getVariable() +
                           " = material(surface: " + t + ".surface, backface: " + t +
                           ".backface, ior: " + t + ".ior, volume: " + b + ".volume)", stage);

        return;
    }

    //
    // 2. Handle the BSDF-over-BSDF case
    //

    // Make sure the layer is fully connected.
    if (!(topInput->getConnection() && baseInput->getConnection()))
    {
        // Just emit an empty material.
        shadergen.emitLine("material " + output->getVariable() + " = material()", stage);
        return;
    }

    ShaderNode* top = topInput->getConnection()->getNode();
    ShaderNode* base = baseInput->getConnection()->getNode();

    // Make sure top BSDF is a sibling node and not the graph interface.
    if (top->getParent() != node.getParent())
    {
        shadergen.emitComment("Warning: MDL has no support for layering BSDFs through a graph interface. Only the top BSDF will used.", stage);
        shadergen.emitLine("material " + output->getVariable() + " = " + shadergen.getUpstreamResult(topInput, context), stage);
        return;
    }

    // Transport the base bsdf further than one layer
    ShaderNode* baseReceiverNode = top;
    while (true)
    {
        // If the top node is again a layer, we don't want to override the base
        // parameter but instead aim for the base parameter of layers base
        if (baseReceiverNode->hasClassification(ShaderNode::Classification::LAYER))
        {
            baseReceiverNode = top->getInput(StringConstantsMdl::BASE)->getConnection()->getNode();
        }
        else
        {
            // we stop at elemental bsdfs
            // TODO handle mix, add, and multiply
            break;
        }
    }

    // Only a subset of the MaterialX BSDF nodes can be layered vertically in MDL.
    // This is because MDL only supports layering through BSDF nesting with a base
    // input, and it's only possible to do this workaround on a subset of the BSDFs.
    // So if the top BSDF doesn't have a base input, we can only emit the top BSDF
    // without any base layering.
    ShaderInput* topNodeBaseInput = baseReceiverNode->getInput(StringConstantsMdl::BASE);
    if (!topNodeBaseInput)
    {
        shadergen.emitComment("Warning: MDL has no support for layering BSDF nodes without a base input. Only the top BSDF will used.", stage);

        // Change the state so we emit the top BSDF function
        // with output variable name from the layer node itself.
        ScopedSetVariableName setVariable(output->getVariable(), top->getOutput());

        // Make the call.
        if (top->getParent() == node.getParent())
        {
            top->getImplementation().emitFunctionCall(*top, context, stage);
        }
        return;
    }

    // Emit the base BSDF function call.
    // Make sure it's a sibling node and not the graph interface.
    if (base->getParent() == node.getParent())
    {
        shadergen.emitFunctionCall(*base, context, stage);
    }
    // Emit the layer operation with the top BSDF function call.
    // Change the state so we emit the top BSDF function with
    // base BSDF connection and output variable name from the
    // layer operator itself.
    topNodeBaseInput->makeConnection(base->getOutput());
    ScopedSetVariableName setVariable(output->getVariable(), top->getOutput());

    // Make the call.
    if (top->getParent() == node.getParent())
    {
        top->getImplementation().emitFunctionCall(*top, context, stage);
    }

    // Restore state.
    topNodeBaseInput->breakConnection();
}

ShaderNodeImplPtr LayerableNodeMdl::create()
{
    return std::make_shared<LayerableNodeMdl>();
}

void LayerableNodeMdl::addInputs(ShaderNode& node, GenContext& /*context*/) const
{
    // Add the input to hold base layer BSDF.
    node.addInput(StringConstantsMdl::BASE, Type::BSDF);
}

<<<<<<< HEAD
=======
ShaderNodeImplPtr ThinFilmReceiverNodeMdl::create()
{
    return std::make_shared<ThinFilmReceiverNodeMdl>();
}

void ThinFilmCombineNodeMdl::emitFunctionCall(const ShaderNode& _node, GenContext& context, ShaderStage& stage) const
{
    const ShaderGenerator& shadergen = context.getShaderGenerator();
    ShaderNode& node = const_cast<ShaderNode&>(_node);

    ShaderInput* topInput = node.getInput(getOperatorName(0));
    ShaderInput* baseInput = node.getInput(getOperatorName(1));

    ShaderNode* top = topInput->getConnection()->getNode();
    ShaderNode* base = baseInput->getConnection()->getNode();

    // Otherwise, if the combine node is carrying thin film parameters already,
    // they are pushed further down to the top and base node if they supported it.
    ShaderInput* layerNodeThicknessInput = node.getInput(StringConstantsMdl::THIN_FILM_THICKNESS);
    ShaderInput* layerNodeIorInput = node.getInput(StringConstantsMdl::THIN_FILM_IOR);

    ShaderInput* topNodeThicknessInput = top->getInput(StringConstantsMdl::THIN_FILM_THICKNESS);
    ShaderInput* topNodeIorInput = top->getInput(StringConstantsMdl::THIN_FILM_IOR);
    bool breakTopConnection = false;
    if (layerNodeThicknessInput && layerNodeIorInput && topNodeThicknessInput && topNodeIorInput)
    {
        topNodeThicknessInput->makeConnection(layerNodeThicknessInput->getConnection());
        topNodeIorInput->makeConnection(layerNodeIorInput->getConnection());
        breakTopConnection = true;
    }
    ShaderInput* baseNodeThicknessInput = base->getInput(StringConstantsMdl::THIN_FILM_THICKNESS);
    ShaderInput* baseNodeIorInput = base->getInput(StringConstantsMdl::THIN_FILM_IOR);
    bool breakBaseConnection = false;
    if (layerNodeThicknessInput && layerNodeIorInput && baseNodeThicknessInput && baseNodeIorInput)
    {
        baseNodeThicknessInput->makeConnection(layerNodeThicknessInput->getConnection());
        baseNodeIorInput->makeConnection(layerNodeIorInput->getConnection());
        breakBaseConnection = true;
    }

    // Emit the fore and background calls.
    // Make sure it's a sibling node and not the graph interface.
    if (top->getParent() == node.getParent())
    {
        shadergen.emitFunctionCall(*top, context, stage);
    }
    if (base->getParent() == node.getParent())
    {
        shadergen.emitFunctionCall(*base, context, stage);
    }

    // Note, this is called for all combine operations independent of thin film.
    Base::emitFunctionCall(_node, context, stage);

    if (breakTopConnection)
    {
        topNodeThicknessInput->breakConnection();
        topNodeIorInput->breakConnection();
    }
    if (breakBaseConnection)
    {
        baseNodeThicknessInput->breakConnection();
        baseNodeIorInput->breakConnection();
    }
}

ShaderNodeImplPtr MixBsdfNodeMdl::create()
{
    return std::make_shared<MixBsdfNodeMdl>();
}

const string& MixBsdfNodeMdl::getOperatorName(size_t index) const
{
    switch (index)
    {
        case 0:
            return StringConstantsMdl::FG;
        case 1:
            return StringConstantsMdl::BG;
        default:
            return StringConstantsMdl::EMPTY;
    }
}

ShaderNodeImplPtr AddOrMultiplyBsdfNodeMdl::create()
{
    return std::make_shared<AddOrMultiplyBsdfNodeMdl>();
}

const string& AddOrMultiplyBsdfNodeMdl::getOperatorName(size_t index) const
{
    switch (index)
    {
        case 0:
            return StringConstantsMdl::IN1;
        case 1:
            return StringConstantsMdl::IN2;
        default:
            return StringConstantsMdl::EMPTY;
    }
}

>>>>>>> 1a50d0bb
MATERIALX_NAMESPACE_END<|MERGE_RESOLUTION|>--- conflicted
+++ resolved
@@ -172,109 +172,4 @@
     node.addInput(StringConstantsMdl::BASE, Type::BSDF);
 }
 
-<<<<<<< HEAD
-=======
-ShaderNodeImplPtr ThinFilmReceiverNodeMdl::create()
-{
-    return std::make_shared<ThinFilmReceiverNodeMdl>();
-}
-
-void ThinFilmCombineNodeMdl::emitFunctionCall(const ShaderNode& _node, GenContext& context, ShaderStage& stage) const
-{
-    const ShaderGenerator& shadergen = context.getShaderGenerator();
-    ShaderNode& node = const_cast<ShaderNode&>(_node);
-
-    ShaderInput* topInput = node.getInput(getOperatorName(0));
-    ShaderInput* baseInput = node.getInput(getOperatorName(1));
-
-    ShaderNode* top = topInput->getConnection()->getNode();
-    ShaderNode* base = baseInput->getConnection()->getNode();
-
-    // Otherwise, if the combine node is carrying thin film parameters already,
-    // they are pushed further down to the top and base node if they supported it.
-    ShaderInput* layerNodeThicknessInput = node.getInput(StringConstantsMdl::THIN_FILM_THICKNESS);
-    ShaderInput* layerNodeIorInput = node.getInput(StringConstantsMdl::THIN_FILM_IOR);
-
-    ShaderInput* topNodeThicknessInput = top->getInput(StringConstantsMdl::THIN_FILM_THICKNESS);
-    ShaderInput* topNodeIorInput = top->getInput(StringConstantsMdl::THIN_FILM_IOR);
-    bool breakTopConnection = false;
-    if (layerNodeThicknessInput && layerNodeIorInput && topNodeThicknessInput && topNodeIorInput)
-    {
-        topNodeThicknessInput->makeConnection(layerNodeThicknessInput->getConnection());
-        topNodeIorInput->makeConnection(layerNodeIorInput->getConnection());
-        breakTopConnection = true;
-    }
-    ShaderInput* baseNodeThicknessInput = base->getInput(StringConstantsMdl::THIN_FILM_THICKNESS);
-    ShaderInput* baseNodeIorInput = base->getInput(StringConstantsMdl::THIN_FILM_IOR);
-    bool breakBaseConnection = false;
-    if (layerNodeThicknessInput && layerNodeIorInput && baseNodeThicknessInput && baseNodeIorInput)
-    {
-        baseNodeThicknessInput->makeConnection(layerNodeThicknessInput->getConnection());
-        baseNodeIorInput->makeConnection(layerNodeIorInput->getConnection());
-        breakBaseConnection = true;
-    }
-
-    // Emit the fore and background calls.
-    // Make sure it's a sibling node and not the graph interface.
-    if (top->getParent() == node.getParent())
-    {
-        shadergen.emitFunctionCall(*top, context, stage);
-    }
-    if (base->getParent() == node.getParent())
-    {
-        shadergen.emitFunctionCall(*base, context, stage);
-    }
-
-    // Note, this is called for all combine operations independent of thin film.
-    Base::emitFunctionCall(_node, context, stage);
-
-    if (breakTopConnection)
-    {
-        topNodeThicknessInput->breakConnection();
-        topNodeIorInput->breakConnection();
-    }
-    if (breakBaseConnection)
-    {
-        baseNodeThicknessInput->breakConnection();
-        baseNodeIorInput->breakConnection();
-    }
-}
-
-ShaderNodeImplPtr MixBsdfNodeMdl::create()
-{
-    return std::make_shared<MixBsdfNodeMdl>();
-}
-
-const string& MixBsdfNodeMdl::getOperatorName(size_t index) const
-{
-    switch (index)
-    {
-        case 0:
-            return StringConstantsMdl::FG;
-        case 1:
-            return StringConstantsMdl::BG;
-        default:
-            return StringConstantsMdl::EMPTY;
-    }
-}
-
-ShaderNodeImplPtr AddOrMultiplyBsdfNodeMdl::create()
-{
-    return std::make_shared<AddOrMultiplyBsdfNodeMdl>();
-}
-
-const string& AddOrMultiplyBsdfNodeMdl::getOperatorName(size_t index) const
-{
-    switch (index)
-    {
-        case 0:
-            return StringConstantsMdl::IN1;
-        case 1:
-            return StringConstantsMdl::IN2;
-        default:
-            return StringConstantsMdl::EMPTY;
-    }
-}
-
->>>>>>> 1a50d0bb
 MATERIALX_NAMESPACE_END