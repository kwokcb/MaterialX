--- conflicted
+++ resolved
@@ -90,14 +90,8 @@
     /// Emit all functon calls constructing the shader body
     void emitFunctionCalls(ShaderStage& stage, GenContext& context, const ShaderGraph& graph) const override;
 
-<<<<<<< HEAD
     /// Emit a shader variable.
     void emitVariableDeclaration(ShaderStage& stage, GenContext& context, const ShaderPort* variable, const string& qualifier, bool assingValue) const override;
-=======
-    /// Add contexts id's to the given node to control
-    /// in which contexts this node should be used
-    void addContextIDs(ShaderNode* node) const override;
->>>>>>> fda307d6
 
     /// Given a element attempt to remap a value to an enumeration which is accepted by
     /// the shader generator.
@@ -105,26 +99,8 @@
 
     /// Given a input specification (name, value, type) attempt to remap a value to an enumeration
     /// which is accepted by the shader generator.
-<<<<<<< HEAD
     ValuePtr remapEnumeration(const string& inputName, const string& inputValue, const string& inputType, 
                               const InterfaceElement& mappingElement, const TypeDesc*& enumerationType) const override;
-=======
-    ValuePtr remapEnumeration(const string& inputName, const string& inputValue, const string& inputType,
-                              const InterfaceElement& mappingElement, const TypeDesc*& enumerationType) override;
-
-    /// Emit code for all texturing nodes.
-    virtual void emitTextureNodes(Shader& shader);
-
-    /// Emit code for calculating BSDF response for a shader,
-    /// given the incident and outgoing light directions.
-    /// The output 'bsdf' will hold the variable name keeping the result.
-    virtual void emitBsdfNodes(const ShaderNode& shaderNode, int bsdfContext, const string& incident, const string& outgoing, Shader& shader, string& bsdf);
-
-    /// Emit code for calculating emission for a surface or light shader,
-    /// given the normal direction of the EDF and the evaluation direction.
-    /// The output 'edf' will hold the variable keeping the result.
-    virtual void emitEdfNodes(const ShaderNode& shaderNode, const string& normalDir, const string& evalDir, Shader& shader, string& edf);
->>>>>>> fda307d6
 
   public:
     /// Unique identifyer for the glsl language
@@ -136,36 +112,9 @@
     /// Version string for the generator target
     static const string VERSION;
 
-<<<<<<< HEAD
   protected:
     virtual void emitVertexStage(ShaderStage& stage, GenContext& context, const ShaderGraph& graph) const;
     virtual void emitPixelStage(ShaderStage& stage, GenContext& context, const ShaderGraph& graph) const;
-=======
-    /// String constants for direction vectors
-    static const string LIGHT_DIR;
-    static const string VIEW_DIR;
-
-    /// Identifiers for contexts
-    enum Context
-    {
-        CONTEXT_BSDF_REFLECTION = CONTEXT_DEFAULT + 1,
-        CONTEXT_BSDF_TRANSMISSION,
-        CONTEXT_BSDF_INDIRECT,
-        CONTEXT_EDF,
-    };
-
-    /// Enum to identify common BSDF direction vectors
-    enum class BsdfDir
-    {
-        NORMAL_DIR,
-        LIGHT_DIR,
-        VIEW_DIR,
-        REFL_DIR
-    };
-
-  protected:
-    void emitVariable(const Shader::Variable& variable, const string& qualifier, Shader& shader) override;
->>>>>>> fda307d6
 
     /// Override the compound implementation creator in order to handle light compounds.
     ShaderNodeImplPtr createCompoundImplementation(NodeGraphPtr impl) const override;
