--- conflicted
+++ resolved
@@ -169,19 +169,11 @@
         }
     }
 
-<<<<<<< HEAD
-    mx::FilePathVec libraryPaths;
-    libraryPaths.insert(std::end(libraryPaths), uniqueLibraryNames.begin(), uniqueLibraryNames.end());
-    mx::XmlReadOptions opts;
-    opts.applyFutureUpdates = false;
-    mx::loadLibraries(libraryPaths, _librarySearchPath, _libraryDocument, mx::StringSet(), &opts);
-=======
     mx::loadLibraries(
         mx::FilePathVec(uniqueLibraryNames.begin(), uniqueLibraryNames.end()),
         _librarySearchPath,
         _libraryDocument
     );
->>>>>>> 793845de
 }
 
 } // namespace MaterialXMaya
