--- conflicted
+++ resolved
@@ -271,10 +271,7 @@
     mx::FilePath documentPath(node->getDocumentFilePath().asChar());
     documentPath = documentPath.getParentPath();
     mx::FileSearchPath imageSearchPath = Plugin::instance().getResourceSearchPath();
-<<<<<<< HEAD
     mx::FileSearchPath lightSearchPath = Plugin::instance().getLightSearchPath();
-=======
->>>>>>> 793845de
     imageSearchPath.prepend(documentPath);
     lightSearchPath.prepend(documentPath);
 
