--- conflicted
+++ resolved
@@ -246,11 +246,7 @@
                     }
                     else if (attribute->type == cgltf_attribute_type_color)
                     {
-<<<<<<< HEAD
-                        colorStream = MeshStream::create("i_" + MeshStream::COLOR_ATTRIBUTE + "_0", MeshStream::COLOR_ATTRIBUTE, streamIndex);
-=======
                         colorStream = MeshStream::create("i_" + MeshStream::COLOR_ATTRIBUTE + "_" + std::to_string(colorAttrIndex), MeshStream::COLOR_ATTRIBUTE, streamIndex);
->>>>>>> 4fcf1f51
                         mesh->addStream(colorStream);
                         geomStream = colorStream;
                         if (vectorSize == 4)
@@ -407,7 +403,10 @@
         }
     }
 
-    cgltf_free(data);
+    if (data)
+    {
+        cgltf_free(data);
+    }
 
     return true;
 }
