#include <MaterialXRender/ShaderValidators/Osl/OslValidator.h>
#include <MaterialXRender/Handlers/ObjGeometryHandler.h>
#include <MaterialXGenShader/Util.h>
#include <MaterialXFormat/File.h>

#include <fstream>
#include <iostream>
#include <algorithm>
#include <vector>

namespace MaterialX
{

// Statics
std::string OslValidator::OSL_CLOSURE_COLOR_STRING("closure color");

//
// Creator
//
OslValidatorPtr OslValidator::create()
{
    return std::shared_ptr<OslValidator>(new OslValidator());
}

OslValidator::OslValidator() :
    ShaderValidator(),
    _useTestRender(true) // By default use testrender
{
}

OslValidator::~OslValidator()
{
}

void OslValidator::initialize()
{
    ShaderValidationErrorList errors;
    const std::string errorType("OSL initialization error.");
    if (_oslIncludePathString.empty())
    {
        errors.push_back("OSL validation include path is empty.");
        throw ExceptionShaderValidationError(errorType, errors);
    }
    if (_oslTestShadeExecutable.empty() && _oslCompilerExecutable.empty())
    {
        errors.push_back("OSL validation executables not set.");
        throw ExceptionShaderValidationError(errorType, errors);
    }
}

void OslValidator::renderOSL(const std::string& outputPath, const std::string& shaderName, const std::string& outputName)
{
    ShaderValidationErrorList errors;
    const std::string errorType("OSL rendering error.");

    // If command options missing, skip testing.
    if (_oslTestRenderExecutable.empty() || _oslIncludePathString.empty() ||
        _oslTestRenderSceneTemplateFile.empty() || _oslUtilityOSOPath.empty())
    {
        errors.push_back("Command input arguments are missing");
        throw ExceptionShaderValidationError(errorType, errors);
    }

    static const StringSet RENDERABLE_TYPES = { "float", "color", "vector", "closure color", "color2", "color4", "vector2", "vector4" };
    static const StringSet REMAPPABLE_TYPES = { "color2", "color4", "vector2", "vector4" };

    // If the output type is not which can be supported for rendering then skip testing.
    if (RENDERABLE_TYPES.count(_oslShaderOutputType) == 0)
    {
        errors.push_back("Output type to render is not supported: " + _oslShaderOutputType);
        throw ExceptionShaderValidationError(errorType, errors);
    }

    const bool isColorClosure = _oslShaderOutputType == "closure color";
    const bool isRemappable = REMAPPABLE_TYPES.count(_oslShaderOutputType) != 0;

    // Determine the shader path from output path and shader name
    FilePath shaderFilePath(outputPath);
    shaderFilePath = shaderFilePath / shaderName;
    std::string shaderPath = shaderFilePath.asString();

    // Set output image name.
    std::string outputFileName = shaderPath + "_osl.png";

    // Use a known error file name to check
    std::string errorFile(shaderPath + "_render_errors.txt");
    const std::string redirectString(" 2>&1");

    // Read in scene template and replace the applicable tokens to have a valid ShaderGroup.
    // Write to local file to use as input for rendering.
    //
    std::ifstream sceneTemplateStream(_oslTestRenderSceneTemplateFile);
    std::string sceneTemplateString;
    sceneTemplateString.assign(std::istreambuf_iterator<char>(sceneTemplateStream),
        std::istreambuf_iterator<char>());

    // Get final output to use in the shader
    const std::string CLOSURE_PASSTHROUGH_SHADER_STRING("closure_passthrough");
    const std::string CONSTANT_COLOR_SHADER_STRING("constant_color");
    const std::string CONSTANT_COLOR_SHADER_PREFIX_STRING("constant_");
    std::string outputShader = isColorClosure ? CLOSURE_PASSTHROUGH_SHADER_STRING :
        (isRemappable ? CONSTANT_COLOR_SHADER_PREFIX_STRING + _oslShaderOutputType : CONSTANT_COLOR_SHADER_STRING);
<<<<<<< HEAD
    
=======

>>>>>>> 32466df5
    // Perform token replacement
    const std::string OUTPUT_SHADER_TYPE_STRING("%output_shader_type%");
    const std::string OUTPUT_SHADER_INPUT_STRING("%output_shader_input%");
    const std::string OUTPUT_SHADER_INPUT_VALUE_STRING("Cin");
    const std::string INPUT_SHADER_TYPE_STRING("%input_shader_type%");
    const std::string INPUT_SHADER_OUTPUT_STRING("%input_shader_output%");
    const std::string BACKGROUND_COLOR_STRING("%background_color%");
    const string backgroundColor("0.0 0.0 0.0"); // TODO: Make this a user input

    StringMap replacementMap;
    replacementMap[OUTPUT_SHADER_TYPE_STRING] = outputShader;
    replacementMap[OUTPUT_SHADER_INPUT_STRING] = OUTPUT_SHADER_INPUT_VALUE_STRING;
    replacementMap[INPUT_SHADER_TYPE_STRING] = shaderName;
    replacementMap[INPUT_SHADER_OUTPUT_STRING] = outputName;
    replacementMap[BACKGROUND_COLOR_STRING] = backgroundColor;
    std::string sceneString = replaceSubstrings(sceneTemplateString, replacementMap);
    if ((sceneString == sceneTemplateString) || sceneTemplateString.empty())
    {
        errors.push_back("Scene template file: " + _oslTestRenderSceneTemplateFile +
                         " does not include proper tokens for rendering.");
        throw ExceptionShaderValidationError(errorType, errors);
    }

    // Write scene file
    const std::string sceneFileName(shaderPath + "_scene.xml");
    std::ofstream shaderFileStream;
    shaderFileStream.open(sceneFileName);
    if (shaderFileStream.is_open())
    {
        shaderFileStream << sceneString;
        shaderFileStream.close();
    }

    // Set oso file paths
    std::string osoPaths(_oslUtilityOSOPath);
    osoPaths += ";" + outputPath;

    // Build and run render command
    //
    std::string command(_oslTestRenderExecutable);
    command += " " + sceneFileName;
    command += " " + outputFileName;
    command += " -r 512 512 --path " + osoPaths;
    if (isColorClosure)
    {
        command += " -aa 4 "; // Images are very noisy without anti-aliasing
    }
    command += " > " + errorFile + redirectString;

    int returnValue = std::system(command.c_str());

    std::ifstream errorStream(errorFile);
    std::string result;
    result.assign(std::istreambuf_iterator<char>(errorStream),
        std::istreambuf_iterator<char>());

    if (!result.empty())
    {
        errors.push_back("Command string: " + command);
        errors.push_back("Command return code: " + std::to_string(returnValue));
        errors.push_back("Shader failed to render:");
        errors.push_back(result);
        throw ExceptionShaderValidationError(errorType, errors);
    }
}

void OslValidator::shadeOSL(const std::string& outputPath, const std::string& shaderName, const std::string& outputName)
{
    // If no command and include path specified then skip checking.
    if (_oslTestShadeExecutable.empty() || _oslIncludePathString.empty())
    {
        return;
    }

    FilePath shaderFilePath(outputPath);
    shaderFilePath = shaderFilePath / shaderName;
    std::string shaderPath = shaderFilePath.asString();

    // Set output image name.
    std::string outputFileName = shaderPath + ".testshade.png";

    // Use a known error file name to check
    std::string errorFile(shaderPath + "_shade_errors.txt");
    const std::string redirectString(" 2>&1");

    std::string command(_oslTestShadeExecutable);
    command += " " + shaderPath;
    command += " -o " + outputName + " " + outputFileName;
    command += " -g 256 256";
    command += " > " + errorFile + redirectString;

    int returnValue = std::system(command.c_str());

    // There is no "silent" or "quiet" mode for testshade so we must parse the lines
    // to check if there were any error lines which are not the success line.
    // Note: This is currently hard-coded to a specific value. If testshade
    // modifies this then this hard-coded string must also be modified.
    // The formatted string is "Output <outputName> to <outputFileName>".
    std::ifstream errorStream(errorFile);
    std::string result;
    std::vector<std::string> results;
    std::string line;
    std::string successfulOutputSubString("Output " + outputName + " to " +
                                           outputFileName);
    while (std::getline(errorStream, line))
    {
        if (!line.empty() &&
            line.find(successfulOutputSubString) == std::string::npos)
        {
            results.push_back(line);
        }
    }

    if (!results.empty())
    {
        const std::string errorType("OSL rendering error.");
        ShaderValidationErrorList errors;
        errors.push_back("Command string: " + command);
        errors.push_back("Command return code: " + std::to_string(returnValue));
        errors.push_back("Shader failed to render:");
        for (auto resultLine : results)
        {
            errors.push_back(resultLine);
        }
        throw ExceptionShaderValidationError(errorType, errors);
    }
}

void OslValidator::compileOSL(const std::string& oslFileName)
{
    // If no command and include path specified then skip checking.
    if (_oslCompilerExecutable.empty() || _oslIncludePathString.empty())
    {
        return;
    }

    // Remove .osl and add .oso extension for output.
    std::string outputFileName = removeExtension(oslFileName);
    outputFileName += ".oso";

    // Use a known error file name to check
    std::string errorFile(oslFileName + "_compile_errors.txt");
    const std::string redirectString(" 2>&1");

    // Run the command and get back the result. If non-empty string throw exception with error
    std::string command = _oslCompilerExecutable + " -q -I\"" + _oslIncludePathString + "\" " + oslFileName + " -o " + outputFileName + " > " +
        errorFile + redirectString;

    int returnValue = std::system(command.c_str());

    std::ifstream errorStream(errorFile);
    std::string result;
    result.assign(std::istreambuf_iterator<char>(errorStream),
                  std::istreambuf_iterator<char>());

    if (!result.empty())
    {
        const std::string errorType("OSL compilation error.");
        ShaderValidationErrorList errors;
        errors.push_back("Command string: " + command);
        errors.push_back("Command return code: " + std::to_string(returnValue));
        errors.push_back("Shader failed to compile:");
        errors.push_back(result);
        throw ExceptionShaderValidationError(errorType, errors);
    }
}

void OslValidator::validateCreation(const ShaderPtr shader)
{
    std::vector<std::string> stages;
    stages.push_back(shader->getSourceCode());

    validateCreation(stages);
}

void OslValidator::validateCreation(const std::vector<std::string>& stages)
{
    ShaderValidationErrorList errors;
    const std::string errorType("OSL compilation error.");
    if (stages.empty() || stages[0].empty())
    {
        errors.push_back("No shader code to validate");
        throw ExceptionShaderValidationError(errorType, errors);
    }

    bool haveCompiler = !_oslCompilerExecutable.empty() && !_oslIncludePathString.empty();
    if (!haveCompiler)
    {
        errors.push_back("No OSL compiler specified for validation.");
        throw ExceptionShaderValidationError(errorType, errors);
    }

    // Dump string to disk. For OSL assume shader is in stage 0 slot.
    FilePath filePath(_oslOutputFilePathString);
    filePath = filePath  / _oslShaderName;
    std::string fileName = filePath.asString();
    if (fileName.empty())
    {
        fileName = "_osl_temp.osl";
    }
    else
    {
        fileName += ".osl";
    }

    // TODO: Seems testrender will crash currently when trying to convert to "object" space.
    // Thus we replace all instances of "object" with "world" to avoid issues.
    StringMap spaceMap;
    spaceMap["\"object\""] = "\"world\"";
    std::string oslCode = replaceSubstrings(stages[0], spaceMap);

    std::ofstream file;
    file.open(fileName);
    file << oslCode;
    file.close();

    // Try compiling the code
    compileOSL(fileName);
}

void OslValidator::validateInputs()
{
    ShaderValidationErrorList errors;
    const std::string errorType("OSL validation error.");

    errors.push_back("OSL input validation is not supported at this time.");
    throw ExceptionShaderValidationError(errorType, errors);
}

void OslValidator::validateRender(bool /*orthographicView*/)
{
    ShaderValidationErrorList errors;
    const std::string errorType("OSL rendering error.");

    if (_oslOutputFilePathString.empty())
    {
        errors.push_back("OSL output file path string has not been specified.");
        throw ExceptionShaderValidationError(errorType, errors);
    }
    if (_oslShaderOutputName.empty())
    {
        errors.push_back("OSL shader output name has not been specified.");
        throw ExceptionShaderValidationError(errorType, errors);
    }

    // Use testshade
    if (!_useTestRender)
    {
        shadeOSL(_oslOutputFilePathString, _oslShaderName, _oslShaderOutputName);
    }

    // Use testrender
    else
    {
        if (_oslShaderName.empty())
        {
            errors.push_back("OSL shader name has not been specified.");
            throw ExceptionShaderValidationError(errorType, errors);
        }
        renderOSL(_oslOutputFilePathString, _oslShaderName, _oslShaderOutputName);
    }
}

void OslValidator::save(const std::string& /*fileName*/, bool /*floatingPoint*/)
{
    // No-op: image save is done as part of rendering.
}

}<|MERGE_RESOLUTION|>--- conflicted
+++ resolved
@@ -100,11 +100,7 @@
     const std::string CONSTANT_COLOR_SHADER_PREFIX_STRING("constant_");
     std::string outputShader = isColorClosure ? CLOSURE_PASSTHROUGH_SHADER_STRING :
         (isRemappable ? CONSTANT_COLOR_SHADER_PREFIX_STRING + _oslShaderOutputType : CONSTANT_COLOR_SHADER_STRING);
-<<<<<<< HEAD
-    
-=======
-
->>>>>>> 32466df5
+
     // Perform token replacement
     const std::string OUTPUT_SHADER_TYPE_STRING("%output_shader_type%");
     const std::string OUTPUT_SHADER_INPUT_STRING("%output_shader_input%");
