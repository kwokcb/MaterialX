#include <MaterialXView/Viewer.h>

#include <MaterialXRenderGlsl/GLUtil.h>
#include <MaterialXRenderGlsl/TextureBaker.h>

#include <MaterialXRender/CgltfLoader.h>
#if MATERIALX_BUILD_GLTF
#include <MaterialXglTF/CgltfMaterialHandler.h>
#endif
#include <MaterialXRender/Harmonics.h>
#include <MaterialXRender/OiioImageLoader.h>
#include <MaterialXRender/StbImageLoader.h>
#include <MaterialXRender/TinyObjLoader.h>

#include <MaterialXGenShader/DefaultColorManagementSystem.h>
#include <MaterialXGenShader/ShaderTranslator.h>

#if MATERIALX_BUILD_GEN_MDL
#include <MaterialXGenMdl/MdlShaderGenerator.h>
#endif
#if MATERIALX_BUILD_GEN_OSL
#include <MaterialXGenOsl/OslShaderGenerator.h>
#endif
#include <MaterialXGenGlsl/EsslShaderGenerator.h>

#include <MaterialXFormat/Environ.h>
#include <MaterialXFormat/Util.h>

#include <nanogui/icons.h>
#include <nanogui/messagedialog.h>
#include <nanogui/opengl.h>
#include <nanogui/vscrollpanel.h>

#include <fstream>
#include <iostream>
#include <iomanip>

const mx::Vector3 DEFAULT_CAMERA_POSITION(0.0f, 0.0f, 5.0f);
const float DEFAULT_CAMERA_VIEW_ANGLE = 45.0f;
const float DEFAULT_CAMERA_ZOOM = 1.0f;

namespace
{

const int MIN_ENV_SAMPLE_COUNT = 4;
const int MAX_ENV_SAMPLE_COUNT = 1024;

const int SHADOW_MAP_SIZE = 2048;
const int ALBEDO_TABLE_SIZE = 128;
const int IRRADIANCE_MAP_WIDTH = 256;
const int IRRADIANCE_MAP_HEIGHT = 128;

const float ORTHO_VIEW_DISTANCE = 1000.0f;
const float ORTHO_PROJECTION_HEIGHT = 1.8f;

const std::string DIR_LIGHT_NODE_CATEGORY = "directional_light";
const std::string IRRADIANCE_MAP_FOLDER = "irradiance";

const float ENV_MAP_SPLIT_RADIANCE = 16.0f;
const float MAX_ENV_TEXEL_RADIANCE = 100000.0f;
const float IDEAL_ENV_MAP_RADIANCE = 6.0f;

const float IDEAL_MESH_SPHERE_RADIUS = 2.0f;

const float PI = std::acos(-1.0f);

void writeTextFile(const std::string& text, const std::string& filePath)
{
    std::ofstream file;
    file.open(filePath);
    file << text;
    file.close();
}

void applyModifiers(mx::DocumentPtr doc, const DocumentModifiers& modifiers)
{
    for (mx::ElementPtr elem : doc->traverseTree())
    {
        if (modifiers.remapElements.count(elem->getCategory()))
        {
            elem->setCategory(modifiers.remapElements.at(elem->getCategory()));
        }
        if (modifiers.remapElements.count(elem->getName()))
        {
            elem->setName(modifiers.remapElements.at(elem->getName()));
        }
        mx::StringVec attrNames = elem->getAttributeNames();
        for (const std::string& attrName : attrNames)
        {
            if (modifiers.remapElements.count(elem->getAttribute(attrName)))
            {
                elem->setAttribute(attrName, modifiers.remapElements.at(elem->getAttribute(attrName)));
            }
        }
        if (elem->hasFilePrefix() && !modifiers.filePrefixTerminator.empty())
        {
            std::string filePrefix = elem->getFilePrefix();
            if (!mx::stringEndsWith(filePrefix, modifiers.filePrefixTerminator))
            {
                elem->setFilePrefix(filePrefix + modifiers.filePrefixTerminator);
            }
        }
        std::vector<mx::ElementPtr> children = elem->getChildren();
        for (mx::ElementPtr child : children)
        {
            if (modifiers.skipElements.count(child->getCategory()) ||
                modifiers.skipElements.count(child->getName()))
            {
                elem->removeChild(child->getName());
            }
        }
    }

    // Remap references to unimplemented shader nodedefs.
    for (mx::NodePtr materialNode : doc->getMaterialNodes())
    {
        for (mx::NodePtr shader : getShaderNodes(materialNode))
        {
            mx::NodeDefPtr nodeDef = shader->getNodeDef();
            if (nodeDef && !nodeDef->getImplementation())
            {
                std::vector<mx::NodeDefPtr> altNodeDefs = doc->getMatchingNodeDefs(nodeDef->getNodeString());
                for (mx::NodeDefPtr altNodeDef : altNodeDefs)
                {
                    if (altNodeDef->getImplementation())
                    {
                        shader->setNodeDefString(altNodeDef->getName());
                    }
                }
            }
        }
    }

    // Remap unsupported texture coordinate indices.
    for (mx::ElementPtr elem : doc->traverseTree())
    {
        mx::NodePtr node = elem->asA<mx::Node>();
        if (node && node->getCategory() == "texcoord")
        {
            mx::InputPtr index = node->getInput("index");
            mx::ValuePtr value = index ? index->getValue() : nullptr;
            if (value && value->isA<int>() && value->asA<int>() != 0)
            {
                index->setValue(0);
            }
        }
    }
}

// ViewDir implementation for GLSL
// as needed for the environment shader.
class ViewDirGlsl : public mx::GlslImplementation
{
public:
    static  mx::ShaderNodeImplPtr create()
    {
        return std::make_shared<ViewDirGlsl>();
    }

    void createVariables(const  mx::ShaderNode&, mx::GenContext&, mx::Shader& shader) const override
    {
        mx::ShaderStage& vs = shader.getStage(mx::Stage::VERTEX);
        mx::ShaderStage& ps = shader.getStage(mx::Stage::PIXEL);
        addStageInput(mx::HW::VERTEX_INPUTS, mx::Type::VECTOR3, mx::HW::T_IN_POSITION, vs);
        addStageConnector(mx::HW::VERTEX_DATA, mx::Type::VECTOR3, mx::HW::T_POSITION_WORLD, vs, ps);
        addStageUniform(mx::HW::PRIVATE_UNIFORMS, mx::Type::VECTOR3, mx::HW::T_VIEW_POSITION, ps);
    }

    void emitFunctionCall(const  mx::ShaderNode& node, mx::GenContext& context, mx::ShaderStage& stage) const override
    {
        const mx::ShaderGenerator& shadergen = context.getShaderGenerator();

        BEGIN_SHADER_STAGE(stage, mx::Stage::VERTEX)
            mx::VariableBlock& vertexData = stage.getOutputBlock(mx::HW::VERTEX_DATA);
            const mx::string prefix = vertexData.getInstance() + ".";
            mx::ShaderPort* position = vertexData[mx::HW::T_POSITION_WORLD];
            if (!position->isEmitted())
            {
                position->setEmitted();
                shadergen.emitLine(prefix + position->getVariable() + " = hPositionWorld.xyz", stage);
            }
        END_SHADER_STAGE(stage, mx::Stage::VERTEX)

        BEGIN_SHADER_STAGE(stage, mx::Stage::PIXEL)
            mx::VariableBlock& vertexData = stage.getInputBlock(mx::HW::VERTEX_DATA);
            const mx::string prefix = vertexData.getInstance() + ".";
            mx::ShaderPort* position = vertexData[mx::HW::T_POSITION_WORLD];
            shadergen.emitLineBegin(stage);
            shadergen.emitOutput(node.getOutput(), true, false, context, stage);
            shadergen.emitString(" = normalize(" + prefix + position->getVariable() + " - " + mx::HW::T_VIEW_POSITION + ")", stage);
            shadergen.emitLineEnd(stage);
        END_SHADER_STAGE(stage, mx::Stage::PIXEL)
    }
};

} // anonymous namespace

//
// Viewer methods
//

Viewer::Viewer(const std::string& materialFilename,
               const std::string& meshFilename,
               const std::string& envRadianceFilename,
               const mx::FileSearchPath& searchPath,
               const mx::FilePathVec& libraryFolders,
               int screenWidth,
               int screenHeight,
               const mx::Color3& screenColor) :
    ng::Screen(ng::Vector2i(screenWidth, screenHeight), "MaterialXView",
        true, false, true, true, false, 4, 0),
    _window(nullptr),
    _materialFilename(materialFilename),
    _meshFilename(meshFilename),
    _envRadianceFilename(envRadianceFilename),
    _searchPath(searchPath),
    _libraryFolders(libraryFolders),
    _meshScale(1.0f),
    _turntableEnabled(false),
    _turntableSteps(360),
    _turntableStep(0),
    _cameraPosition(DEFAULT_CAMERA_POSITION),
    _cameraUp(0.0f, 1.0f, 0.0f),
    _cameraViewAngle(DEFAULT_CAMERA_VIEW_ANGLE),
    _cameraNearDist(0.05f),
    _cameraFarDist(5000.0f),
    _cameraZoom(DEFAULT_CAMERA_ZOOM),
    _userCameraEnabled(true),
    _userTranslationActive(false),
    _lightRotation(0.0f),
    _normalizeEnvironment(false),
    _splitDirectLight(false),
    _generateReferenceIrradiance(false),
    _saveGeneratedLights(false),
    _shadowSoftness(1),
    _ambientOcclusionGain(0.6f),
    _selectedGeom(0),
    _geomLabel(nullptr),
    _geometrySelectionBox(nullptr),
    _selectedMaterial(0),
    _materialLabel(nullptr),
    _materialSelectionBox(nullptr),
    _viewCamera(mx::Camera::create()),
    _envCamera(mx::Camera::create()),
    _shadowCamera(mx::Camera::create()),
    _lightHandler(mx::LightHandler::create()),
    _genContext(mx::GlslShaderGenerator::create()),
    _genContextEssl(mx::EsslShaderGenerator::create()),
#if MATERIALX_BUILD_GEN_OSL
    _genContextOsl(mx::OslShaderGenerator::create()),
#endif
#if MATERIALX_BUILD_GEN_MDL
    _genContextMdl(mx::MdlShaderGenerator::create()),
#endif
    _unitRegistry(mx::UnitConverterRegistry::create()),
    _drawEnvironment(false),
    _outlineSelection(false),
    _renderTransparency(true),
    _renderDoubleSided(true),
    _splitByUdims(true),
    _mergeMaterials(false),
    _showAllInputs(false),
    _flattenSubgraphs(false),
    _targetShader("standard_surface"),
    _captureRequested(false),
    _exitRequested(false),
    _wedgeRequested(false),
    _wedgePropertyName("base"),
    _wedgePropertyMin(0.0f),
    _wedgePropertyMax(1.0f),
    _wedgeImageCount(8),
    _bakeHdr(false),
    _bakeAverage(false),
    _bakeOptimize(true),
    _bakeRequested(false),
    _bakeWidth(0),
    _bakeHeight(0)
{
    // Resolve input filenames, taking both the provided search path and
    // current working directory into account.
    mx::FileSearchPath localSearchPath = searchPath;
    localSearchPath.append(mx::FilePath::getCurrentPath());
    _materialFilename = localSearchPath.find(_materialFilename);
    _meshFilename = localSearchPath.find(_meshFilename);
    _envRadianceFilename = localSearchPath.find(_envRadianceFilename);

    // Set the requested background color.
    set_background(ng::Color(screenColor[0], screenColor[1], screenColor[2], 1.0f));

    // Set default Glsl generator options.
    _genContext.getOptions().targetColorSpaceOverride = "lin_rec709";
    _genContext.getOptions().fileTextureVerticalFlip = true;
    _genContext.getOptions().hwShadowMap = true;

    // Set Essl generator options
    _genContextEssl.getOptions().targetColorSpaceOverride = "lin_rec709";
    _genContextEssl.getOptions().fileTextureVerticalFlip = false;
    _genContextEssl.getOptions().hwMaxActiveLightSources = 1;

#if MATERIALX_BUILD_GEN_OSL
    // Set OSL generator options.
    _genContextOsl.getOptions().targetColorSpaceOverride = "lin_rec709";
    _genContextOsl.getOptions().fileTextureVerticalFlip = false;
#endif
#if MATERIALX_BUILD_GEN_MDL
    // Set MDL generator options.
    _genContextMdl.getOptions().targetColorSpaceOverride = "lin_rec709";
    _genContextMdl.getOptions().fileTextureVerticalFlip = false;
#endif

    // Register the GLSL implementation for <viewdir> used by the environment shader.
    _genContext.getShaderGenerator().registerImplementation("IM_viewdir_vector3_" + mx::GlslShaderGenerator::TARGET, ViewDirGlsl::create);
}

void Viewer::initialize()
{
    _window = new ng::Window(this, "Viewer Options");
    _window->set_position(ng::Vector2i(15, 15));
    _window->set_layout(new ng::GroupLayout());

    // Initialize the standard libraries and color/unit management.
    loadStandardLibraries();

    // Initialize image handler.
    _imageHandler = mx::GLTextureHandler::create(mx::StbImageLoader::create());
#if MATERIALX_BUILD_OIIO
    _imageHandler->addLoader(mx::OiioImageLoader::create());
#endif
    _imageHandler->setSearchPath(_searchPath);

    // Initialize user interfaces.
    createLoadMeshInterface(_window, "Load Mesh");
    createLoadMaterialsInterface(_window, "Load Material");
    createLoadEnvironmentInterface(_window, "Load Environment");
    createPropertyEditorInterface(_window, "Property Editor");
    createAdvancedSettings(_window);

    // Create geometry selection box.
    _geomLabel = new ng::Label(_window, "Select Geometry");
    _geometrySelectionBox = new ng::ComboBox(_window, { "None" });
    _geometrySelectionBox->set_chevron_icon(-1);
    _geometrySelectionBox->set_callback([this](int choice)
    {
        size_t index = (size_t) choice;
        if (index < _geometryList.size())
        {
            _selectedGeom = index;
            if (_materialAssignments.count(getSelectedGeometry()))
            {
                setSelectedMaterial(_materialAssignments[getSelectedGeometry()]);
            }
            updateDisplayedProperties();
            updateMaterialSelectionUI();
        }
    });

    // Create material selection box.
    _materialLabel = new ng::Label(_window, "Assigned Material");
    _materialSelectionBox = new ng::ComboBox(_window, { "None" });
    _materialSelectionBox->set_chevron_icon(-1);
    _materialSelectionBox->set_callback([this](int choice)
    {
        size_t index = (size_t) choice;
        if (index < _materials.size())
        {
            // Update selected material index
            _selectedMaterial = index;

            // Assign selected material to geometry
            assignMaterial(getSelectedGeometry(), _materials[index]);
        }
    });

    // Create geometry handler.
    mx::TinyObjLoaderPtr objLoader = mx::TinyObjLoader::create();
    mx::CgltfLoaderPtr gltfLoader = mx::CgltfLoader::create();
    _geometryHandler = mx::GeometryHandler::create();
    _geometryHandler->addLoader(objLoader);
    _geometryHandler->addLoader(gltfLoader);
    loadMesh(_searchPath.find(_meshFilename));

    // Create environment geometry handler.
    _envGeometryHandler = mx::GeometryHandler::create();
    _envGeometryHandler->addLoader(objLoader);
    mx::FilePath envSphere("resources/Geometry/sphere.obj");
    _envGeometryHandler->loadGeometry(_searchPath.find(envSphere));

    // Initialize environment light.
    loadEnvironmentLight();

    // Initialize camera.
    initCamera();
    set_resize_callback([this](ng::Vector2i size)
    {
        _viewCamera->setViewportSize(mx::Vector2(static_cast<float>(size[0]), static_cast<float>(size[1])));
    });

    // Update geometry selections.
    updateGeometrySelections();

    // Load the requested material document.
    loadDocument(_materialFilename, _stdLib);

    // Finalize the UI.
    _propertyEditor.setVisible(false);
    perform_layout();

    _turntableTimer.startTimer();
}

void Viewer::loadEnvironmentLight()
{
    // Load the requested radiance map.
    mx::ImagePtr envRadianceMap = _imageHandler->acquireImage(_envRadianceFilename);
    if (!envRadianceMap)
    {
        new ng::MessageDialog(this, ng::MessageDialog::Type::Warning, "Failed to load environment light");
        return;
    }

    // If requested, normalize the environment upon loading.
    if (_normalizeEnvironment)
    {
        envRadianceMap = mx::normalizeEnvironment(envRadianceMap, IDEAL_ENV_MAP_RADIANCE, MAX_ENV_TEXEL_RADIANCE);
        if (_saveGeneratedLights)
        {
            _imageHandler->saveImage("NormalizedRadiance.hdr", envRadianceMap);
        }
    }

    // If requested, split the environment into indirect and direct components.
    if (_splitDirectLight)
    {
        splitDirectLight(envRadianceMap, envRadianceMap, _lightRigDoc);
        if (_saveGeneratedLights)
        {
            _imageHandler->saveImage("IndirectRadiance.hdr", envRadianceMap);
            mx::writeToXmlFile(_lightRigDoc, "DirectLightRig.mtlx");
        }
    }

    // Look for an irradiance map using an expected filename convention.
    mx::ImagePtr envIrradianceMap = _imageHandler->getInvalidImage();
    if (!_normalizeEnvironment && !_splitDirectLight)
    {
        mx::FilePath envIrradiancePath = _envRadianceFilename.getParentPath() / IRRADIANCE_MAP_FOLDER / _envRadianceFilename.getBaseName();
        envIrradianceMap = _imageHandler->acquireImage(envIrradiancePath);
    }

    // If not found, then generate an irradiance map via spherical harmonics.
    if (envIrradianceMap == _imageHandler->getInvalidImage())
    {
        if (_generateReferenceIrradiance)
        {
            envIrradianceMap = mx::renderReferenceIrradiance(envRadianceMap, IRRADIANCE_MAP_WIDTH, IRRADIANCE_MAP_HEIGHT);
            if (_saveGeneratedLights)
            {
                _imageHandler->saveImage("ReferenceIrradiance.hdr", envIrradianceMap);
            }
        }
        else
        {
            mx::Sh3ColorCoeffs shIrradiance = mx::projectEnvironment(envRadianceMap, true);
            envIrradianceMap = mx::renderEnvironment(shIrradiance, IRRADIANCE_MAP_WIDTH, IRRADIANCE_MAP_HEIGHT);
            if (_saveGeneratedLights)
            {
                _imageHandler->saveImage("SphericalHarmonicIrradiance.hdr", envIrradianceMap);
            }
        }
    }

    // Release any existing environment maps and store the new ones.
    _imageHandler->releaseRenderResources(_lightHandler->getEnvRadianceMap());
    _imageHandler->releaseRenderResources(_lightHandler->getEnvIrradianceMap());
    _lightHandler->setEnvRadianceMap(envRadianceMap);
    _lightHandler->setEnvIrradianceMap(envIrradianceMap);

    // Look for a light rig using an expected filename convention.
    if (!_splitDirectLight)
    {
        _lightRigFilename = _envRadianceFilename;
        _lightRigFilename.removeExtension();
        _lightRigFilename.addExtension(mx::MTLX_EXTENSION);
        _lightRigFilename = _searchPath.find(_lightRigFilename);
        if (_lightRigFilename.exists())
        {
            _lightRigDoc = mx::createDocument();
            mx::readFromXmlFile(_lightRigDoc, _lightRigFilename, _searchPath);
        }
        else
        {
            _lightRigDoc = nullptr;
        }
    }

    // Invalidate the existing environment material, if any.
    _envMaterial = nullptr;
}

void Viewer::applyDirectLights(mx::DocumentPtr doc)
{
    if (_lightRigDoc)
    {
        doc->importLibrary(_lightRigDoc);
        _xincludeFiles.insert(_lightRigFilename);
    }

    try 
    {
        std::vector<mx::NodePtr> lights;
        _lightHandler->findLights(doc, lights);
        _lightHandler->registerLights(doc, lights, _genContext);
        _lightHandler->registerLights(doc, lights, _genContextEssl);
        _lightHandler->setLightSources(lights);
    }
    catch (std::exception& e)
    {
        new ng::MessageDialog(this, ng::MessageDialog::Type::Warning, "Failed to set up lighting", e.what());
    }
}

void Viewer::assignMaterial(mx::MeshPartitionPtr geometry, MaterialPtr material)
{
    if (!geometry || _geometryHandler->getMeshes().empty())
    {
        return;
    }

    if (material)
    {
        _materialAssignments[geometry] = material;
        material->unbindGeometry();
    }
    else
    {
        _materialAssignments.erase(geometry);
    }

    if (geometry == getSelectedGeometry())
    {
        setSelectedMaterial(material);
        if (material)
        {
            updateDisplayedProperties();
        }
    }
}

mx::FilePath Viewer::getBaseOutputPath()
{
    mx::FilePath baseFilename = _searchPath.find(_materialFilename);
    baseFilename.removeExtension();
    mx::FilePath outputPath = mx::getEnviron("MATERIALX_VIEW_OUTPUT_PATH");
    if (!outputPath.isEmpty())
    {
        baseFilename = outputPath / baseFilename.getBaseName();
    }
    return baseFilename;
}

mx::ElementPredicate Viewer::getElementPredicate()
{
    return [this](mx::ConstElementPtr elem)
    {
        if (elem->hasSourceUri())
        {
            return (_xincludeFiles.count(elem->getSourceUri()) == 0);
        }
        return true;
    };
}

void Viewer::createLoadMeshInterface(Widget* parent, const std::string& label)
{
    ng::Button* meshButton = new ng::Button(parent, label);
    meshButton->set_icon(FA_FOLDER);
    meshButton->set_callback([this]()
    {
        m_process_events = false;
        std::string filename = ng::file_dialog(
        {
            { "obj", "Wavefront OBJ" },
            { "gltf", "GLTF ASCII" },
            { "glb", "GLTF Binary"} 
        }, false);
        if (!filename.empty())
        {
            loadMesh(filename);

            _meshRotation = mx::Vector3();
            _meshScale = 1.0f;
            _cameraTarget = mx::Vector3();

            initCamera();
        }
        m_process_events = true;
    });
}

void Viewer::createLoadMaterialsInterface(Widget* parent, const std::string& label)
{
    ng::Button* materialButton = new ng::Button(parent, label);
    materialButton->set_icon(FA_FOLDER);
    materialButton->set_callback([this]()
    {
        m_process_events = false;
        std::string filename;       
#if defined(MATERIALX_BUILD_GLTF)
        filename = ng::file_dialog({ { "mtlx", "MaterialX" }, { "gltf", "glTF" } }, false);
#else
        filename = ng::file_dialog({ { "mtlx", "MaterialX" } }, false);
#endif
        if (!filename.empty())
        {
            mx::FilePath filePath(filename);
#if defined(MATERIALX_BUILD_GLTF)
            if (filePath.getExtension() == "gltf")
            {
                mx::MaterialHandlerPtr gltfMTLXLoader = mx::CgltfMaterialHandler::create();
                gltfMTLXLoader->setDefinitions(_stdLib);
                gltfMTLXLoader->setGenerateAssignments(true);
                bool loadedMaterial = gltfMTLXLoader->load(filename);
                mx::DocumentPtr materials = loadedMaterial ? gltfMTLXLoader->getMaterials() : nullptr;
                if (materials)
                {
                    mx::XmlWriteOptions writeOptions;
                    writeOptions.elementPredicate = [](mx::ConstElementPtr elem)
                    {
                        if (elem->hasSourceUri())
                        {
                            return false;
                        }
                        return true;
                    };

                    mx::FilePath outputPath = filePath.asString() + ".mtlx";
                    mx::writeToXmlFile(materials, outputPath, &writeOptions);
                    gltfMTLXLoader->save(outputPath);

                    // Load generated materials.
                    // TODO: Bit clumsy. Need to change to accept an existing document.
                    _materialFilename = outputPath;
                    loadDocument(_materialFilename, _stdLib);
                }
            }
            else
#endif
            {
                _materialFilename = filename;
                loadDocument(_materialFilename, _stdLib);
            }
        }
        m_process_events = true;
    });
}

void Viewer::createLoadEnvironmentInterface(Widget* parent, const std::string& label)
{
    ng::Button* envButton = new ng::Button(parent, label);
    envButton->set_icon(FA_FOLDER);
    envButton->set_callback([this]()
    {
        m_process_events = false;
        mx::StringSet extensions = _imageHandler->supportedExtensions();
        std::vector<std::pair<std::string, std::string>> filetypes;
        for (const auto& extension : extensions)
        {
            filetypes.emplace_back(extension, extension);
        }
        std::string filename = ng::file_dialog(filetypes, false);
        if (!filename.empty())
        {
            _envRadianceFilename = filename;
            loadEnvironmentLight();
            loadDocument(_materialFilename, _stdLib);
            invalidateShadowMap();
        }
        m_process_events = true;
    });
}

void Viewer::createSaveMaterialsInterface(Widget* parent, const std::string& label)
{
    ng::Button* materialButton = new ng::Button(parent, label);
    materialButton->set_icon(FA_SAVE);
    materialButton->set_callback([this]()
    {
        m_process_events = false;
        MaterialPtr material = getSelectedMaterial();
        mx::FilePath filename = ng::file_dialog({ { "mtlx", "MaterialX" } }, true);

        // Save document
        if (material && !filename.isEmpty())
        {
            if (filename.getExtension() != mx::MTLX_EXTENSION)
            {
                filename.addExtension(mx::MTLX_EXTENSION);
            }

            mx::XmlWriteOptions writeOptions;
            writeOptions.elementPredicate = getElementPredicate();
            mx::writeToXmlFile(material->getDocument(), filename, &writeOptions);

            // Update material file name
            _materialFilename = filename;
        }
        m_process_events = true;
    });
}

void Viewer::createPropertyEditorInterface(Widget* parent, const std::string& label)
{
    ng::Button* editorButton = new ng::Button(parent, label);
    editorButton->set_flags(ng::Button::ToggleButton);
    editorButton->set_change_callback([this](bool state)
    {
        _propertyEditor.setVisible(state);
        perform_layout();
    });
}

void Viewer::createAdvancedSettings(Widget* parent)
{
    ng::PopupButton* advancedButton = new ng::PopupButton(parent, "Advanced Settings");
    advancedButton->set_icon(FA_TOOLS);
    advancedButton->set_chevron_icon(-1);
    ng::Popup* advancedPopupParent = advancedButton->popup();
    advancedPopupParent->set_layout(new ng::GroupLayout());

    ng::VScrollPanel* scrollPanel = new ng::VScrollPanel(advancedPopupParent);
    scrollPanel->set_fixed_height(500);
    ng::Widget* advancedPopup = new ng::Widget(scrollPanel);
    advancedPopup->set_layout(new ng::GroupLayout(13));

    ng::Label* viewLabel = new ng::Label(advancedPopup, "Viewing Options");
    viewLabel->set_font_size(20);
    viewLabel->set_font("sans-bold");

    ng::CheckBox* drawEnvironmentBox = new ng::CheckBox(advancedPopup, "Draw Environment");
    drawEnvironmentBox->set_checked(_drawEnvironment);
    drawEnvironmentBox->set_callback([this](bool enable)
    {
        _drawEnvironment = enable;
    });

    ng::CheckBox* outlineSelectedGeometryBox = new ng::CheckBox(advancedPopup, "Outline Selected Geometry");
    outlineSelectedGeometryBox->set_checked(_outlineSelection);
    outlineSelectedGeometryBox->set_callback([this](bool enable)
    {
        _outlineSelection = enable;
    });

    ng::Label* renderLabel = new ng::Label(advancedPopup, "Render Options");
    renderLabel->set_font_size(20);
    renderLabel->set_font("sans-bold");

    ng::CheckBox* transparencyBox = new ng::CheckBox(advancedPopup, "Render Transparency");
    transparencyBox->set_checked(_renderTransparency);
    transparencyBox->set_callback([this](bool enable)
    {
        _renderTransparency = enable;
    });

    ng::CheckBox* doubleSidedBox = new ng::CheckBox(advancedPopup, "Render Double-Sided");
    doubleSidedBox->set_checked(_renderDoubleSided);
    doubleSidedBox->set_callback([this](bool enable)
    {
        _renderDoubleSided = enable;
    });

    ng::CheckBox* importanceSampleBox = new ng::CheckBox(advancedPopup, "Environment FIS");
    importanceSampleBox->set_checked(_genContext.getOptions().hwSpecularEnvironmentMethod == mx::SPECULAR_ENVIRONMENT_FIS);
    importanceSampleBox->set_callback([this](bool enable)
    {
        _genContext.getOptions().hwSpecularEnvironmentMethod = enable ? mx::SPECULAR_ENVIRONMENT_FIS : mx::SPECULAR_ENVIRONMENT_PREFILTER;
        _genContextEssl.getOptions().hwSpecularEnvironmentMethod = _genContext.getOptions().hwSpecularEnvironmentMethod;
        reloadShaders();
    });

    ng::CheckBox* refractionBox = new ng::CheckBox(advancedPopup, "Transmission Refraction");
    refractionBox->set_checked(_genContext.getOptions().hwTransmissionRenderMethod == mx::TRANSMISSION_REFRACTION);
    refractionBox->set_callback([this](bool enable)
    {
        _genContext.getOptions().hwTransmissionRenderMethod = enable ? mx::TRANSMISSION_REFRACTION : mx::TRANSMISSION_OPACITY;
        _genContextEssl.getOptions().hwTransmissionRenderMethod = _genContext.getOptions().hwTransmissionRenderMethod;
        reloadShaders();
    });

    Widget* albedoGroup = new Widget(advancedPopup);
    albedoGroup->set_layout(new ng::BoxLayout(ng::Orientation::Horizontal));
    new ng::Label(albedoGroup, "Albedo Method:");
    mx::StringVec albedoOptions = { "Analytic", "Table", "MC" };
    ng::ComboBox* albedoBox = new ng::ComboBox(albedoGroup, albedoOptions);
    albedoBox->set_chevron_icon(-1);
    albedoBox->set_selected_index((int) _genContext.getOptions().hwDirectionalAlbedoMethod );
    albedoBox->set_callback([this](int index)
    {
        _genContext.getOptions().hwDirectionalAlbedoMethod = (mx::HwDirectionalAlbedoMethod) index;
        reloadShaders();
        updateAlbedoTable();
    });

    Widget* sampleGroup = new Widget(advancedPopup);
    sampleGroup->set_layout(new ng::BoxLayout(ng::Orientation::Horizontal));
    new ng::Label(sampleGroup, "Environment Samples:");
    mx::StringVec sampleOptions;
    for (int i = MIN_ENV_SAMPLE_COUNT; i <= MAX_ENV_SAMPLE_COUNT; i *= 4)
    {
        m_process_events = false;
        sampleOptions.push_back(std::to_string(i));
        m_process_events = true;
    }
    ng::ComboBox* sampleBox = new ng::ComboBox(sampleGroup, sampleOptions);
    sampleBox->set_chevron_icon(-1);
    sampleBox->set_selected_index((int)std::log2(_lightHandler->getEnvSampleCount() / MIN_ENV_SAMPLE_COUNT) / 2);
    sampleBox->set_callback([this](int index)
    {
        _lightHandler->setEnvSampleCount(MIN_ENV_SAMPLE_COUNT * (int) std::pow(4, index));
    });

    ng::Label* lightingLabel = new ng::Label(advancedPopup, "Lighting Options");
    lightingLabel->set_font_size(20);
    lightingLabel->set_font("sans-bold");

    ng::CheckBox* directLightingBox = new ng::CheckBox(advancedPopup, "Direct Lighting");
    directLightingBox->set_checked(_lightHandler->getDirectLighting());
    directLightingBox->set_callback([this](bool enable)
    {
        _lightHandler->setDirectLighting(enable);
    });

    ng::CheckBox* indirectLightingBox = new ng::CheckBox(advancedPopup, "Indirect Lighting");
    indirectLightingBox->set_checked(_lightHandler->getIndirectLighting());
    indirectLightingBox->set_callback([this](bool enable)
    {
        _lightHandler->setIndirectLighting(enable);
    });

    ng::Widget* lightRotationRow = new ng::Widget(advancedPopup);
    lightRotationRow->set_layout(new ng::BoxLayout(ng::Orientation::Horizontal));
    mx::UIProperties ui;
    ui.uiMin = mx::Value::createValue(0.0f);
    ui.uiMax = mx::Value::createValue(360.0f);
    ng::FloatBox<float>* lightRotationBox = createFloatWidget(lightRotationRow, "Light Rotation:",
        _lightRotation, &ui, [this](float value)
    {
        _lightRotation = value;
        invalidateShadowMap();
    });
    lightRotationBox->set_editable(true);

    ng::Label* shadowingLabel = new ng::Label(advancedPopup, "Shadowing Options");
    shadowingLabel->set_font_size(20);
    shadowingLabel->set_font("sans-bold");

    ng::CheckBox* shadowMapBox = new ng::CheckBox(advancedPopup, "Shadow Map");
    shadowMapBox->set_checked(_genContext.getOptions().hwShadowMap);
    shadowMapBox->set_callback([this](bool enable)
    {
        _genContext.getOptions().hwShadowMap = enable;
        reloadShaders();
    });

    ng::CheckBox* ambientOcclusionBox = new ng::CheckBox(advancedPopup, "Ambient Occlusion");
    ambientOcclusionBox->set_checked(_genContext.getOptions().hwAmbientOcclusion);
    ambientOcclusionBox->set_callback([this](bool enable)
    {
        _genContext.getOptions().hwAmbientOcclusion = enable;
        reloadShaders();
    });

    ng::Widget* ambientOcclusionGainRow = new ng::Widget(advancedPopup);
    ambientOcclusionGainRow->set_layout(new ng::BoxLayout(ng::Orientation::Horizontal));
    ng::FloatBox<float>* ambientOcclusionGainBox = createFloatWidget(ambientOcclusionGainRow, "AO Gain:",
        _ambientOcclusionGain, nullptr, [this](float value)
    {
        _ambientOcclusionGain = value;
    });
    ambientOcclusionGainBox->set_editable(true);

    ng::Label* sceneLabel = new ng::Label(advancedPopup, "Scene Options");
    sceneLabel->set_font_size(20);
    sceneLabel->set_font("sans-bold");

    Widget* unitGroup = new Widget(advancedPopup);
    unitGroup->set_layout(new ng::BoxLayout(ng::Orientation::Horizontal));
    new ng::Label(unitGroup, "Distance Unit:");
    ng::ComboBox* distanceUnitBox = new ng::ComboBox(unitGroup, _distanceUnitOptions);
    distanceUnitBox->set_fixed_size(ng::Vector2i(100, 20));
    distanceUnitBox->set_chevron_icon(-1);
    if (_distanceUnitConverter)
    {
        distanceUnitBox->set_selected_index(_distanceUnitConverter->getUnitAsInteger("meter"));
    }
    distanceUnitBox->set_callback([this](int index)
    {
        m_process_events = false;
        _genContext.getOptions().targetDistanceUnit = _distanceUnitOptions[index];
        _genContextEssl.getOptions().targetDistanceUnit = _distanceUnitOptions[index];
#if MATERIALX_BUILD_GEN_OSL
        _genContextOsl.getOptions().targetDistanceUnit = _distanceUnitOptions[index];
#endif
#if MATERIALX_BUILD_GEN_MDL
        _genContextMdl.getOptions().targetDistanceUnit = _distanceUnitOptions[index];
#endif
        for (MaterialPtr material : _materials)
        {
            material->bindShader();
            material->bindUnits(_unitRegistry, _genContext);
        }
        m_process_events = true;
    });

    ng::Label* loadingLabel = new ng::Label(advancedPopup, "Asset Loading Options");
    loadingLabel->set_font_size(20);
    loadingLabel->set_font("sans-bold");

    ng::CheckBox* splitUdimsBox = new ng::CheckBox(advancedPopup, "Split By UDIMs");
    splitUdimsBox->set_checked(_splitByUdims);
    splitUdimsBox->set_callback([this](bool enable)
    {
        _splitByUdims = enable;
    });

    ng::CheckBox* mergeMaterialsBox = new ng::CheckBox(advancedPopup, "Merge Materials");
    mergeMaterialsBox->set_checked(_mergeMaterials);
    mergeMaterialsBox->set_callback([this](bool enable)
    {
        _mergeMaterials = enable;
    });

    ng::CheckBox* showInputsBox = new ng::CheckBox(advancedPopup, "Show All Inputs");
    showInputsBox->set_checked(_showAllInputs);
    showInputsBox->set_callback([this](bool enable)
    {
        _showAllInputs = enable;
    });

    ng::CheckBox* flattenBox = new ng::CheckBox(advancedPopup, "Flatten Subgraphs");
    flattenBox->set_checked(_flattenSubgraphs);
    flattenBox->set_callback([this](bool enable)
    {
        _flattenSubgraphs = enable;
    });    

    ng::CheckBox* splitDirectLightBox = new ng::CheckBox(advancedPopup, "Split Direct Light");
    splitDirectLightBox->set_checked(_splitDirectLight);
    splitDirectLightBox->set_callback([this](bool enable)
    {
        _splitDirectLight = enable;
    });

    ng::Label* translationLabel = new ng::Label(advancedPopup, "Translation Options (T)");
    translationLabel->set_font_size(20);
    translationLabel->set_font("sans-bold");

    ng::Widget* targetShaderGroup = new ng::Widget(advancedPopup);
    targetShaderGroup->set_layout(new ng::BoxLayout(ng::Orientation::Horizontal));
    new ng::Label(targetShaderGroup, "Target Shader");
    ng::TextBox* targetShaderBox = new ng::TextBox(targetShaderGroup, _targetShader);
    targetShaderBox->set_callback([this](const std::string& choice)
    {
        _targetShader = choice;
        return true;
    });
    targetShaderBox->set_font_size(16);
    targetShaderBox->set_editable(true);

    ng::Label* textureLabel = new ng::Label(advancedPopup, "Texture Baking Options (B)");
    textureLabel->set_font_size(20);
    textureLabel->set_font("sans-bold");

    ng::CheckBox* bakeHdrBox = new ng::CheckBox(advancedPopup, "Bake HDR Textures");
    bakeHdrBox->set_checked(_bakeHdr);
    bakeHdrBox->set_callback([this](bool enable)
    {
        _bakeHdr = enable;
    });

    ng::CheckBox* bakeAverageBox = new ng::CheckBox(advancedPopup, "Bake Averaged Textures");
    bakeAverageBox->set_checked(_bakeAverage);
    bakeAverageBox->set_callback([this](bool enable)
    {
        _bakeAverage = enable;
    });

    ng::CheckBox* bakeOptimized = new ng::CheckBox(advancedPopup, "Optimize Baked Constants");
    bakeOptimized->set_checked(_bakeOptimize);
    bakeOptimized->set_callback([this](bool enable)
    {
        _bakeOptimize = enable;
    });

    ng::Label* wedgeLabel = new ng::Label(advancedPopup, "Wedge Render Options (W)");
    wedgeLabel->set_font_size(20);
    wedgeLabel->set_font("sans-bold");

    ng::Widget* wedgeNameGroup = new ng::Widget(advancedPopup);
    wedgeNameGroup->set_layout(new ng::BoxLayout(ng::Orientation::Horizontal));
    new ng::Label(wedgeNameGroup, "Property Name");
    ng::TextBox* wedgeNameBox = new ng::TextBox(wedgeNameGroup, _wedgePropertyName);
    wedgeNameBox->set_callback([this](const std::string& choice)
    {
        _wedgePropertyName = choice;
        return true;
    });
    wedgeNameBox->set_font_size(16);
    wedgeNameBox->set_editable(true);

    ng::Widget* wedgeMinGroup = new ng::Widget(advancedPopup);
    wedgeMinGroup->set_layout(new ng::BoxLayout(ng::Orientation::Horizontal));
    mx::UIProperties wedgeProp;
    wedgeProp.uiSoftMin = mx::Value::createValue(0.0f);
    wedgeProp.uiSoftMax = mx::Value::createValue(1.0f);
    ng::FloatBox<float>* wedgeMinBox = createFloatWidget(wedgeMinGroup, "Property Min:",
        _wedgePropertyMax, &wedgeProp, [this](float value)
    {
        _wedgePropertyMin = value;
    });
    wedgeMinBox->set_value(0.0);
    wedgeMinBox->set_editable(true);

    ng::Widget* wedgeMaxGroup = new ng::Widget(advancedPopup);
    wedgeMaxGroup->set_layout(new ng::BoxLayout(ng::Orientation::Horizontal));
    ng::FloatBox<float>* wedgeMaxBox = createFloatWidget(wedgeMaxGroup, "Property Max:",
        _wedgePropertyMax, &wedgeProp, [this](float value)
    {
        _wedgePropertyMax = value;
    });
    wedgeMaxBox->set_value(1.0);
    wedgeMaxBox->set_editable(true);

    ng::Widget* wedgeCountGroup = new ng::Widget(advancedPopup);
    wedgeCountGroup->set_layout(new ng::BoxLayout(ng::Orientation::Horizontal));
    mx::UIProperties wedgeCountProp;
    wedgeCountProp.uiMin = mx::Value::createValue(1);
    wedgeCountProp.uiSoftMax = mx::Value::createValue(8);
    wedgeCountProp.uiStep = mx::Value::createValue(1);
    ng::IntBox<int>* wedgeCountBox = createIntWidget(wedgeCountGroup, "Image Count:",
        _wedgeImageCount, &wedgeCountProp, [this](int value)
    {
        _wedgeImageCount = value;
    });
    wedgeCountBox->set_value(8);
    wedgeCountBox->set_editable(true);
}

void Viewer::updateGeometrySelections()
{
    _geometryList.clear();
    if (_geometryHandler->getMeshes().empty())
    {
        return;
    }
    for (auto mesh : _geometryHandler->getMeshes())
    {
        for (size_t partIndex = 0; partIndex < mesh->getPartitionCount(); partIndex++)
        {
            mx::MeshPartitionPtr part = mesh->getPartition(partIndex);
            _geometryList.push_back(part);
        }
    }

    std::vector<std::string> items;
    for (const mx::MeshPartitionPtr& part : _geometryList)
    {
        std::string geomName = part->getName();
        mx::StringVec geomSplit = mx::splitString(geomName, ":");
        if (!geomSplit.empty() && !geomSplit[geomSplit.size() - 1].empty())
        {
            geomName = geomSplit[geomSplit.size() - 1];
        }
        items.push_back(geomName);
    }
    _geometrySelectionBox->set_items(items);

    _geomLabel->set_visible(items.size() > 1);
    _geometrySelectionBox->set_visible(items.size() > 1);
    _selectedGeom = 0;

    perform_layout();
}

void Viewer::updateMaterialSelections()
{
    std::vector<std::string> items;
    for (const auto& material : _materials)
    {
        mx::ElementPtr displayElem = material->getMaterialNode() ?
                                     material->getMaterialNode() :
                                     material->getElement();
        std::string displayName = displayElem->getName();
        if (displayName == "out")
        {
            displayName = displayElem->getParent()->getName();
        }
        if (!material->getUdim().empty())
        {
            displayName += " (" + material->getUdim() + ")";
        }
        items.push_back(displayName);
    }
    _materialSelectionBox->set_items(items);

    _materialLabel->set_visible(items.size() > 1);
    _materialSelectionBox->set_visible(items.size() > 1);

    perform_layout();
}

void Viewer::updateMaterialSelectionUI()
{
    for (const auto& pair : _materialAssignments)
    {
        if (pair.first == getSelectedGeometry())
        {
            for (size_t i = 0; i < _materials.size(); i++)
            {
                if (_materials[i] == pair.second)
                {
                    _materialSelectionBox->set_selected_index((int) i);
                    break;
                }
            }
        }
    }
    perform_layout();
}

void Viewer::loadMesh(const mx::FilePath& filename)
{
    _geometryHandler->clearGeometry();
    if (_geometryHandler->loadGeometry(filename))
    {
        _meshFilename = filename;
        if (_splitByUdims)
        { 
            for (auto mesh : _geometryHandler->getMeshes())
            {
                mesh->splitByUdims();
            }
        }

        updateGeometrySelections();

        // Assign the selected material to all geometries.
        _materialAssignments.clear();
        MaterialPtr material = getSelectedMaterial();
        if (material)
        {
            for (mx::MeshPartitionPtr geom : _geometryList)
            {
                assignMaterial(geom, material);
            }
        }

        // Unbind utility materials from the previous geometry.
        if (_wireMaterial)
        {
            _wireMaterial->unbindGeometry();
        }
        if (_shadowMaterial)
        {
            _shadowMaterial->unbindGeometry();
        }

        invalidateShadowMap();
    }
    else
    {
        new ng::MessageDialog(this, ng::MessageDialog::Type::Warning, "Mesh Loading Error", filename);
    }
}

void Viewer::loadDocument(const mx::FilePath& filename, mx::DocumentPtr libraries)
{
    // Set up read options.
    mx::XmlReadOptions readOptions;
    readOptions.readXIncludeFunction = [](mx::DocumentPtr doc, const mx::FilePath& filename,
                                          const mx::FileSearchPath& searchPath, const mx::XmlReadOptions* options)
    {
        mx::FilePath resolvedFilename = searchPath.find(filename);
        if (resolvedFilename.exists())
        {
            readFromXmlFile(doc, resolvedFilename, searchPath, options);
        }
        else
        {
            std::cerr << "Include file not found: " << filename.asString() << std::endl;
        }
    };

    // Clear user data on the generator.
    _genContext.clearUserData();
    _genContextEssl.clearUserData();

    // Clear materials if merging is not requested.
    if (!_mergeMaterials)
    {
        for (mx::MeshPartitionPtr geom : _geometryList)
        {
            if (_materialAssignments.count(geom))
            {
                assignMaterial(geom, nullptr);
            }
        }
        _materials.clear();
    }

    std::vector<MaterialPtr> newMaterials;
    try
    {
        // Load source document.
        mx::DocumentPtr doc = mx::createDocument();
        mx::readFromXmlFile(doc, filename, _searchPath, &readOptions);
        _materialSearchPath = mx::getSourceSearchPath(doc);

        // Import libraries.
        doc->importLibrary(libraries);

        // Apply direct lights.
        applyDirectLights(doc);

        // Apply modifiers to the content document.
        applyModifiers(doc, _modifiers);

        // Flatten subgraphs if requested.
        if (_flattenSubgraphs)
        {
            doc->flattenSubgraphs();
            for (mx::NodeGraphPtr graph : doc->getNodeGraphs())
            {
                if (graph->getActiveSourceUri() == doc->getActiveSourceUri())
                {
                    graph->flattenSubgraphs();
                }
            }
        }

        // Validate the document.
        std::string message;
        if (!doc->validate(&message))
        {
            std::cerr << "*** Validation warnings for " << _materialFilename.getBaseName() << " ***" << std::endl;
            std::cerr << message;
        }

        // If requested, add implicit inputs to top-level nodes.
        if (_showAllInputs)
        {
            for (mx::NodePtr node : doc->getNodes())
            {
                node->addInputsFromNodeDef();
            }
        }

        // Find new renderable elements.
        mx::StringVec renderablePaths;
        std::vector<mx::TypedElementPtr> elems;
        std::vector<mx::NodePtr> materialNodes;
        mx::findRenderableElements(doc, elems);
        if (elems.empty())
        {
            throw mx::Exception("No renderable elements found in " + _materialFilename.getBaseName());
        }
        for (mx::TypedElementPtr elem : elems)
        {
            mx::TypedElementPtr renderableElem = elem;
            mx::NodePtr node = elem->asA<mx::Node>();
            materialNodes.push_back(node && node->getType() == mx::MATERIAL_TYPE_STRING ? node : nullptr);
            renderablePaths.push_back(renderableElem->getNamePath());
        }

        // Check for any udim set.
        mx::ValuePtr udimSetValue = doc->getGeomPropValue(mx::UDIM_SET_PROPERTY);

        // Create new materials.
        mx::TypedElementPtr udimElement;
        for (size_t i=0; i<renderablePaths.size(); i++)
        {
            const auto& renderablePath = renderablePaths[i];
            mx::ElementPtr elem = doc->getDescendant(renderablePath);
            mx::TypedElementPtr typedElem = elem ? elem->asA<mx::TypedElement>() : nullptr;
            if (!typedElem)
            {
                continue;
            }
            if (udimSetValue && udimSetValue->isA<mx::StringVec>())
            {
                for (const std::string& udim : udimSetValue->asA<mx::StringVec>())
                {
                    MaterialPtr mat = Material::create();
                    mat->setDocument(doc);
                    mat->setElement(typedElem);
                    mat->setMaterialNode(materialNodes[i]);
                    mat->setUdim(udim);
                    newMaterials.push_back(mat);
                    
                    udimElement = typedElem;
                }
            }
            else
            {
                MaterialPtr mat = Material::create();
                mat->setDocument(doc);
                mat->setElement(typedElem);
                mat->setMaterialNode(materialNodes[i]);
                newMaterials.push_back(mat);
            }
        }

        if (!newMaterials.empty())
        {
            // Extend the image search path to include material source folders.
            mx::FileSearchPath extendedSearchPath = _searchPath;
            extendedSearchPath.append(_materialSearchPath);
            _imageHandler->setSearchPath(extendedSearchPath);

            // Add new materials to the global vector.
            _materials.insert(_materials.end(), newMaterials.begin(), newMaterials.end());

            MaterialPtr udimMaterial = nullptr;
            for (MaterialPtr mat : newMaterials)
            {
                // Clear cached implementations, in case libraries on the file system have changed.
                _genContext.clearNodeImplementations();
                _genContextEssl.clearNodeImplementations();

                mx::TypedElementPtr elem = mat->getElement();

                std::string udim = mat->getUdim();
                if (!udim.empty())
                {
                    if ((udimElement == elem) && udimMaterial)
                    {
                        // Reuse existing material for all udims
                        mat->copyShader(udimMaterial);
                    }
                    else
                    {
                        // Generate a shader for the new material.
                        mat->generateShader(_genContext);
                        if (udimElement == elem)
                        {
                            udimMaterial = mat;
                        }
                    }
                }
                else
                {
                    // Generate a shader for the new material.
                    mat->generateShader(_genContext);
                }
            }
       
<<<<<<< HEAD
            // For document assignment we must go in order of assignments for looks
            // with later assignments supersceding earlier ones.
=======
            // Apply material assignments in the order in which they are declared within the document,
            // with later assignments superseding earlier ones.
>>>>>>> bb2d4c28
            for (mx::LookPtr look : doc->getLooks())
            {
                for (mx::MaterialAssignPtr matAssign : look->getMaterialAssigns())
                {
<<<<<<< HEAD
=======
                    const std::string& activeGeom = matAssign->getActiveGeom();
>>>>>>> bb2d4c28
                    for (mx::MeshPartitionPtr part : _geometryList)
                    {
                        std::string geom = part->getName();
                        for (const std::string& id : part->getSourceNames())
                        {
                            geom += mx::ARRAY_PREFERRED_SEPARATOR + id;
                        }
<<<<<<< HEAD
                        if (mx::geomStringsMatch(matAssign->getActiveGeom(), geom, true))
=======
                        if (mx::geomStringsMatch(activeGeom, geom, true))
                        {
                            for (MaterialPtr mat : newMaterials)
                            {
                                if (mat->getMaterialNode() == matAssign->getReferencedMaterial())
                                {
                                    assignMaterial(part, mat);
                                    break;
                                }
                            }
                        }
                        mx::CollectionPtr coll = matAssign->getCollection();
                        if (coll && coll->matchesGeomString(geom))
>>>>>>> bb2d4c28
                        {
                            for (MaterialPtr mat : newMaterials)
                            {
                                if (mat->getMaterialNode() == matAssign->getReferencedMaterial())
                                {
                                    assignMaterial(part, mat);
                                    break;
                                }
                            }
<<<<<<< HEAD
                        }
                        mx::CollectionPtr coll = matAssign->getCollection();
                        if (coll && coll->matchesGeomString(geom))
                        {
                            for (MaterialPtr mat : newMaterials)
                            {
                                if (mat->getMaterialNode() == matAssign->getReferencedMaterial())
                                {
                                    assignMaterial(part, mat);
                                    break;
                                }
                            }
=======
>>>>>>> bb2d4c28
                        }
                    }
                }
            }

            // Apply implicit udim assignments, if any.
            for (MaterialPtr mat : newMaterials)
            {
                mx::NodePtr materialNode = mat->getMaterialNode();
                if (materialNode)
                {
                    std::string udim = mat->getUdim();
                    if (!udim.empty())
                    {
                        for (mx::MeshPartitionPtr geom : _geometryList)
                        {
                            if (geom->getName() == udim)
                            {
                                assignMaterial(geom, mat);
                            }
                        }
                    }
                }
            }

            // Apply fallback assignments.
            MaterialPtr fallbackMaterial = newMaterials[0];
            if (!_mergeMaterials || fallbackMaterial->getUdim().empty())
            {
                for (mx::MeshPartitionPtr geom : _geometryList)
                {
                    if (!_materialAssignments[geom])
                    {
                        assignMaterial(geom, fallbackMaterial);
                    }
                }
            }
        }
    }
    catch (mx::ExceptionRenderError& e)
    {
        for (const std::string& error : e.errorLog())
        {
            std::cerr << error << std::endl;
        }
        new ng::MessageDialog(this, ng::MessageDialog::Type::Warning, "Shader generation error", e.what());
    }
    catch (std::exception& e)
    {
        new ng::MessageDialog(this, ng::MessageDialog::Type::Warning, "Failed to load material", e.what());
    }

    // Update material UI.
    updateMaterialSelections();
    updateMaterialSelectionUI();

    invalidateShadowMap();
    perform_layout();
}

void Viewer::reloadShaders()
{
    try
    {
        for (MaterialPtr material : _materials)
        {
            material->generateShader(_genContext);
        }
        return;
    }
    catch (mx::ExceptionRenderError& e)
    {
        for (const std::string& error : e.errorLog())
        {
            std::cerr << error << std::endl;
        }
        new ng::MessageDialog(this, ng::MessageDialog::Type::Warning, "Shader generation error", e.what());
    }
    catch (std::exception& e)
    {
        new ng::MessageDialog(this, ng::MessageDialog::Type::Warning, "Failed to reload shaders", e.what());
    }

    _materials.clear();
}

void Viewer::saveShaderSource(mx::GenContext& context)
{
    try
    {
        MaterialPtr material = getSelectedMaterial();
        mx::TypedElementPtr elem = material ? material->getElement() : nullptr;
        if (elem)
        {
            mx::FilePath sourceFilename = getBaseOutputPath();
            if (context.getShaderGenerator().getTarget() == mx::GlslShaderGenerator::TARGET)
            {
                mx::ShaderPtr shader = material->getShader();
                const std::string& pixelShader = shader->getSourceCode(mx::Stage::PIXEL);
                const std::string& vertexShader = shader->getSourceCode(mx::Stage::VERTEX);
                writeTextFile(pixelShader, sourceFilename.asString() + "_ps.glsl");
                writeTextFile(vertexShader, sourceFilename.asString() + "_vs.glsl");
                new ng::MessageDialog(this, ng::MessageDialog::Type::Information, "Saved GLSL source: ",
                    sourceFilename.asString() + "_*.glsl");
            }
            else if (context.getShaderGenerator().getTarget() == mx::EsslShaderGenerator::TARGET)
            {
                mx::ShaderPtr shader = createShader(elem->getNamePath(), context, elem);
                const std::string& pixelShader = shader->getSourceCode(mx::Stage::PIXEL);
                const std::string& vertexShader = shader->getSourceCode(mx::Stage::VERTEX);
                writeTextFile(vertexShader, sourceFilename.asString() + "_essl_vs.glsl");
                writeTextFile(pixelShader, sourceFilename.asString() + "_essl_ps.glsl");
                new ng::MessageDialog(this, ng::MessageDialog::Type::Information, "Saved ESSL source: ",
                    sourceFilename.asString() + "_essl_*.glsl");
            }
#if MATERIALX_BUILD_GEN_OSL
            else if (context.getShaderGenerator().getTarget() == mx::OslShaderGenerator::TARGET)
            {
                mx::ShaderPtr shader = createShader(elem->getNamePath(), context, elem);
                const std::string& pixelShader = shader->getSourceCode(mx::Stage::PIXEL);
                sourceFilename.addExtension("osl");
                writeTextFile(pixelShader, sourceFilename);
                new ng::MessageDialog(this, ng::MessageDialog::Type::Information, "Saved OSL source: ", sourceFilename);
            }
#endif
#if MATERIALX_BUILD_GEN_MDL
            else if (context.getShaderGenerator().getTarget() == mx::MdlShaderGenerator::TARGET)
            {
                mx::ShaderPtr shader = createShader(elem->getNamePath(), context, elem);
                const std::string& pixelShader = shader->getSourceCode(mx::Stage::PIXEL);
                sourceFilename.addExtension("mdl");
                writeTextFile(pixelShader, sourceFilename);
                new ng::MessageDialog(this, ng::MessageDialog::Type::Information, "Saved MDL source: ", sourceFilename);
            }
#endif
        }
    }
    catch (std::exception& e)
    {
        new ng::MessageDialog(this, ng::MessageDialog::Type::Warning, "Cannot save source for material", e.what());
    }
}

void Viewer::loadShaderSource()
{
    try
    {
        MaterialPtr material = getSelectedMaterial();
        mx::TypedElementPtr elem = material ? material->getElement() : nullptr;
        if (elem)
        {
            mx::FilePath sourceFilename = getBaseOutputPath();
            mx::FilePath pixelSourceFilename = sourceFilename.asString() + "_ps.glsl";
            mx::FilePath vertexSourceFilename = sourceFilename.asString() + "_vs.glsl";
            if (material->loadSource(vertexSourceFilename, pixelSourceFilename, material->hasTransparency()))
            {
                assignMaterial(getSelectedGeometry(), material);
            }
        }
    }
    catch (std::exception& e)
    {
        new ng::MessageDialog(this, ng::MessageDialog::Type::Warning, "Cannot load source for material", e.what());
    }
}

void Viewer::saveDotFiles()
{
    try
    {
        MaterialPtr material = getSelectedMaterial();
        mx::TypedElementPtr elem = material ? material->getElement() : nullptr;
        mx::NodePtr shaderNode = elem->asA<mx::Node>();
        if (shaderNode)
        {
            mx::FilePath baseFilename = getBaseOutputPath();
            for (mx::InputPtr input : shaderNode->getInputs())
            {
                mx::OutputPtr output = input->getConnectedOutput();
                mx::ConstNodeGraphPtr nodeGraph = output ? output->getAncestorOfType<mx::NodeGraph>() : nullptr;
                if (nodeGraph)
                {
                    std::string dotString = nodeGraph->asStringDot();
                    std::string dotFilename = baseFilename.asString() + "_" + nodeGraph->getName() + ".dot";
                    writeTextFile(dotString, dotFilename);
                }
            }

            mx::NodeDefPtr nodeDef = shaderNode->getNodeDef();
            mx::InterfaceElementPtr implement = nodeDef ? nodeDef->getImplementation() : nullptr;
            mx::NodeGraphPtr nodeGraph = implement ? implement->asA<mx::NodeGraph>() : nullptr;
            if (nodeGraph)
            {
                std::string dotString = nodeGraph->asStringDot();
                std::string dotFilename = baseFilename.asString() + "_" + nodeDef->getName() + ".dot";
                writeTextFile(dotString, dotFilename);
            }
            new ng::MessageDialog(this, ng::MessageDialog::Type::Information, "Saved dot files: ", baseFilename.asString() + "_*.dot");
        }
    }
    catch (std::exception& e)
    {
        new ng::MessageDialog(this, ng::MessageDialog::Type::Warning, "Cannot save dot file for material", e.what());
    }
}

mx::DocumentPtr Viewer::translateMaterial()
{
    MaterialPtr material = getSelectedMaterial();
    mx::DocumentPtr doc = material ? material->getDocument() : nullptr;
    if (!doc)
    {
        return nullptr;
    }

    mx::DocumentPtr translatedDoc = doc->copy();
    mx::ShaderTranslatorPtr translator = mx::ShaderTranslator::create();
    try
    {
        translator->translateAllMaterials(translatedDoc, _targetShader);
    }
    catch (std::exception& e)
    {
        new ng::MessageDialog(this, ng::MessageDialog::Type::Warning, "Failed to translate material", e.what());
        return nullptr;
    }

    return translatedDoc;
}

void Viewer::initContext(mx::GenContext& context)
{
    // Initialize search path.
    context.registerSourceCodeSearchPath(_searchPath);

    // Initialize color management.
    mx::DefaultColorManagementSystemPtr cms = mx::DefaultColorManagementSystem::create(context.getShaderGenerator().getTarget());
    cms->loadLibrary(_stdLib);
    context.getShaderGenerator().setColorManagementSystem(cms);

    // Initialize unit management.
    mx::UnitSystemPtr unitSystem = mx::UnitSystem::create(context.getShaderGenerator().getTarget());
    unitSystem->loadLibrary(_stdLib);
    unitSystem->setUnitConverterRegistry(_unitRegistry);
    context.getShaderGenerator().setUnitSystem(unitSystem);
    context.getOptions().targetDistanceUnit = "meter";
}

void Viewer::loadStandardLibraries()
{
    // Initialize the standard library.
    try
    {
        _stdLib = mx::createDocument();
        _xincludeFiles = mx::loadLibraries(_libraryFolders, _searchPath, _stdLib);
        if (_xincludeFiles.empty())
        {
            std::cerr << "Could not find standard data libraries on the given search path: " << _searchPath.asString() << std::endl;
        }
    }
    catch (std::exception& e)
    {
        std::cerr << "Failed to load standard data libraries: " << e.what() << std::endl;
        return;
    }

    // Initialize unit management.
    mx::UnitTypeDefPtr distanceTypeDef = _stdLib->getUnitTypeDef("distance");
    _distanceUnitConverter = mx::LinearUnitConverter::create(distanceTypeDef);
    _unitRegistry->addUnitConverter(distanceTypeDef, _distanceUnitConverter);
    mx::UnitTypeDefPtr angleTypeDef = _stdLib->getUnitTypeDef("angle");
    mx::LinearUnitConverterPtr angleConverter = mx::LinearUnitConverter::create(angleTypeDef);
    _unitRegistry->addUnitConverter(angleTypeDef, angleConverter);

    // Create the list of supported distance units.
    auto unitScales = _distanceUnitConverter->getUnitScale();
    _distanceUnitOptions.resize(unitScales.size());
    for (auto unitScale : unitScales)
    {
        int location = _distanceUnitConverter->getUnitAsInteger(unitScale.first);
        _distanceUnitOptions[location] = unitScale.first;
    }

    // Initialize the generator contexts.
    initContext(_genContext);
    initContext(_genContextEssl);
#if MATERIALX_BUILD_GEN_OSL
    initContext(_genContextOsl);
#endif
#if MATERIALX_BUILD_GEN_MDL
    initContext(_genContextMdl);
#endif
}

bool Viewer::keyboard_event(int key, int scancode, int action, int modifiers)
{
    if (Screen::keyboard_event(key, scancode, action, modifiers))
    {
        return true;
    }

    // Adjust camera zoom.
    if (_userCameraEnabled)
    {
        if (key == GLFW_KEY_KP_ADD && action == GLFW_PRESS)
        {
            _cameraZoom *= 1.1f;
        }
        if (key == GLFW_KEY_KP_SUBTRACT && action == GLFW_PRESS)
        {
            _cameraZoom = std::max(0.1f, _cameraZoom * 0.9f);
        }
    }

    // Reload the current document, and optionally the standard libraries, from
    // the file system.
    if (key == GLFW_KEY_R && action == GLFW_PRESS)
    {
        MaterialPtr material = getSelectedMaterial();
        mx::DocumentPtr doc = material ? material->getDocument() : nullptr;
        mx::FilePath filename = doc ? mx::FilePath(doc->getSourceUri()) : _materialFilename;
        if (modifiers == GLFW_MOD_SHIFT)
        {
            loadStandardLibraries();
        }
        loadDocument(filename, _stdLib);
        return true;
    }

    // Save GLSL shader source to file.
    if (key == GLFW_KEY_G && action == GLFW_PRESS)
    {
        saveShaderSource(_genContext);
        return true;
    }

#if MATERIALX_BUILD_GEN_OSL
    // Save OSL shader source to file.
    if (key == GLFW_KEY_O && action == GLFW_PRESS)
    {
        saveShaderSource(_genContextOsl);
        return true;
    }
#endif

#if MATERIALX_BUILD_GEN_MDL
    // Save MDL shader source to file.
    if (key == GLFW_KEY_M && action == GLFW_PRESS)
    {
        saveShaderSource(_genContextMdl);
        return true;
    }
#endif

    // Save Essl shader source to file.
    if (key == GLFW_KEY_E && action == GLFW_PRESS)
    {
        saveShaderSource(_genContextEssl);
        return true;
    }

    // Load GLSL shader source from file.  Editing the source files before
    // loading provides a way to debug and experiment with shader source code.
    if (key == GLFW_KEY_L && action == GLFW_PRESS)
    {
        loadShaderSource();
        return true;
    }

    // Clear the image cache, reloading all required images from the file system.
    if (key == GLFW_KEY_I && action == GLFW_PRESS && modifiers == GLFW_MOD_SHIFT)
    {
        _imageHandler->clearImageCache();
        return true;
    }

    // Save each node graph in the current material as a dot file.
    if (key == GLFW_KEY_D && action == GLFW_PRESS)
    {
        saveDotFiles();
        return true;
    }

    // Capture the current frame and save as an image file.
    if (key == GLFW_KEY_F && action == GLFW_PRESS)
    {
        _captureFilename = ng::file_dialog({ { mx::ImageLoader::PNG_EXTENSION, "Image File" } }, true);
        if (!_captureFilename.isEmpty())
        {
            if (_captureFilename.getExtension().empty())
            {
                _captureFilename.addExtension(mx::ImageLoader::PNG_EXTENSION);
            }
            _captureRequested = true;
        }
    }

    // Render a wedge for the current material.
    if (key == GLFW_KEY_W && action == GLFW_PRESS)
    {
        _wedgeFilename = ng::file_dialog({ { mx::ImageLoader::PNG_EXTENSION, "Image File" } }, true);
        if (!_wedgeFilename.isEmpty())
        {
            if (_wedgeFilename.getExtension().empty())
            {
                _wedgeFilename.addExtension(mx::ImageLoader::PNG_EXTENSION);
            }
            _wedgeRequested = true;
        }
    }

    // Request shader translation for the current material.
    if (key == GLFW_KEY_T && action == GLFW_PRESS)
    {
        mx::DocumentPtr translatedDoc = translateMaterial();
        if (translatedDoc)
        {
            mx::FilePath translatedFilename = getBaseOutputPath();
            translatedFilename = translatedFilename.asString() + "_" + _targetShader;
            translatedFilename.addExtension(mx::MTLX_EXTENSION);

            mx::XmlWriteOptions writeOptions;
            writeOptions.elementPredicate = getElementPredicate();
            mx::writeToXmlFile(translatedDoc, translatedFilename, &writeOptions);

            new ng::MessageDialog(this, ng::MessageDialog::Type::Information, "Saved translated material: ", translatedFilename);
        }
        return true;
    }

    // Request a bake of the current material.
    if (key == GLFW_KEY_B && action == GLFW_PRESS)
    {
        mx::FilePath filename = ng::file_dialog({ { "mtlx", "MaterialX" } }, true);
        if (!filename.isEmpty())
        {
            if (filename.getExtension() != mx::MTLX_EXTENSION)
            {
                filename.addExtension(mx::MTLX_EXTENSION);
            }
            _bakeRequested = true;
            _bakeFilename = filename;
        }
    }

    // Up and down keys cycle through selected geometries.
    if ((key == GLFW_KEY_UP || key == GLFW_KEY_DOWN) && action == GLFW_PRESS)
    {
        if (_geometryList.size() > 1)
        {
            if (key == GLFW_KEY_DOWN)
            {
                _selectedGeom = (_selectedGeom < _geometryList.size() - 1) ? _selectedGeom + 1 : 0;
            }
            else
            {
                _selectedGeom = (_selectedGeom > 0) ? _selectedGeom - 1 : _geometryList.size() - 1;
            }
        }
        _geometrySelectionBox->set_selected_index((int) _selectedGeom);
        updateMaterialSelectionUI();
        return true;
    }

    // Left and right keys cycle through selected materials.
    if ((key == GLFW_KEY_LEFT || key == GLFW_KEY_RIGHT) && action == GLFW_PRESS)
    {
        if (_materials.size() > 1)
        {
            if (key == GLFW_KEY_RIGHT)
            {
                _selectedMaterial = (_selectedMaterial < _materials.size() - 1) ? _selectedMaterial + 1 : 0;
            }
            else
            {
                _selectedMaterial = (_selectedMaterial > 0) ? _selectedMaterial - 1 : _materials.size() - 1;
            }
            assignMaterial(getSelectedGeometry(), getSelectedMaterial());
            updateMaterialSelectionUI();
        }
        return true;
    }

    if (key == GLFW_KEY_U && action == GLFW_PRESS)
    {
        _window->set_visible(!_window->visible());
    }

    return false;
}

void Viewer::renderFrame()
{
    // Initialize OpenGL state
    glDisable(GL_BLEND);
    glEnable(GL_DEPTH_TEST);
    glDepthMask(GL_TRUE);
    glDepthFunc(GL_LEQUAL);
    glPolygonMode(GL_FRONT_AND_BACK, GL_FILL);
    glDisable(GL_CULL_FACE);
    glDisable(GL_FRAMEBUFFER_SRGB);

    // Update lighting state.
    _lightHandler->setLightTransform(mx::Matrix44::createRotationY(_lightRotation / 180.0f * PI));

    // Update shadow state.
    ShadowState shadowState;
    shadowState.ambientOcclusionGain = _ambientOcclusionGain;
    mx::NodePtr dirLight = _lightHandler->getFirstLightOfCategory(DIR_LIGHT_NODE_CATEGORY);
    if (_genContext.getOptions().hwShadowMap && dirLight)
    {
        mx::ImagePtr shadowMap = getShadowMap();
        if (shadowMap)
        {
            shadowState.shadowMap = shadowMap;
            shadowState.shadowMatrix = _viewCamera->getWorldMatrix().getInverse() *
                _shadowCamera->getWorldViewProjMatrix();
        }
        else
        {
            _genContext.getOptions().hwShadowMap = false;
        }
    }

    glEnable(GL_FRAMEBUFFER_SRGB);

    // Environment background
    if (_drawEnvironment)
    {
        MaterialPtr envMaterial = getEnvironmentMaterial();
        if (envMaterial)
        {
            const mx::MeshList& meshes = _envGeometryHandler->getMeshes();
            mx::MeshPartitionPtr envPart = !meshes.empty() ? meshes[0]->getPartition(0) : nullptr;
            if (envPart)
            {
                // Apply rotation to the environment shader.
                float longitudeOffset = (_lightRotation / 360.0f) + 0.5f;
                _envMaterial->modifyUniform("longitude/in2", mx::Value::createValue(longitudeOffset));

                // Render the environment mesh.
                glDepthMask(GL_FALSE);
                envMaterial->bindShader();
                envMaterial->bindMesh(meshes[0]);
                envMaterial->bindViewInformation(_envCamera);
                envMaterial->bindImages(_imageHandler, _searchPath, false);
                envMaterial->drawPartition(envPart);
                glDepthMask(GL_TRUE);
            }
        }
        else
        {
            _drawEnvironment = false;
        }
    }

    // Enable backface culling if requested.
    if (!_renderDoubleSided)
    {
        glEnable(GL_CULL_FACE);
        glCullFace(GL_BACK);
    }

    // Opaque pass
    for (const auto& assignment : _materialAssignments)
    {
        mx::MeshPartitionPtr geom = assignment.first;
        MaterialPtr material = assignment.second;
        shadowState.ambientOcclusionMap = getAmbientOcclusionImage(material);
        if (!material)
        {
            continue;
        }

        material->bindShader();
        material->bindMesh(_geometryHandler->findParentMesh(geom));
        if (material->getProgram()->hasUniform(mx::HW::ALPHA_THRESHOLD))
        {
            material->getProgram()->bindUniform(mx::HW::ALPHA_THRESHOLD, mx::Value::createValue(0.99f));
        }
        material->bindViewInformation(_viewCamera);
        material->bindLighting(_lightHandler, _imageHandler, shadowState);
        material->bindImages(_imageHandler, _searchPath);
        material->drawPartition(geom);
        material->unbindImages(_imageHandler);
    }

    // Transparent pass
    if (_renderTransparency)
    {
        glEnable(GL_BLEND);
        glBlendFunc(GL_SRC_ALPHA, GL_ONE_MINUS_SRC_ALPHA);
        for (const auto& assignment : _materialAssignments)
        {
            mx::MeshPartitionPtr geom = assignment.first;
            MaterialPtr material = assignment.second;
            shadowState.ambientOcclusionMap = getAmbientOcclusionImage(material);
            if (!material || !material->hasTransparency())
            {
                continue;
            }

            material->bindShader();
            material->bindMesh(_geometryHandler->findParentMesh(geom));
            if (material->getProgram()->hasUniform(mx::HW::ALPHA_THRESHOLD))
            {
                material->getProgram()->bindUniform(mx::HW::ALPHA_THRESHOLD, mx::Value::createValue(0.001f));
            }
            material->bindViewInformation(_viewCamera);
            material->bindLighting(_lightHandler, _imageHandler, shadowState);
            material->bindImages(_imageHandler, _searchPath);
            material->drawPartition(geom);
            material->unbindImages(_imageHandler);
        }
        glDisable(GL_BLEND);
    }

    if (!_renderDoubleSided)
    {
        glDisable(GL_CULL_FACE);
    }
    glDisable(GL_FRAMEBUFFER_SRGB);

    // Wireframe pass
    if (_outlineSelection)
    {
        MaterialPtr wireMaterial = getWireframeMaterial();
        if (wireMaterial)
        {
            glPolygonMode(GL_FRONT_AND_BACK, GL_LINE);
            wireMaterial->bindShader();
            wireMaterial->bindMesh(_geometryHandler->findParentMesh(getSelectedGeometry()));
            wireMaterial->bindViewInformation(_viewCamera);
            wireMaterial->drawPartition(getSelectedGeometry());
            glPolygonMode(GL_FRONT_AND_BACK, GL_FILL);
        }
        else
        {
            _outlineSelection = false;
        }
    }
}

mx::ImagePtr Viewer::getFrameImage()
{
    glFlush();

    // Create an image with dimensions adjusted for device DPI.
    mx::ImagePtr image = mx::Image::create((unsigned int) (m_size.x() * m_pixel_ratio),
                                           (unsigned int) (m_size.y() * m_pixel_ratio), 3);
    image->createResourceBuffer();

    // Read pixels into the image buffer.
    glReadPixels(0, 0, image->getWidth(), image->getHeight(), GL_RGB, GL_UNSIGNED_BYTE, image->getResourceBuffer());

    return image;
}

mx::ImagePtr Viewer::renderWedge()
{
    MaterialPtr material = getSelectedMaterial();
    mx::ShaderPort* uniform = material ? material->findUniform(_wedgePropertyName) : nullptr;
    if (!uniform)
    {
        new ng::MessageDialog(this, ng::MessageDialog::Type::Warning, "Material property not found", _wedgePropertyName);
        return nullptr;
    }

    mx::ValuePtr origPropertyValue = uniform->getValue();
    if (origPropertyValue)
    {
        if (!origPropertyValue->isA<int>() && !origPropertyValue->isA<float>() &&
            !origPropertyValue->isA<mx::Vector2>() &&
            !origPropertyValue->isA<mx::Color3>() && !origPropertyValue->isA<mx::Vector3>() &&
            !origPropertyValue->isA<mx::Color4>() && !origPropertyValue->isA<mx::Vector4>())
        {
            new ng::MessageDialog(this, ng::MessageDialog::Type::Warning, "Material property type not supported", _wedgePropertyName);
            return nullptr;
        }

        std::vector<mx::ImagePtr> imageVec;
        float wedgePropertyStep = (_wedgePropertyMax - _wedgePropertyMin) / (_wedgeImageCount - 1);
        for (unsigned int i = 0; i < _wedgeImageCount; i++)
        {
            bool setValue = false;
            float propertyValue = (i == _wedgeImageCount - 1) ? _wedgePropertyMax : _wedgePropertyMin + wedgePropertyStep * i;
            if (origPropertyValue->isA<int>())
            {
                material->modifyUniform(_wedgePropertyName, mx::Value::createValue((int) propertyValue));
                setValue = true;
            }
            else if (origPropertyValue->isA<float>())
            {
                material->modifyUniform(_wedgePropertyName, mx::Value::createValue(propertyValue));
                setValue = true;
            }
            else if (origPropertyValue->isA<mx::Vector2>())
            {
                material->modifyUniform(_wedgePropertyName, mx::Value::createValue(mx::Vector2(propertyValue)));
                setValue = true;
            }
            else if (origPropertyValue->isA<mx::Color3>() ||
                     origPropertyValue->isA<mx::Vector3>())
            {
                material->modifyUniform(_wedgePropertyName, mx::Value::createValue(mx::Vector3(propertyValue)));
                setValue = true;
            }
            else if (origPropertyValue->isA<mx::Color4>() ||
                     origPropertyValue->isA<mx::Vector4>())
            {
                mx::Vector4 val(propertyValue, propertyValue, propertyValue, origPropertyValue->isA<mx::Color4>() ? 1.0f : propertyValue);
                material->modifyUniform(_wedgePropertyName, mx::Value::createValue(val));
                setValue = true;
            }
            if (setValue)
            {
                renderFrame();
                imageVec.push_back(getFrameImage());
            }
        }

        material->modifyUniform(_wedgePropertyName, origPropertyValue);

        return mx::createImageStrip(imageVec);
    }
    return nullptr;
}

void Viewer::bakeTextures()
{
    MaterialPtr material = getSelectedMaterial();
    mx::DocumentPtr doc = material ? material->getDocument() : nullptr;
    if (!doc)
    {
        return;
    }

    {
        // Compute baking resolution.
        mx::ImageVec imageVec = _imageHandler->getReferencedImages(doc);
        auto maxImageSize = mx::getMaxDimensions(imageVec);
        unsigned int bakeWidth = std::max(maxImageSize.first, (unsigned int) 4);
        unsigned int bakeHeight = std::max(maxImageSize.second, (unsigned int) 4);
        if (_bakeWidth)
        {
            bakeWidth = std::max(_bakeWidth, (unsigned int) 4);
        }
        if (_bakeHeight)
        {
            bakeHeight = std::max(_bakeHeight, (unsigned int) 4);
        }

        // Construct a texture baker.
        mx::Image::BaseType baseType = _bakeHdr ? mx::Image::BaseType::FLOAT : mx::Image::BaseType::UINT8;
        mx::TextureBakerPtr baker = mx::TextureBaker::create(bakeWidth, bakeHeight, baseType);
        baker->setupUnitSystem(_stdLib);
        baker->setDistanceUnit(_genContext.getOptions().targetDistanceUnit);
        baker->setAverageImages(_bakeAverage);
        baker->setOptimizeConstants(_bakeOptimize);

        // Assign our existing image handler, releasing any existing render resources for cached images.
        _imageHandler->releaseRenderResources();
        baker->setImageHandler(_imageHandler);

        // Extend the image search path to include material source folders.
        mx::FileSearchPath extendedSearchPath = _searchPath;
        extendedSearchPath.append(_materialSearchPath);

        // Bake all materials in the active document.
        try
        {
            baker->bakeAllMaterials(doc, extendedSearchPath, _bakeFilename);
        }
        catch (std::exception& e)
        {
            std::cerr << "Error in texture baking: " << e.what() << std::endl;
        }

        // Release any render resources generated by the baking process.
        _imageHandler->releaseRenderResources();
    }

    // After the baker has been destructed, restore state for scene rendering.
    glfwMakeContextCurrent(m_glfw_window);
    glfwGetFramebufferSize(m_glfw_window, &m_fbsize[0], &m_fbsize[1]);
    glViewport(0, 0, m_fbsize[0], m_fbsize[1]);
    glBindFramebuffer(GL_DRAW_FRAMEBUFFER, 0);
    glDrawBuffer(GL_BACK);
}

void Viewer::renderTurnable()
{
    int frameCount = abs(_turntableSteps);

    float currentRotation = _meshRotation[1];
    _meshRotation[1] = 0.0f;
    int currentTurntableStep = _turntableStep;

    mx::FilePath turnableFileName = _captureFilename;
    const std::string extension = turnableFileName.getExtension();
    turnableFileName.removeExtension();

    for (_turntableStep = 0; _turntableStep < frameCount; _turntableStep++)
    {
        updateCameras();
        clear();
        invalidateShadowMap();
        renderFrame();

        mx::ImagePtr frameImage = getFrameImage();
        if (frameImage)
        {
            std::stringstream intfmt;
            intfmt << std::setfill('0') << std::setw(4) << _turntableStep;
            std::string saveName = turnableFileName.asString() + "_" + intfmt.str() + "." + extension;
            if (_imageHandler->saveImage(saveName, frameImage, true))
            {
                std::cout << "Wrote turntable frame to file: " << saveName << std::endl;
            }
        }
    }

    _turntableStep = currentTurntableStep;
    _meshRotation[1] = currentRotation;
}

void Viewer::draw_contents()
{    
    if (_geometryList.empty() || _materials.empty())
    {
        return;
    }

    updateCameras();

    mx::checkGlErrors("before viewer render");

    // Clear the screen.
    clear();

    if (_turntableEnabled && _turntableSteps)
    {
        if (!_captureRequested)
        {
            const double updateTime = 1.0 / 24.0;
            if (_turntableTimer.elapsedTime() > updateTime)
            {
                _turntableStep++;
                _turntableTimer.startTimer();
                invalidateShadowMap();
            }
        }
        else
        {
            _captureRequested = false;
            renderTurnable();
        }
    }

    // Render a wedge for the current material.
    if (_wedgeRequested)
    {
        _wedgeRequested = false;
        mx::ImagePtr wedgeImage = renderWedge();
        if (wedgeImage && _imageHandler->saveImage(_wedgeFilename, wedgeImage, true))
        {
            std::cout << "Wrote wedge to disk: " << _wedgeFilename.asString() << std::endl;
        }
        else
        {
            new ng::MessageDialog(this, ng::MessageDialog::Type::Information,
                "Failed to write wedge to disk: ", _wedgeFilename.asString());
        }
    }

    // Render the current frame.
    try
    {
        renderFrame();
    }
    catch (std::exception& e)
    {
        new ng::MessageDialog(this, ng::MessageDialog::Type::Warning,
            "Failed to render frame: ", e.what());
        _materialAssignments.clear();
        glDisable(GL_FRAMEBUFFER_SRGB);
    }

    // Capture the current frame.
    if (_captureRequested && !_turntableEnabled)
    {
        _captureRequested = false;
        mx::ImagePtr frameImage = getFrameImage();
        if (frameImage && _imageHandler->saveImage(_captureFilename, frameImage, true))
        {
            std::cout << "Wrote frame to disk: " << _captureFilename.asString() << std::endl;
        }
        else
        {
            new ng::MessageDialog(this, ng::MessageDialog::Type::Information,
                "Failed to write frame to disk: ", _captureFilename.asString());
        }
    }

    // Bake textures for the current material.
    if (_bakeRequested)
    {
        _bakeRequested = false;
        bakeTextures();
    }

    // Handle exit requests.
    if (_exitRequested)
    {
        ng::leave();
        set_visible(false);
    }

    mx::checkGlErrors("after viewer render");
}

bool Viewer::scroll_event(const ng::Vector2i& p, const ng::Vector2f& rel)
{
    if (Screen::scroll_event(p, rel))
    {
        return true;
    }

    if (_userCameraEnabled)
    {
        _cameraZoom = std::max(0.1f, _cameraZoom * ((rel.y() > 0) ? 1.1f : 0.9f));
        return true;
    }

    return false;
}

bool Viewer::mouse_motion_event(const ng::Vector2i& p,
                                const ng::Vector2i& rel,
                                int button,
                                int modifiers)
{
    if (Screen::mouse_motion_event(p, rel, button, modifiers))
    {
        return true;
    }

    mx::Vector2 pos((float) p.x(), (float) p.y());
    if (_viewCamera->applyArcballMotion(pos))
    {
        return true;
    }

    if (_userTranslationActive)
    {
        updateCameras();

        mx::Vector3 boxMin = _geometryHandler->getMinimumBounds();
        mx::Vector3 boxMax = _geometryHandler->getMaximumBounds();
        mx::Vector3 sphereCenter = (boxMax + boxMin) / 2.0f;

        float viewZ = _viewCamera->projectToViewport(sphereCenter)[2];
        mx::Vector3 pos1 = _viewCamera->unprojectFromViewport(
            mx::Vector3(pos[0], (float) m_size.y() - pos[1], viewZ));
        mx::Vector3 pos0 = _viewCamera->unprojectFromViewport(
            mx::Vector3(_userTranslationPixel[0], (float) m_size.y() - _userTranslationPixel[1], viewZ));
        _userTranslation = _userTranslationStart + (pos1 - pos0);

        return true;
    }

    return false;
}

bool Viewer::mouse_button_event(const ng::Vector2i& p, int button, bool down, int modifiers)
{
    if (Screen::mouse_button_event(p, button, down, modifiers))
    {
        return true;
    }

    mx::Vector2 pos((float) p.x(), (float) p.y());
    if (button == GLFW_MOUSE_BUTTON_1 && !modifiers)
    {
        _viewCamera->arcballButtonEvent(pos, down);
    }
    else if (button == GLFW_MOUSE_BUTTON_2 ||
            (button == GLFW_MOUSE_BUTTON_1 && modifiers == GLFW_MOD_SHIFT))
    {
        _userTranslationStart = _userTranslation;
        _userTranslationActive = true;
        _userTranslationPixel = pos;
    }
    if (button == GLFW_MOUSE_BUTTON_1 && !down)
    {
        _viewCamera->arcballButtonEvent(pos, false);
    }
    if (!down)
    {
        _userTranslationActive = false;
    }
    return true;
}

void Viewer::initCamera()
{
    _viewCamera->setViewportSize(mx::Vector2(static_cast<float>(m_size[0]), static_cast<float>(m_size[1])));

    // Disable user camera controls when non-centered views are requested.
    _userCameraEnabled = _cameraTarget == mx::Vector3(0.0) &&
                         _meshScale == 1.0f;

    if (!_userCameraEnabled || _geometryHandler->getMeshes().empty())
    {
        return;
    }

    const mx::Vector3& boxMax = _geometryHandler->getMaximumBounds();
    const mx::Vector3& boxMin = _geometryHandler->getMinimumBounds();
    mx::Vector3 sphereCenter = (boxMax + boxMin) * 0.5;

    float turntableRotation = fmod((360.0f / _turntableSteps) * _turntableStep, 360.0f);
    float yRotation = _meshRotation[1] + (_turntableEnabled ? turntableRotation : 0.0f);
    mx::Matrix44 meshRotation = mx::Matrix44::createRotationZ(_meshRotation[2] / 180.0f * PI) *
                                mx::Matrix44::createRotationY(yRotation / 180.0f * PI) *
                                mx::Matrix44::createRotationX(_meshRotation[0] / 180.0f * PI);
    _meshTranslation = -meshRotation.transformPoint(sphereCenter);
    _meshScale = IDEAL_MESH_SPHERE_RADIUS / (sphereCenter - boxMin).getMagnitude();
}

void Viewer::updateCameras()
{
    mx::Matrix44 viewMatrix, projectionMatrix;
    float aspectRatio = (float) m_size.x() / (float) m_size.y();
    if (_cameraViewAngle != 0.0f)
    {
        viewMatrix = mx::Camera::createViewMatrix(_cameraPosition, _cameraTarget, _cameraUp);
        float fH = std::tan(_cameraViewAngle / 360.0f * PI) * _cameraNearDist;
        float fW = fH * aspectRatio;
        projectionMatrix = mx::Camera::createPerspectiveMatrix(-fW, fW, -fH, fH, _cameraNearDist, _cameraFarDist);
    }
    else
    {
        viewMatrix = mx::Matrix44::createTranslation(mx::Vector3(0.0f, 0.0f, -ORTHO_VIEW_DISTANCE));
        float fH = ORTHO_PROJECTION_HEIGHT;
        float fW = fH * aspectRatio;
        projectionMatrix = mx::Camera::createOrthographicMatrix(-fW, fW, -fH, fH, 0.0f, ORTHO_VIEW_DISTANCE + _cameraFarDist);
    }

    float turntableRotation = fmod((360.0f / _turntableSteps) * _turntableStep, 360.0f);
    float yRotation = _meshRotation[1] + (_turntableEnabled ? turntableRotation : 0.0f);
    mx::Matrix44 meshRotation = mx::Matrix44::createRotationZ(_meshRotation[2] / 180.0f * PI) *
                                mx::Matrix44::createRotationY(yRotation / 180.0f * PI) *
                                mx::Matrix44::createRotationX(_meshRotation[0] / 180.0f * PI);

    mx::Matrix44 arcball = mx::Matrix44::IDENTITY;
    if (_userCameraEnabled)
    {
        arcball = _viewCamera->arcballMatrix();
    }

    _viewCamera->setWorldMatrix(meshRotation *
                                mx::Matrix44::createTranslation(_meshTranslation + _userTranslation) *
                                mx::Matrix44::createScale(mx::Vector3(_meshScale * _cameraZoom)));
    _viewCamera->setViewMatrix(arcball * viewMatrix);
    _viewCamera->setProjectionMatrix(projectionMatrix);

    _envCamera->setWorldMatrix(mx::Matrix44::createScale(mx::Vector3(300.0f)));
    _envCamera->setViewMatrix(_viewCamera->getViewMatrix());
    _envCamera->setProjectionMatrix(_viewCamera->getProjectionMatrix());

    mx::NodePtr dirLight = _lightHandler->getFirstLightOfCategory(DIR_LIGHT_NODE_CATEGORY);
    if (dirLight)
    {
        mx::Vector3 sphereCenter = (_geometryHandler->getMaximumBounds() + _geometryHandler->getMinimumBounds()) * 0.5;
        float r = (sphereCenter - _geometryHandler->getMinimumBounds()).getMagnitude();
        _shadowCamera->setWorldMatrix(meshRotation * mx::Matrix44::createTranslation(-sphereCenter));
        _shadowCamera->setProjectionMatrix(mx::Camera::createOrthographicMatrix(-r, r, -r, r, 0.0f, r * 2.0f));
        mx::ValuePtr value = dirLight->getInputValue("direction");
        if (value->isA<mx::Vector3>())
        {
            mx::Vector3 dir = mx::Matrix44::createRotationY(_lightRotation / 180.0f * PI).transformVector(value->asA<mx::Vector3>());
            _shadowCamera->setViewMatrix(mx::Camera::createViewMatrix(dir * -r, mx::Vector3(0.0f), _cameraUp));
        }
    }
}

void Viewer::updateDisplayedProperties()
{
    _propertyEditor.updateContents(this);
    createSaveMaterialsInterface(_propertyEditor.getWindow(), "Save Material");
    perform_layout();
}

mx::ImagePtr Viewer::getAmbientOcclusionImage(MaterialPtr material)
{
    const mx::string AO_FILENAME_SUFFIX = "_ao";
    const mx::string AO_FILENAME_EXTENSION = "png";

    if (!material || !_genContext.getOptions().hwAmbientOcclusion)
    {
        return nullptr;
    }

    std::string aoSuffix = material->getUdim().empty() ? AO_FILENAME_SUFFIX : AO_FILENAME_SUFFIX + "_" + material->getUdim();
    mx::FilePath aoFilename = _meshFilename;
    aoFilename.removeExtension();
    aoFilename = aoFilename.asString() + aoSuffix;
    aoFilename.addExtension(AO_FILENAME_EXTENSION);
    return _imageHandler->acquireImage(aoFilename);
}

void Viewer::splitDirectLight(mx::ImagePtr envRadianceMap, mx::ImagePtr& indirectMap, mx::DocumentPtr& dirLightDoc)
{
    mx::Vector3 lightDir;
    mx::Color3 lightColor;
    mx::ImagePair imagePair = envRadianceMap->splitByLuminance(ENV_MAP_SPLIT_RADIANCE);

    mx::computeDominantLight(imagePair.second, lightDir, lightColor);
    float lightIntensity = std::max(std::max(lightColor[0], lightColor[1]), lightColor[2]);
    if (lightIntensity)
    {
        lightColor /= lightIntensity;
    }

    dirLightDoc = mx::createDocument();
    mx::NodePtr dirLightNode = dirLightDoc->addNode(DIR_LIGHT_NODE_CATEGORY, "dir_light", mx::LIGHT_SHADER_TYPE_STRING);
    dirLightNode->setInputValue("direction", lightDir);
    dirLightNode->setInputValue("color", lightColor);
    dirLightNode->setInputValue("intensity", lightIntensity);
    indirectMap = imagePair.first;
}

MaterialPtr Viewer::getEnvironmentMaterial()
{
    if (!_envMaterial)
    {
        mx::FilePath envFilename = _searchPath.find(mx::FilePath("resources/Lights/envmap_shader.mtlx"));
        try
        {
            _envMaterial = Material::create();
            _envMaterial->generateEnvironmentShader(_genContext, envFilename, _stdLib, _envRadianceFilename);
        }
        catch (std::exception& e)
        {
            std::cerr << "Failed to generate environment shader: " << e.what() << std::endl;
            _envMaterial = nullptr;
        }
    }

    return _envMaterial;
}

MaterialPtr Viewer::getWireframeMaterial()
{
    if (!_wireMaterial)
    {
        try
        {
            mx::ShaderPtr hwShader = mx::createConstantShader(_genContext, _stdLib, "__WIRE_SHADER__", mx::Color3(1.0f));
            _wireMaterial = Material::create();
            _wireMaterial->generateShader(hwShader);
        }
        catch (std::exception& e)
        {
            std::cerr << "Failed to generate wireframe shader: " << e.what() << std::endl;
            _wireMaterial = nullptr;
        }
    }

    return _wireMaterial;
}

mx::ImagePtr Viewer::getShadowMap()
{
    if (!_shadowMap)
    {
        // Generate shaders for shadow rendering.
        if (!_shadowMaterial)
        {
            try
            {
                mx::ShaderPtr hwShader = mx::createDepthShader(_genContext, _stdLib, "__SHADOW_SHADER__");
                _shadowMaterial = Material::create();
                _shadowMaterial->generateShader(hwShader);
            }
            catch (std::exception& e)
            {
                std::cerr << "Failed to generate shadow shader: " << e.what() << std::endl;
                _shadowMaterial = nullptr;
            }
        }
        if (!_shadowBlurMaterial)
        {
            try
            {
                mx::ShaderPtr hwShader = mx::createBlurShader(_genContext, _stdLib, "__SHADOW_BLUR_SHADER__", "gaussian", 1.0f);
                _shadowBlurMaterial = Material::create();
                _shadowBlurMaterial->generateShader(hwShader);
            }
            catch (std::exception& e)
            {
                std::cerr << "Failed to generate shadow blur shader: " << e.what() << std::endl;
                _shadowBlurMaterial = nullptr;
            }
        }

        if (_shadowMaterial && _shadowBlurMaterial)
        {
            // Create framebuffer.
            mx::GLFramebufferPtr framebuffer = mx::GLFramebuffer::create(SHADOW_MAP_SIZE, SHADOW_MAP_SIZE, 2, mx::Image::BaseType::FLOAT);
            framebuffer->bind();
            glClearColor(1.0f, 1.0f, 1.0f, 1.0f);
            glClear(GL_COLOR_BUFFER_BIT | GL_DEPTH_BUFFER_BIT | GL_STENCIL_BUFFER_BIT);

            // Render shadow geometry.
            _shadowMaterial->bindShader();
            for (auto mesh : _geometryHandler->getMeshes())
            {
                _shadowMaterial->bindMesh(mesh);
                _shadowMaterial->bindViewInformation(_shadowCamera);
                for (size_t i = 0; i < mesh->getPartitionCount(); i++)
                {
                    mx::MeshPartitionPtr geom = mesh->getPartition(i);
                    _shadowMaterial->drawPartition(geom);
                }
            }
            _shadowMap = framebuffer->getColorImage();

            // Apply Gaussian blurring.
            mx::ImageSamplingProperties blurSamplingProperties;
            blurSamplingProperties.uaddressMode = mx::ImageSamplingProperties::AddressMode::CLAMP;
            blurSamplingProperties.vaddressMode = mx::ImageSamplingProperties::AddressMode::CLAMP;
            blurSamplingProperties.filterType = mx::ImageSamplingProperties::FilterType::CLOSEST;
            for (unsigned int i = 0; i < _shadowSoftness; i++)
            {
                framebuffer->bind();
                _shadowBlurMaterial->bindShader();
                if (_imageHandler->bindImage(_shadowMap, blurSamplingProperties))
                {
                    mx::GLTextureHandlerPtr textureHandler = std::static_pointer_cast<mx::GLTextureHandler>(_imageHandler);
                    int textureLocation = textureHandler->getBoundTextureLocation(_shadowMap->getResourceId());
                    if (textureLocation >= 0)
                    {
                        _shadowBlurMaterial->getProgram()->bindUniform("image_file", mx::Value::createValue(textureLocation));
                    }
                }
                glClear(GL_COLOR_BUFFER_BIT | GL_DEPTH_BUFFER_BIT | GL_STENCIL_BUFFER_BIT);
                renderScreenSpaceQuad(_shadowBlurMaterial);
                _imageHandler->releaseRenderResources(_shadowMap);
                _shadowMap = framebuffer->getColorImage();
            }

            // Restore state for scene rendering.
            glViewport(0, 0, m_fbsize[0], m_fbsize[1]);
            glBindFramebuffer(GL_DRAW_FRAMEBUFFER, 0);
            glDrawBuffer(GL_BACK);
        }
    }

    return _shadowMap;
}

void Viewer::invalidateShadowMap()
{
    if (_shadowMap)
    {
        _imageHandler->releaseRenderResources(_shadowMap);
        _shadowMap = nullptr;
    }
}

void Viewer::updateAlbedoTable()
{
    if (_lightHandler->getAlbedoTable())
    {
        return;
    }

    // Create framebuffer.
    mx::GLFramebufferPtr framebuffer = mx::GLFramebuffer::create(ALBEDO_TABLE_SIZE, ALBEDO_TABLE_SIZE, 3, mx::Image::BaseType::FLOAT);
    framebuffer->bind();
    glClearColor(1.0f, 1.0f, 1.0f, 1.0f);
    glClear(GL_COLOR_BUFFER_BIT | GL_DEPTH_BUFFER_BIT | GL_STENCIL_BUFFER_BIT);

    // Create shader.
    mx::ShaderPtr hwShader = mx::createAlbedoTableShader(_genContext, _stdLib, "__ALBEDO_TABLE_SHADER__");
    MaterialPtr material = Material::create();
    try
    {
        material->generateShader(hwShader);
    }
    catch (std::exception& e)
    {
        new ng::MessageDialog(this, ng::MessageDialog::Type::Warning, "Failed to generate albedo table shader", e.what());
        return;
    }

    // Render albedo table.
    material->bindShader();
    if (material->getProgram()->hasUniform(mx::HW::ALBEDO_TABLE_SIZE))
    {
        material->getProgram()->bindUniform(mx::HW::ALBEDO_TABLE_SIZE, mx::Value::createValue(ALBEDO_TABLE_SIZE));
    }
    renderScreenSpaceQuad(material);

    // Store albedo table image.
    _imageHandler->releaseRenderResources(_lightHandler->getAlbedoTable());
    _lightHandler->setAlbedoTable(framebuffer->getColorImage());
    if (_saveGeneratedLights)
    {
        _imageHandler->saveImage("AlbedoTable.exr", _lightHandler->getAlbedoTable());
    }

    // Restore state for scene rendering.
    glViewport(0, 0, m_fbsize[0], m_fbsize[1]);
    glBindFramebuffer(GL_DRAW_FRAMEBUFFER, 0);
    glDrawBuffer(GL_BACK);
}

void Viewer::renderScreenSpaceQuad(MaterialPtr material)
{
    if (!_quadMesh)
        _quadMesh = mx::GeometryHandler::createQuadMesh();
    
    material->bindMesh(_quadMesh);
    material->drawPartition(_quadMesh->getPartition(0));
}

void Viewer::toggleTurntable(bool enable)
{
    _turntableEnabled = enable;

    if (enable)
    {
        _turntableTimer.startTimer();
    }
    else
    {
        float turntableRotation = fmod((360.0f / _turntableSteps) * _turntableStep, 360.0f);
        _meshRotation[1] = fmod(_meshRotation[1] + turntableRotation, 360.0f);
        _turntableTimer.endTimer();
    }
    invalidateShadowMap();
    _turntableStep = 0;
}<|MERGE_RESOLUTION|>--- conflicted
+++ resolved
@@ -4,9 +4,6 @@
 #include <MaterialXRenderGlsl/TextureBaker.h>
 
 #include <MaterialXRender/CgltfLoader.h>
-#if MATERIALX_BUILD_GLTF
-#include <MaterialXglTF/CgltfMaterialHandler.h>
-#endif
 #include <MaterialXRender/Harmonics.h>
 #include <MaterialXRender/OiioImageLoader.h>
 #include <MaterialXRender/StbImageLoader.h>
@@ -604,51 +601,11 @@
     materialButton->set_callback([this]()
     {
         m_process_events = false;
-        std::string filename;       
-#if defined(MATERIALX_BUILD_GLTF)
-        filename = ng::file_dialog({ { "mtlx", "MaterialX" }, { "gltf", "glTF" } }, false);
-#else
-        filename = ng::file_dialog({ { "mtlx", "MaterialX" } }, false);
-#endif
+        std::string filename = ng::file_dialog({ { "mtlx", "MaterialX" } }, false);
         if (!filename.empty())
         {
-            mx::FilePath filePath(filename);
-#if defined(MATERIALX_BUILD_GLTF)
-            if (filePath.getExtension() == "gltf")
-            {
-                mx::MaterialHandlerPtr gltfMTLXLoader = mx::CgltfMaterialHandler::create();
-                gltfMTLXLoader->setDefinitions(_stdLib);
-                gltfMTLXLoader->setGenerateAssignments(true);
-                bool loadedMaterial = gltfMTLXLoader->load(filename);
-                mx::DocumentPtr materials = loadedMaterial ? gltfMTLXLoader->getMaterials() : nullptr;
-                if (materials)
-                {
-                    mx::XmlWriteOptions writeOptions;
-                    writeOptions.elementPredicate = [](mx::ConstElementPtr elem)
-                    {
-                        if (elem->hasSourceUri())
-                        {
-                            return false;
-                        }
-                        return true;
-                    };
-
-                    mx::FilePath outputPath = filePath.asString() + ".mtlx";
-                    mx::writeToXmlFile(materials, outputPath, &writeOptions);
-                    gltfMTLXLoader->save(outputPath);
-
-                    // Load generated materials.
-                    // TODO: Bit clumsy. Need to change to accept an existing document.
-                    _materialFilename = outputPath;
-                    loadDocument(_materialFilename, _stdLib);
-                }
-            }
-            else
-#endif
-            {
-                _materialFilename = filename;
-                loadDocument(_materialFilename, _stdLib);
-            }
+            _materialFilename = filename;
+            loadDocument(_materialFilename, _stdLib);
         }
         m_process_events = true;
     });
@@ -1353,21 +1310,13 @@
                 }
             }
        
-<<<<<<< HEAD
-            // For document assignment we must go in order of assignments for looks
-            // with later assignments supersceding earlier ones.
-=======
             // Apply material assignments in the order in which they are declared within the document,
             // with later assignments superseding earlier ones.
->>>>>>> bb2d4c28
             for (mx::LookPtr look : doc->getLooks())
             {
                 for (mx::MaterialAssignPtr matAssign : look->getMaterialAssigns())
                 {
-<<<<<<< HEAD
-=======
                     const std::string& activeGeom = matAssign->getActiveGeom();
->>>>>>> bb2d4c28
                     for (mx::MeshPartitionPtr part : _geometryList)
                     {
                         std::string geom = part->getName();
@@ -1375,9 +1324,6 @@
                         {
                             geom += mx::ARRAY_PREFERRED_SEPARATOR + id;
                         }
-<<<<<<< HEAD
-                        if (mx::geomStringsMatch(matAssign->getActiveGeom(), geom, true))
-=======
                         if (mx::geomStringsMatch(activeGeom, geom, true))
                         {
                             for (MaterialPtr mat : newMaterials)
@@ -1391,7 +1337,6 @@
                         }
                         mx::CollectionPtr coll = matAssign->getCollection();
                         if (coll && coll->matchesGeomString(geom))
->>>>>>> bb2d4c28
                         {
                             for (MaterialPtr mat : newMaterials)
                             {
@@ -1401,21 +1346,6 @@
                                     break;
                                 }
                             }
-<<<<<<< HEAD
-                        }
-                        mx::CollectionPtr coll = matAssign->getCollection();
-                        if (coll && coll->matchesGeomString(geom))
-                        {
-                            for (MaterialPtr mat : newMaterials)
-                            {
-                                if (mat->getMaterialNode() == matAssign->getReferencedMaterial())
-                                {
-                                    assignMaterial(part, mat);
-                                    break;
-                                }
-                            }
-=======
->>>>>>> bb2d4c28
                         }
                     }
                 }
