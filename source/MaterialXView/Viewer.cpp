//
// Copyright Contributors to the MaterialX Project
// SPDX-License-Identifier: Apache-2.0
//

#include <MaterialXView/Viewer.h>
#include <MaterialXView/RenderPipeline.h>

#ifdef MATERIALXVIEW_METAL_BACKEND
#include <MaterialXView/RenderPipelineMetal.h>
#include <MaterialXGenMsl/MslShaderGenerator.h>
#include <nanogui/metal.h>
#else
#include <MaterialXRenderGlsl/GLUtil.h>
#include <MaterialXView/RenderPipelineGL.h>
#include <MaterialXGenGlsl/GlslShaderGenerator.h>
#endif

#include <MaterialXRender/ShaderRenderer.h>
#include <MaterialXRender/CgltfLoader.h>
#include <MaterialXRender/Harmonics.h>
#include <MaterialXRender/OiioImageLoader.h>
#include <MaterialXRender/StbImageLoader.h>
#include <MaterialXRender/TinyObjLoader.h>

#include <MaterialXGenShader/DefaultColorManagementSystem.h>
#include <MaterialXGenShader/ShaderTranslator.h>

#if MATERIALX_BUILD_GEN_MDL
#include <MaterialXGenMdl/MdlShaderGenerator.h>
#endif
#if MATERIALX_BUILD_GEN_OSL
#include <MaterialXGenOsl/OslShaderGenerator.h>
#endif
#include <MaterialXGenGlsl/EsslShaderGenerator.h>

#include <MaterialXFormat/Environ.h>
#include <MaterialXFormat/Util.h>

#include <nanogui/icons.h>
#include <nanogui/messagedialog.h>
#include <nanogui/opengl.h>
#include <nanogui/vscrollpanel.h>

#include <fstream>
#include <iostream>
#include <iomanip>

const mx::Vector3 DEFAULT_CAMERA_POSITION(0.0f, 0.0f, 5.0f);
const float DEFAULT_CAMERA_VIEW_ANGLE = 45.0f;
const float DEFAULT_CAMERA_ZOOM = 1.0f;

namespace
{

const int MIN_ENV_SAMPLE_COUNT = 4;
const int MAX_ENV_SAMPLE_COUNT = 1024;

const int SHADOW_MAP_SIZE = 2048;
const int ALBEDO_TABLE_SIZE = 128;
const int IRRADIANCE_MAP_WIDTH = 256;
const int IRRADIANCE_MAP_HEIGHT = 128;

const std::string DIR_LIGHT_NODE_CATEGORY = "directional_light";
const std::string IRRADIANCE_MAP_FOLDER = "irradiance";
const float ORTHO_VIEW_DISTANCE = 1000.0f;
const float ORTHO_PROJECTION_HEIGHT = 1.8f;

const float ENV_MAP_SPLIT_RADIANCE = 16.0f;
const float MAX_ENV_TEXEL_RADIANCE = 100000.0f;
const float IDEAL_ENV_MAP_RADIANCE = 6.0f;

const float IDEAL_MESH_SPHERE_RADIUS = 2.0f;

const float PI = std::acos(-1.0f);

void writeTextFile(const std::string& text, const std::string& filePath)
{
    std::ofstream file;
    file.open(filePath);
    file << text;
    file.close();
}

void applyModifiers(mx::DocumentPtr doc, const DocumentModifiers& modifiers)
{
    for (mx::ElementPtr elem : doc->traverseTree())
    {
        if (modifiers.remapElements.count(elem->getCategory()))
        {
            elem->setCategory(modifiers.remapElements.at(elem->getCategory()));
        }
        if (modifiers.remapElements.count(elem->getName()))
        {
            elem->setName(modifiers.remapElements.at(elem->getName()));
        }
        mx::StringVec attrNames = elem->getAttributeNames();
        for (const std::string& attrName : attrNames)
        {
            if (modifiers.remapElements.count(elem->getAttribute(attrName)))
            {
                elem->setAttribute(attrName, modifiers.remapElements.at(elem->getAttribute(attrName)));
            }
        }
        if (elem->hasFilePrefix() && !modifiers.filePrefixTerminator.empty())
        {
            std::string filePrefix = elem->getFilePrefix();
            if (!mx::stringEndsWith(filePrefix, modifiers.filePrefixTerminator))
            {
                elem->setFilePrefix(filePrefix + modifiers.filePrefixTerminator);
            }
        }
        std::vector<mx::ElementPtr> children = elem->getChildren();
        for (mx::ElementPtr child : children)
        {
            if (modifiers.skipElements.count(child->getCategory()) ||
                modifiers.skipElements.count(child->getName()))
            {
                elem->removeChild(child->getName());
            }
        }
    }

    // Remap references to unimplemented shader nodedefs.
    for (mx::NodePtr materialNode : doc->getMaterialNodes())
    {
        for (mx::NodePtr shader : getShaderNodes(materialNode))
        {
            mx::NodeDefPtr nodeDef = shader->getNodeDef();
            if (nodeDef && !nodeDef->getImplementation())
            {
                std::vector<mx::NodeDefPtr> altNodeDefs = doc->getMatchingNodeDefs(nodeDef->getNodeString());
                for (mx::NodeDefPtr altNodeDef : altNodeDefs)
                {
                    if (altNodeDef->getImplementation())
                    {
                        shader->setNodeDefString(altNodeDef->getName());
                    }
                }
            }
        }
    }

    // Remap unsupported texture coordinate indices.
    for (mx::ElementPtr elem : doc->traverseTree())
    {
        mx::NodePtr node = elem->asA<mx::Node>();
        if (node && node->getCategory() == "texcoord")
        {
            mx::InputPtr index = node->getInput("index");
            mx::ValuePtr value = index ? index->getValue() : nullptr;
            if (value && value->isA<int>() && value->asA<int>() != 0)
            {
                index->setValue(0);
            }
        }
    }
}

// ViewDir implementation for GLSL
// as needed for the environment shader.
template<typename NodeGraphImpl>
class ViewDir : public NodeGraphImpl
{
public:
    static  mx::ShaderNodeImplPtr create()
    {
        return std::make_shared<ViewDir>();
    }

    void createVariables(const  mx::ShaderNode&, mx::GenContext&, mx::Shader& shader) const override
    {
        mx::ShaderStage& vs = shader.getStage(mx::Stage::VERTEX);
        mx::ShaderStage& ps = shader.getStage(mx::Stage::PIXEL);
        addStageInput(mx::HW::VERTEX_INPUTS, mx::Type::VECTOR3, mx::HW::T_IN_POSITION, vs);
        addStageConnector(mx::HW::VERTEX_DATA, mx::Type::VECTOR3, mx::HW::T_POSITION_WORLD, vs, ps);
        addStageUniform(mx::HW::PRIVATE_UNIFORMS, mx::Type::VECTOR3, mx::HW::T_VIEW_POSITION, ps);
    }

    void emitFunctionCall(const  mx::ShaderNode& node, mx::GenContext& context, mx::ShaderStage& stage) const override
    {
        const mx::ShaderGenerator& shadergen = context.getShaderGenerator();

        DEFINE_SHADER_STAGE(stage, mx::Stage::VERTEX)
        {
            mx::VariableBlock& vertexData = stage.getOutputBlock(mx::HW::VERTEX_DATA);
            const mx::string prefix = vertexData.getInstance() + ".";
            mx::ShaderPort* position = vertexData[mx::HW::T_POSITION_WORLD];
            if (!position->isEmitted())
            {
                position->setEmitted();
                shadergen.emitLine(prefix + position->getVariable() + " = hPositionWorld.xyz", stage);
            }
        }

        DEFINE_SHADER_STAGE(stage, mx::Stage::PIXEL)
        {
            mx::VariableBlock& vertexData = stage.getInputBlock(mx::HW::VERTEX_DATA);
            const mx::string prefix = vertexData.getInstance() + ".";
            mx::ShaderPort* position = vertexData[mx::HW::T_POSITION_WORLD];
            shadergen.emitLineBegin(stage);
            shadergen.emitOutput(node.getOutput(), true, false, context, stage);
            shadergen.emitString(" = normalize(" + prefix + position->getVariable() + " - " + mx::HW::T_VIEW_POSITION + ")", stage);
            shadergen.emitLineEnd(stage);
        }
    }
};

} // anonymous namespace

//
// Viewer methods
//

Viewer::Viewer(const std::string& materialFilename,
               const std::string& meshFilename,
               const std::string& envRadianceFilename,
               const mx::FileSearchPath& searchPath,
               const mx::FilePathVec& libraryFolders,
               int screenWidth,
               int screenHeight,
               const mx::Color3& screenColor) :
    ng::Screen(ng::Vector2i(screenWidth, screenHeight), "MaterialXView",
        true, false, true, true, false, 4, 0),
    _window(nullptr),
    _materialFilename(materialFilename),
    _meshFilename(meshFilename),
    _envRadianceFilename(envRadianceFilename),
    _searchPath(searchPath),
    _libraryFolders(libraryFolders),
    _meshScale(1.0f),
    _turntableEnabled(false),
    _turntableSteps(360),
    _turntableStep(0),
    _cameraPosition(DEFAULT_CAMERA_POSITION),
    _cameraUp(0.0f, 1.0f, 0.0f),
    _cameraViewAngle(DEFAULT_CAMERA_VIEW_ANGLE),
    _cameraNearDist(0.05f),
    _cameraFarDist(5000.0f),
    _cameraZoom(DEFAULT_CAMERA_ZOOM),
    _userCameraEnabled(true),
    _userTranslationActive(false),
    _lightRotation(0.0f),
    _normalizeEnvironment(false),
    _splitDirectLight(false),
    _generateReferenceIrradiance(false),
    _saveGeneratedLights(false),
    _shadowSoftness(1),
    _ambientOcclusionGain(0.6f),
    _selectedGeom(0),
    _geomLabel(nullptr),
    _geometrySelectionBox(nullptr),
    _selectedMaterial(0),
    _materialLabel(nullptr),
    _materialSelectionBox(nullptr),
    _identityCamera(mx::Camera::create()),
    _viewCamera(mx::Camera::create()),
    _envCamera(mx::Camera::create()),
    _shadowCamera(mx::Camera::create()),
    _lightHandler(mx::LightHandler::create()),
#ifndef MATERIALXVIEW_METAL_BACKEND
    _genContext(mx::GlslShaderGenerator::create()),
    _genContextEssl(mx::EsslShaderGenerator::create()),
#else
    _genContext(mx::MslShaderGenerator::create()),
#endif
#if MATERIALX_BUILD_GEN_OSL
    _genContextOsl(mx::OslShaderGenerator::create()),
#endif
#if MATERIALX_BUILD_GEN_MDL
    _genContextMdl(mx::MdlShaderGenerator::create()),
#endif
    _unitRegistry(mx::UnitConverterRegistry::create()),
    _drawEnvironment(false),
    _outlineSelection(false),
    _renderTransparency(true),
    _renderDoubleSided(true),
    _colorTexture(nullptr),
    _splitByUdims(true),
    _mergeMaterials(false),
    _showAllInputs(false),
    _flattenSubgraphs(false),
    _targetShader("standard_surface"),
    _captureRequested(false),
    _exitRequested(false),
    _wedgeRequested(false),
    _wedgePropertyName("base"),
    _wedgePropertyMin(0.0f),
    _wedgePropertyMax(1.0f),
    _wedgeImageCount(8),
    _bakeHdr(false),
    _bakeAverage(false),
    _bakeOptimize(true),
    _bakeRequested(false),
    _bakeWidth(0),
    _bakeHeight(0),
    _diagramFormat(DiagramFormat::MERMAID_FORMAT),
    _diagramWriteCategoryNames(false)
{
    // Resolve input filenames, taking both the provided search path and
    // current working directory into account.
    mx::FileSearchPath localSearchPath = searchPath;
    localSearchPath.append(mx::FilePath::getCurrentPath());
    _materialFilename = localSearchPath.find(_materialFilename);
    _meshFilename = localSearchPath.find(_meshFilename);
    _envRadianceFilename = localSearchPath.find(_envRadianceFilename);

    // Set the requested background color.
    set_background(ng::Color(screenColor[0], screenColor[1], screenColor[2], 1.0f));

    // Set default Glsl generator options.
    _genContext.getOptions().targetColorSpaceOverride = "lin_rec709";
    _genContext.getOptions().fileTextureVerticalFlip = true;
    _genContext.getOptions().hwShadowMap = true;
    _genContext.getOptions().hwImplicitBitangents = false;
    
#ifdef MATERIALXVIEW_METAL_BACKEND
    _renderPipeline = MetalRenderPipeline::create(this);
    _renderPipeline->initialize(ng::metal_device(),
                                ng::metal_command_queue());
    _genContext.getShaderGenerator().registerImplementation("IM_viewdir_vector3_" + _genContext.getShaderGenerator().getTarget(), ViewDir<mx::MslImplementation>::create);
#else
    _renderPipeline = GLRenderPipeline::create(this);
    _genContext.getShaderGenerator().registerImplementation("IM_viewdir_vector3_" + _genContext.getShaderGenerator().getTarget(), ViewDir<mx::GlslImplementation>::create);
    
    // Set Essl generator options
    _genContextEssl.getOptions().targetColorSpaceOverride = "lin_rec709";
    _genContextEssl.getOptions().fileTextureVerticalFlip = false;
    _genContextEssl.getOptions().hwMaxActiveLightSources = 1;
#endif
#if MATERIALX_BUILD_GEN_OSL
    // Set OSL generator options.
    _genContextOsl.getOptions().targetColorSpaceOverride = "lin_rec709";
    _genContextOsl.getOptions().fileTextureVerticalFlip = false;
#endif
#if MATERIALX_BUILD_GEN_MDL
    // Set MDL generator options.
    _genContextMdl.getOptions().targetColorSpaceOverride = "lin_rec709";
    _genContextMdl.getOptions().fileTextureVerticalFlip = false;
#endif
<<<<<<< HEAD

    // Register the GLSL implementation for <viewdir> used by the environment shader.
    _genContext.getShaderGenerator().registerImplementation("IM_viewdir_vector3_" + mx::GlslShaderGenerator::TARGET, ViewDirGlsl::create);    
=======
    // Register the API Spcefic implementation for <viewdir> used by the environment shader.
>>>>>>> 149afb97
}

void Viewer::initialize()
{
    _window = new ng::Window(this, "Viewer Options");
    _window->set_position(ng::Vector2i(15, 15));
    _window->set_layout(new ng::GroupLayout());

    // Initialize the standard libraries and color/unit management.
    loadStandardLibraries();

    // Initialize image handler.
    _imageHandler = _renderPipeline->createImageHandler();
#if MATERIALX_BUILD_OIIO
    _imageHandler->addLoader(mx::OiioImageLoader::create());
#endif
    _imageHandler->setSearchPath(_searchPath);

    // Initialize user interfaces.
    createLoadMeshInterface(_window, "Load Mesh");
    createLoadMaterialsInterface(_window, "Load Material");
    createLoadEnvironmentInterface(_window, "Load Environment");
    createPropertyEditorInterface(_window, "Property Editor");
    createAdvancedSettings(_window);

    // Create geometry selection box.
    _geomLabel = new ng::Label(_window, "Select Geometry");
    _geometrySelectionBox = new ng::ComboBox(_window, { "None" });
    _geometrySelectionBox->set_chevron_icon(-1);
    _geometrySelectionBox->set_callback([this](int choice)
    {
        size_t index = (size_t) choice;
        if (index < _geometryList.size())
        {
            _selectedGeom = index;
            if (_materialAssignments.count(getSelectedGeometry()))
            {
                setSelectedMaterial(_materialAssignments[getSelectedGeometry()]);
            }
            updateDisplayedProperties();
            updateMaterialSelectionUI();
        }
    });

    // Create material selection box.
    _materialLabel = new ng::Label(_window, "Assigned Material");
    _materialSelectionBox = new ng::ComboBox(_window, { "None" });
    _materialSelectionBox->set_chevron_icon(-1);
    _materialSelectionBox->set_callback([this](int choice)
    {
        size_t index = (size_t) choice;
        if (index < _materials.size())
        {
            // Update selected material index
            _selectedMaterial = index;

            // Assign selected material to geometry
            assignMaterial(getSelectedGeometry(), _materials[index]);
        }
    });

    // Create geometry handler.
    mx::TinyObjLoaderPtr objLoader = mx::TinyObjLoader::create();
    mx::CgltfLoaderPtr gltfLoader = mx::CgltfLoader::create();
    _geometryHandler = mx::GeometryHandler::create();
    _geometryHandler->addLoader(objLoader);
    _geometryHandler->addLoader(gltfLoader);
    loadMesh(_searchPath.find(_meshFilename));

    _renderPipeline->initFramebuffer(width(), height(), nullptr);
    
    // Create environment geometry handler.
    _envGeometryHandler = mx::GeometryHandler::create();
    _envGeometryHandler->addLoader(objLoader);
    mx::FilePath envSphere("resources/Geometry/sphere.obj");
    _envGeometryHandler->loadGeometry(_searchPath.find(envSphere));

    // Initialize environment light.
    loadEnvironmentLight();

    // Initialize camera.
    initCamera();
    set_resize_callback([this](ng::Vector2i size)
    {
#ifdef MATERIALXVIEW_METAL_BACKEND
        _colorTexture = metal_texture();
#endif
        _renderPipeline->resizeFramebuffer(size.x(), size.y(), _colorTexture);
        _viewCamera->setViewportSize(mx::Vector2(static_cast<float>(size[0]), static_cast<float>(size[1])));
    });

    // Update geometry selections.
    updateGeometrySelections();
    
    // Load the requested material document.
    loadDocument(_materialFilename, _stdLib);

    // Finalize the UI.
    _propertyEditor.setVisible(false);
    perform_layout();

    _turntableTimer.startTimer();
}

void Viewer::loadEnvironmentLight()
{
    // Load the requested radiance map.
    mx::ImagePtr envRadianceMap = _imageHandler->acquireImage(_envRadianceFilename);
    if (!envRadianceMap)
    {
        new ng::MessageDialog(this, ng::MessageDialog::Type::Warning, "Failed to load environment light");
        return;
    }

    // If requested, normalize the environment upon loading.
    if (_normalizeEnvironment)
    {
        envRadianceMap = mx::normalizeEnvironment(envRadianceMap, IDEAL_ENV_MAP_RADIANCE, MAX_ENV_TEXEL_RADIANCE);
        if (_saveGeneratedLights)
        {
            _imageHandler->saveImage("NormalizedRadiance.hdr", envRadianceMap);
        }
    }

    // If requested, split the environment into indirect and direct components.
    if (_splitDirectLight)
    {
        splitDirectLight(envRadianceMap, envRadianceMap, _lightRigDoc);
        if (_saveGeneratedLights)
        {
            _imageHandler->saveImage("IndirectRadiance.hdr", envRadianceMap);
            mx::writeToXmlFile(_lightRigDoc, "DirectLightRig.mtlx");
        }
    }

    // Look for an irradiance map using an expected filename convention.
    mx::ImagePtr envIrradianceMap = _imageHandler->getInvalidImage();
    if (!_normalizeEnvironment && !_splitDirectLight)
    {
        mx::FilePath envIrradiancePath = _envRadianceFilename.getParentPath() / IRRADIANCE_MAP_FOLDER / _envRadianceFilename.getBaseName();
        envIrradianceMap = _imageHandler->acquireImage(envIrradiancePath);
    }

    // If not found, then generate an irradiance map via spherical harmonics.
    if (envIrradianceMap == _imageHandler->getInvalidImage())
    {
        if (_generateReferenceIrradiance)
        {
            envIrradianceMap = mx::renderReferenceIrradiance(envRadianceMap, IRRADIANCE_MAP_WIDTH, IRRADIANCE_MAP_HEIGHT);
            if (_saveGeneratedLights)
            {
                _imageHandler->saveImage("ReferenceIrradiance.hdr", envIrradianceMap);
            }
        }
        else
        {
            mx::Sh3ColorCoeffs shIrradiance = mx::projectEnvironment(envRadianceMap, true);
            envIrradianceMap = mx::renderEnvironment(shIrradiance, IRRADIANCE_MAP_WIDTH, IRRADIANCE_MAP_HEIGHT);
            if (_saveGeneratedLights)
            {
                _imageHandler->saveImage("SphericalHarmonicIrradiance.hdr", envIrradianceMap);
            }
        }
    }

    // Release any existing environment maps and store the new ones.
    _imageHandler->releaseRenderResources(_lightHandler->getEnvRadianceMap());
    _imageHandler->releaseRenderResources(_lightHandler->getEnvIrradianceMap());
    _lightHandler->setEnvRadianceMap(envRadianceMap);
    _lightHandler->setEnvIrradianceMap(envIrradianceMap);

    // Look for a light rig using an expected filename convention.
    if (!_splitDirectLight)
    {
        _lightRigFilename = _envRadianceFilename;
        _lightRigFilename.removeExtension();
        _lightRigFilename.addExtension(mx::MTLX_EXTENSION);
        _lightRigFilename = _searchPath.find(_lightRigFilename);
        if (_lightRigFilename.exists())
        {
            _lightRigDoc = mx::createDocument();
            mx::readFromXmlFile(_lightRigDoc, _lightRigFilename, _searchPath);
        }
        else
        {
            _lightRigDoc = nullptr;
        }
    }

    // Invalidate the existing environment material, if any.
    _envMaterial = nullptr;
}

void Viewer::applyDirectLights(mx::DocumentPtr doc)
{
    if (_lightRigDoc)
    {
        doc->importLibrary(_lightRigDoc);
        _xincludeFiles.insert(_lightRigFilename);
    }

    try
    {
        std::vector<mx::NodePtr> lights;
        _lightHandler->findLights(doc, lights);
        _lightHandler->registerLights(doc, lights, _genContext);
#ifndef MATERIALXVIEW_METAL_BACKEND
        _lightHandler->registerLights(doc, lights, _genContextEssl);
#endif
        _lightHandler->setLightSources(lights);
    }
    catch (std::exception& e)
    {
        new ng::MessageDialog(this, ng::MessageDialog::Type::Warning, "Failed to set up lighting", e.what());
    }
}

void Viewer::assignMaterial(mx::MeshPartitionPtr geometry, mx::MaterialPtr material)
{
    if (!geometry || _geometryHandler->getMeshes().empty())
    {
        return;
    }

    if (geometry == getSelectedGeometry())
    {
        setSelectedMaterial(material);
        if (material)
        {
            updateDisplayedProperties();
        }
    }

    if (material)
    {
        _materialAssignments[geometry] = material;
        material->unbindGeometry();
    }
    else
    {
        _materialAssignments.erase(geometry);
    }
}

mx::FilePath Viewer::getBaseOutputPath()
{
    mx::FilePath baseFilename = _searchPath.find(_materialFilename);
    baseFilename.removeExtension();
    mx::FilePath outputPath = mx::getEnviron("MATERIALX_VIEW_OUTPUT_PATH");
    if (!outputPath.isEmpty())
    {
        baseFilename = outputPath / baseFilename.getBaseName();
    }
    return baseFilename;
}

mx::ElementPredicate Viewer::getElementPredicate()
{
    return [this](mx::ConstElementPtr elem)
    {
        if (elem->hasSourceUri())
        {
            return (_xincludeFiles.count(elem->getSourceUri()) == 0);
        }
        return true;
    };
}

void Viewer::createLoadMeshInterface(Widget* parent, const std::string& label)
{
    ng::Button* meshButton = new ng::Button(parent, label);
    meshButton->set_icon(FA_FOLDER);
    meshButton->set_callback([this]()
    {
        m_process_events = false;
        std::string filename = ng::file_dialog(
        {
            { "obj", "Wavefront OBJ" },
            { "gltf", "GLTF ASCII" },
            { "glb", "GLTF Binary"}
        }, false);
        if (!filename.empty())
        {
            loadMesh(filename);

            _meshRotation = mx::Vector3();
            _meshScale = 1.0f;
            _cameraTarget = mx::Vector3();

            initCamera();
        }
        m_process_events = true;
    });
}

void Viewer::createLoadMaterialsInterface(Widget* parent, const std::string& label)
{
    ng::Button* materialButton = new ng::Button(parent, label);
    materialButton->set_icon(FA_FOLDER);
    materialButton->set_callback([this]()
    {
        m_process_events = false;
        std::string filename = ng::file_dialog({ { "mtlx", "MaterialX" } }, false);
        if (!filename.empty())
        {
            _materialFilename = filename;
            loadDocument(_materialFilename, _stdLib);
        }
        m_process_events = true;
    });
}

void Viewer::createLoadEnvironmentInterface(Widget* parent, const std::string& label)
{
    ng::Button* envButton = new ng::Button(parent, label);
    envButton->set_icon(FA_FOLDER);
    envButton->set_callback([this]()
    {
        m_process_events = false;
        mx::StringSet extensions = _imageHandler->supportedExtensions();
        std::vector<std::pair<std::string, std::string>> filetypes;
        for (const auto& extension : extensions)
        {
            filetypes.emplace_back(extension, extension);
        }
        std::string filename = ng::file_dialog(filetypes, false);
        if (!filename.empty())
        {
            _envRadianceFilename = filename;
            loadEnvironmentLight();
            loadDocument(_materialFilename, _stdLib);
            invalidateShadowMap();
        }
        m_process_events = true;
    });
}

void Viewer::createSaveMaterialsInterface(Widget* parent, const std::string& label)
{
    ng::Button* materialButton = new ng::Button(parent, label);
    materialButton->set_icon(FA_SAVE);
    materialButton->set_callback([this]()
    {
        m_process_events = false;
        mx::MaterialPtr material = getSelectedMaterial();
        mx::FilePath filename = ng::file_dialog({ { "mtlx", "MaterialX" } }, true);

        // Save document
        if (material && !filename.isEmpty())
        {
            if (filename.getExtension() != mx::MTLX_EXTENSION)
            {
                filename.addExtension(mx::MTLX_EXTENSION);
            }

            mx::XmlWriteOptions writeOptions;
            writeOptions.elementPredicate = getElementPredicate();
            mx::writeToXmlFile(material->getDocument(), filename, &writeOptions);

            // Update material file name
            _materialFilename = filename;
        }
        m_process_events = true;
    });
}

void Viewer::createPropertyEditorInterface(Widget* parent, const std::string& label)
{
    ng::Button* editorButton = new ng::Button(parent, label);
    editorButton->set_flags(ng::Button::ToggleButton);
    editorButton->set_change_callback([this](bool state)
    {
        _propertyEditor.setVisible(state);
        perform_layout();
    });
}

void Viewer::createAdvancedSettings(Widget* parent)
{
    ng::PopupButton* advancedButton = new ng::PopupButton(parent, "Advanced Settings");
    advancedButton->set_icon(FA_TOOLS);
    advancedButton->set_chevron_icon(-1);
    ng::Popup* advancedPopupParent = advancedButton->popup();
    advancedPopupParent->set_layout(new ng::GroupLayout());

    ng::VScrollPanel* scrollPanel = new ng::VScrollPanel(advancedPopupParent);
    scrollPanel->set_fixed_height(500);
    ng::Widget* advancedPopup = new ng::Widget(scrollPanel);
    advancedPopup->set_layout(new ng::GroupLayout(13));

    ng::Label* viewLabel = new ng::Label(advancedPopup, "Viewing Options");
    viewLabel->set_font_size(20);
    viewLabel->set_font("sans-bold");

    ng::CheckBox* drawEnvironmentBox = new ng::CheckBox(advancedPopup, "Draw Environment");
    drawEnvironmentBox->set_checked(_drawEnvironment);
    drawEnvironmentBox->set_callback([this](bool enable)
    {
        _drawEnvironment = enable;
    });

    ng::CheckBox* outlineSelectedGeometryBox = new ng::CheckBox(advancedPopup, "Outline Selected Geometry");
    outlineSelectedGeometryBox->set_checked(_outlineSelection);
    outlineSelectedGeometryBox->set_callback([this](bool enable)
    {
        _outlineSelection = enable;
    });

    ng::Label* renderLabel = new ng::Label(advancedPopup, "Render Options");
    renderLabel->set_font_size(20);
    renderLabel->set_font("sans-bold");

    ng::CheckBox* transparencyBox = new ng::CheckBox(advancedPopup, "Render Transparency");
    transparencyBox->set_checked(_renderTransparency);
    transparencyBox->set_callback([this](bool enable)
    {
        _renderTransparency = enable;
    });

    ng::CheckBox* doubleSidedBox = new ng::CheckBox(advancedPopup, "Render Double-Sided");
    doubleSidedBox->set_checked(_renderDoubleSided);
    doubleSidedBox->set_callback([this](bool enable)
    {
        _renderDoubleSided = enable;
    });

    ng::CheckBox* importanceSampleBox = new ng::CheckBox(advancedPopup, "Environment FIS");
    importanceSampleBox->set_checked(_genContext.getOptions().hwSpecularEnvironmentMethod == mx::SPECULAR_ENVIRONMENT_FIS);
    importanceSampleBox->set_callback([this](bool enable)
    {
        _genContext.getOptions().hwSpecularEnvironmentMethod = enable ? mx::SPECULAR_ENVIRONMENT_FIS : mx::SPECULAR_ENVIRONMENT_PREFILTER;
#ifndef MATERIALXVIEW_METAL_BACKEND
        _genContextEssl.getOptions().hwSpecularEnvironmentMethod = _genContext.getOptions().hwSpecularEnvironmentMethod;
#endif
        reloadShaders();
    });

    ng::CheckBox* refractionBox = new ng::CheckBox(advancedPopup, "Transmission Refraction");
    refractionBox->set_checked(_genContext.getOptions().hwTransmissionRenderMethod == mx::TRANSMISSION_REFRACTION);
    refractionBox->set_callback([this](bool enable)
    {
        _genContext.getOptions().hwTransmissionRenderMethod = enable ? mx::TRANSMISSION_REFRACTION : mx::TRANSMISSION_OPACITY;
#ifndef MATERIALXVIEW_METAL_BACKEND
        _genContextEssl.getOptions().hwTransmissionRenderMethod = _genContext.getOptions().hwTransmissionRenderMethod;
#endif
        reloadShaders();
    });

    ng::CheckBox* refractionSidedBox = new ng::CheckBox(advancedPopup, "Refraction Two-Sided");
    refractionSidedBox->set_checked(_lightHandler->getRefractionTwoSided());
    refractionSidedBox->set_callback([this](bool enable)
    {
        _lightHandler->setRefractionTwoSided(enable);
    });

    ng::CheckBox* shaderInterfaceBox = new ng::CheckBox(advancedPopup, "Reduce Shader Interface");
    shaderInterfaceBox->set_checked(_genContext.getOptions().shaderInterfaceType == mx::SHADER_INTERFACE_REDUCED);
    shaderInterfaceBox->set_callback([this](bool enable)
    {
        mx::ShaderInterfaceType interfaceType = enable ? mx::SHADER_INTERFACE_REDUCED : mx::SHADER_INTERFACE_COMPLETE;
        setShaderInterfaceType(interfaceType);
    });

    Widget* albedoGroup = new Widget(advancedPopup);
    albedoGroup->set_layout(new ng::BoxLayout(ng::Orientation::Horizontal));
    new ng::Label(albedoGroup, "Albedo Method:");
    mx::StringVec albedoOptions = { "Analytic", "Table", "MC" };
    ng::ComboBox* albedoBox = new ng::ComboBox(albedoGroup, albedoOptions);
    albedoBox->set_chevron_icon(-1);
    albedoBox->set_selected_index((int) _genContext.getOptions().hwDirectionalAlbedoMethod );
    albedoBox->set_callback([this](int index)
    {
        _genContext.getOptions().hwDirectionalAlbedoMethod = (mx::HwDirectionalAlbedoMethod) index;
        reloadShaders();
        _renderPipeline->updateAlbedoTable(ALBEDO_TABLE_SIZE);
    });

    Widget* sampleGroup = new Widget(advancedPopup);
    sampleGroup->set_layout(new ng::BoxLayout(ng::Orientation::Horizontal));
    new ng::Label(sampleGroup, "Environment Samples:");
    mx::StringVec sampleOptions;
    for (int i = MIN_ENV_SAMPLE_COUNT; i <= MAX_ENV_SAMPLE_COUNT; i *= 4)
    {
        m_process_events = false;
        sampleOptions.push_back(std::to_string(i));
        m_process_events = true;
    }
    ng::ComboBox* sampleBox = new ng::ComboBox(sampleGroup, sampleOptions);
    sampleBox->set_chevron_icon(-1);
    sampleBox->set_selected_index((int)std::log2(_lightHandler->getEnvSampleCount() / MIN_ENV_SAMPLE_COUNT) / 2);
    sampleBox->set_callback([this](int index)
    {
        _lightHandler->setEnvSampleCount(MIN_ENV_SAMPLE_COUNT * (int) std::pow(4, index));
    });

    ng::Label* lightingLabel = new ng::Label(advancedPopup, "Lighting Options");
    lightingLabel->set_font_size(20);
    lightingLabel->set_font("sans-bold");

    ng::CheckBox* directLightingBox = new ng::CheckBox(advancedPopup, "Direct Lighting");
    directLightingBox->set_checked(_lightHandler->getDirectLighting());
    directLightingBox->set_callback([this](bool enable)
    {
        _lightHandler->setDirectLighting(enable);
    });

    ng::CheckBox* indirectLightingBox = new ng::CheckBox(advancedPopup, "Indirect Lighting");
    indirectLightingBox->set_checked(_lightHandler->getIndirectLighting());
    indirectLightingBox->set_callback([this](bool enable)
    {
        _lightHandler->setIndirectLighting(enable);
    });

    ng::Widget* lightRotationRow = new ng::Widget(advancedPopup);
    lightRotationRow->set_layout(new ng::BoxLayout(ng::Orientation::Horizontal));
    mx::UIProperties ui;
    ui.uiMin = mx::Value::createValue(0.0f);
    ui.uiMax = mx::Value::createValue(360.0f);
    ng::FloatBox<float>* lightRotationBox = createFloatWidget(lightRotationRow, "Light Rotation:",
        _lightRotation, &ui, [this](float value)
    {
        _lightRotation = value;
        invalidateShadowMap();
    });
    lightRotationBox->set_editable(true);

    ng::Label* shadowingLabel = new ng::Label(advancedPopup, "Shadowing Options");
    shadowingLabel->set_font_size(20);
    shadowingLabel->set_font("sans-bold");

    ng::CheckBox* shadowMapBox = new ng::CheckBox(advancedPopup, "Shadow Map");
    shadowMapBox->set_checked(_genContext.getOptions().hwShadowMap);
    shadowMapBox->set_callback([this](bool enable)
    {
        _genContext.getOptions().hwShadowMap = enable;
        reloadShaders();
    });

    ng::CheckBox* ambientOcclusionBox = new ng::CheckBox(advancedPopup, "Ambient Occlusion");
    ambientOcclusionBox->set_checked(_genContext.getOptions().hwAmbientOcclusion);
    ambientOcclusionBox->set_callback([this](bool enable)
    {
        _genContext.getOptions().hwAmbientOcclusion = enable;
        reloadShaders();
    });

    ng::Widget* ambientOcclusionGainRow = new ng::Widget(advancedPopup);
    ambientOcclusionGainRow->set_layout(new ng::BoxLayout(ng::Orientation::Horizontal));
    ng::FloatBox<float>* ambientOcclusionGainBox = createFloatWidget(ambientOcclusionGainRow, "AO Gain:",
        _ambientOcclusionGain, nullptr, [this](float value)
    {
        _ambientOcclusionGain = value;
    });
    ambientOcclusionGainBox->set_editable(true);

    ng::Label* sceneLabel = new ng::Label(advancedPopup, "Scene Options");
    sceneLabel->set_font_size(20);
    sceneLabel->set_font("sans-bold");

    Widget* unitGroup = new Widget(advancedPopup);
    unitGroup->set_layout(new ng::BoxLayout(ng::Orientation::Horizontal));
    new ng::Label(unitGroup, "Distance Unit:");
    ng::ComboBox* distanceUnitBox = new ng::ComboBox(unitGroup, _distanceUnitOptions);
    distanceUnitBox->set_fixed_size(ng::Vector2i(100, 20));
    distanceUnitBox->set_chevron_icon(-1);
    if (_distanceUnitConverter)
    {
        distanceUnitBox->set_selected_index(_distanceUnitConverter->getUnitAsInteger("meter"));
    }
    distanceUnitBox->set_callback([this](int index)
    {
        m_process_events = false;
        _genContext.getOptions().targetDistanceUnit = _distanceUnitOptions[index];
#ifndef MATERIALXVIEW_METAL_BACKEND
        _genContextEssl.getOptions().targetDistanceUnit = _distanceUnitOptions[index];
#endif
#if MATERIALX_BUILD_GEN_OSL
        _genContextOsl.getOptions().targetDistanceUnit = _distanceUnitOptions[index];
#endif
#if MATERIALX_BUILD_GEN_MDL
        _genContextMdl.getOptions().targetDistanceUnit = _distanceUnitOptions[index];
#endif
        for (mx::MaterialPtr material : _materials)
        {
            material->bindUnits(_unitRegistry, _genContext);
        }
        m_process_events = true;
    });

    ng::Label* meshLoading = new ng::Label(advancedPopup, "Mesh Loading Options");
    meshLoading->set_font_size(20);
    meshLoading->set_font("sans-bold");

    ng::CheckBox* splitUdimsBox = new ng::CheckBox(advancedPopup, "Split By UDIMs");
    splitUdimsBox->set_checked(_splitByUdims);
    splitUdimsBox->set_callback([this](bool enable)
    {
        _splitByUdims = enable;
    });

    ng::Label* materialLoading = new ng::Label(advancedPopup, "Material Loading Options");
    materialLoading->set_font_size(20);
    materialLoading->set_font("sans-bold");

    ng::CheckBox* mergeMaterialsBox = new ng::CheckBox(advancedPopup, "Merge Materials");
    mergeMaterialsBox->set_checked(_mergeMaterials);
    mergeMaterialsBox->set_callback([this](bool enable)
    {
        _mergeMaterials = enable;
    });

    ng::CheckBox* showInputsBox = new ng::CheckBox(advancedPopup, "Show All Inputs");
    showInputsBox->set_checked(_showAllInputs);
    showInputsBox->set_callback([this](bool enable)
    {
        _showAllInputs = enable;
    });

    ng::CheckBox* flattenBox = new ng::CheckBox(advancedPopup, "Flatten Subgraphs");
    flattenBox->set_checked(_flattenSubgraphs);
    flattenBox->set_callback([this](bool enable)
    {
        _flattenSubgraphs = enable;
    });

    ng::Label* envLoading = new ng::Label(advancedPopup, "Environment Loading Options");
    envLoading->set_font_size(20);
    envLoading->set_font("sans-bold");

    ng::CheckBox* normalizeEnvBox = new ng::CheckBox(advancedPopup, "Normalize Environment");
    normalizeEnvBox->set_checked(_normalizeEnvironment);
    normalizeEnvBox->set_callback([this](bool enable)
    {
        _normalizeEnvironment = enable;
    });

    ng::CheckBox* splitDirectLightBox = new ng::CheckBox(advancedPopup, "Split Direct Light");
    splitDirectLightBox->set_checked(_splitDirectLight);
    splitDirectLightBox->set_callback([this](bool enable)
    {
        _splitDirectLight = enable;
    });

    ng::Label* translationLabel = new ng::Label(advancedPopup, "Translation Options (T)");
    translationLabel->set_font_size(20);
    translationLabel->set_font("sans-bold");

    ng::Widget* targetShaderGroup = new ng::Widget(advancedPopup);
    targetShaderGroup->set_layout(new ng::BoxLayout(ng::Orientation::Horizontal));
    new ng::Label(targetShaderGroup, "Target Shader");
    ng::TextBox* targetShaderBox = new ng::TextBox(targetShaderGroup, _targetShader);
    targetShaderBox->set_callback([this](const std::string& choice)
    {
        _targetShader = choice;
        return true;
    });
    targetShaderBox->set_font_size(16);
    targetShaderBox->set_editable(true);

    ng::Label* textureLabel = new ng::Label(advancedPopup, "Texture Baking Options (B)");
    textureLabel->set_font_size(20);
    textureLabel->set_font("sans-bold");

    ng::CheckBox* bakeHdrBox = new ng::CheckBox(advancedPopup, "Bake HDR Textures");
    bakeHdrBox->set_checked(_bakeHdr);
    bakeHdrBox->set_callback([this](bool enable)
    {
        _bakeHdr = enable;
    });

    ng::CheckBox* bakeAverageBox = new ng::CheckBox(advancedPopup, "Bake Averaged Textures");
    bakeAverageBox->set_checked(_bakeAverage);
    bakeAverageBox->set_callback([this](bool enable)
    {
        _bakeAverage = enable;
    });

    ng::CheckBox* bakeOptimized = new ng::CheckBox(advancedPopup, "Optimize Baked Constants");
    bakeOptimized->set_checked(_bakeOptimize);
    bakeOptimized->set_callback([this](bool enable)
    {
        _bakeOptimize = enable;
    });

    ng::Label* wedgeLabel = new ng::Label(advancedPopup, "Wedge Render Options (W)");
    wedgeLabel->set_font_size(20);
    wedgeLabel->set_font("sans-bold");

    ng::Widget* wedgeNameGroup = new ng::Widget(advancedPopup);
    wedgeNameGroup->set_layout(new ng::BoxLayout(ng::Orientation::Horizontal));
    new ng::Label(wedgeNameGroup, "Property Name");
    ng::TextBox* wedgeNameBox = new ng::TextBox(wedgeNameGroup, _wedgePropertyName);
    wedgeNameBox->set_callback([this](const std::string& choice)
    {
        _wedgePropertyName = choice;
        return true;
    });
    wedgeNameBox->set_font_size(16);
    wedgeNameBox->set_editable(true);

    ng::Widget* wedgeMinGroup = new ng::Widget(advancedPopup);
    wedgeMinGroup->set_layout(new ng::BoxLayout(ng::Orientation::Horizontal));
    mx::UIProperties wedgeProp;
    wedgeProp.uiSoftMin = mx::Value::createValue(0.0f);
    wedgeProp.uiSoftMax = mx::Value::createValue(1.0f);
    ng::FloatBox<float>* wedgeMinBox = createFloatWidget(wedgeMinGroup, "Property Min:",
        _wedgePropertyMax, &wedgeProp, [this](float value)
    {
        _wedgePropertyMin = value;
    });
    wedgeMinBox->set_value(0.0);
    wedgeMinBox->set_editable(true);

    ng::Widget* wedgeMaxGroup = new ng::Widget(advancedPopup);
    wedgeMaxGroup->set_layout(new ng::BoxLayout(ng::Orientation::Horizontal));
    ng::FloatBox<float>* wedgeMaxBox = createFloatWidget(wedgeMaxGroup, "Property Max:",
        _wedgePropertyMax, &wedgeProp, [this](float value)
    {
        _wedgePropertyMax = value;
    });
    wedgeMaxBox->set_value(1.0);
    wedgeMaxBox->set_editable(true);

    ng::Widget* wedgeCountGroup = new ng::Widget(advancedPopup);
    wedgeCountGroup->set_layout(new ng::BoxLayout(ng::Orientation::Horizontal));
    mx::UIProperties wedgeCountProp;
    wedgeCountProp.uiMin = mx::Value::createValue(1);
    wedgeCountProp.uiSoftMax = mx::Value::createValue(8);
    wedgeCountProp.uiStep = mx::Value::createValue(1);
    ng::IntBox<int>* wedgeCountBox = createIntWidget(wedgeCountGroup, "Image Count:",
        _wedgeImageCount, &wedgeCountProp, [this](int value)
    {
        _wedgeImageCount = value;
    });
    wedgeCountBox->set_value(8);
    wedgeCountBox->set_editable(true);

    ng::Label* diagramLabel = new ng::Label(advancedPopup, "Diagram Output Options (D)");
    diagramLabel->set_font_size(20);
    diagramLabel->set_font("sans-bold");

    Widget* diagramFormatGroup = new Widget(advancedPopup);
    diagramFormatGroup->set_layout(new ng::BoxLayout(ng::Orientation::Horizontal));
    new ng::Label(diagramFormatGroup, "Diagram format:");
    mx::StringVec diagramFormatOptions = { "mermaid", "dot" };
    ng::ComboBox* diagramFormatBox = new ng::ComboBox(diagramFormatGroup, diagramFormatOptions);
    diagramFormatBox->set_chevron_icon(-1);
    diagramFormatBox->set_selected_index((int) _diagramFormat );
    diagramFormatBox->set_callback([this](int index)
    {
        _diagramFormat = (DiagramFormat)index;
    });

    ng::CheckBox* diagramNamingBox = new ng::CheckBox(advancedPopup, "Write Category Names");
    diagramNamingBox->set_checked(_diagramWriteCategoryNames);
    diagramNamingBox->set_callback([this](bool enable)
    {
        _diagramWriteCategoryNames = enable;
    });

}

void Viewer::updateGeometrySelections()
{
    _geometryList.clear();
    if (_geometryHandler->getMeshes().empty())
    {
        return;
    }
    for (auto mesh : _geometryHandler->getMeshes())
    {
        for (size_t partIndex = 0; partIndex < mesh->getPartitionCount(); partIndex++)
        {
            mx::MeshPartitionPtr part = mesh->getPartition(partIndex);
            _geometryList.push_back(part);
        }
    }

    std::vector<std::string> items;
    for (const mx::MeshPartitionPtr& part : _geometryList)
    {
        std::string geomName = part->getName();
        mx::StringVec geomSplit = mx::splitString(geomName, ":");
        if (!geomSplit.empty() && !geomSplit[geomSplit.size() - 1].empty())
        {
            geomName = geomSplit[geomSplit.size() - 1];
        }
        items.push_back(geomName);
    }
    _geometrySelectionBox->set_items(items);

    _geomLabel->set_visible(items.size() > 1);
    _geometrySelectionBox->set_visible(items.size() > 1);
    _selectedGeom = 0;

    perform_layout();
}

void Viewer::updateMaterialSelections()
{
    std::vector<std::string> items;
    for (const auto& material : _materials)
    {
        mx::ElementPtr displayElem = material->getMaterialNode() ?
                                     material->getMaterialNode() :
                                     material->getElement();
        std::string displayName = displayElem->getName();
        if (displayName == "out")
        {
            displayName = displayElem->getParent()->getName();
        }
        if (!material->getUdim().empty())
        {
            displayName += " (" + material->getUdim() + ")";
        }
        items.push_back(displayName);
    }
    _materialSelectionBox->set_items(items);

    _materialLabel->set_visible(items.size() > 1);
    _materialSelectionBox->set_visible(items.size() > 1);

    perform_layout();
}

void Viewer::updateMaterialSelectionUI()
{
    for (const auto& pair : _materialAssignments)
    {
        if (pair.first == getSelectedGeometry())
        {
            for (size_t i = 0; i < _materials.size(); i++)
            {
                if (_materials[i] == pair.second)
                {
                    _materialSelectionBox->set_selected_index((int) i);
                    break;
                }
            }
        }
    }
    perform_layout();
}

void Viewer::loadMesh(const mx::FilePath& filename)
{
    _geometryHandler->clearGeometry();
    if (_geometryHandler->loadGeometry(filename))
    {
        _meshFilename = filename;
        if (_splitByUdims)
        {
            for (auto mesh : _geometryHandler->getMeshes())
            {
                mesh->splitByUdims();
            }
        }

        updateGeometrySelections();

        // Assign the selected material to all geometries.
        _materialAssignments.clear();
        mx::MaterialPtr material = getSelectedMaterial();
        if (material)
        {
            for (mx::MeshPartitionPtr geom : _geometryList)
            {
                assignMaterial(geom, material);
            }
        }

        // Unbind utility materials from the previous geometry.
        if (_wireMaterial)
        {
            _wireMaterial->unbindGeometry();
        }
        if (_shadowMaterial)
        {
            _shadowMaterial->unbindGeometry();
        }

        invalidateShadowMap();
    }
    else
    {
        new ng::MessageDialog(this, ng::MessageDialog::Type::Warning, "Mesh Loading Error", filename);
    }
}

void Viewer::loadDocument(const mx::FilePath& filename, mx::DocumentPtr libraries)
{
    // Set up read options.
    mx::XmlReadOptions readOptions;
    readOptions.readXIncludeFunction = [](mx::DocumentPtr doc, const mx::FilePath& filename,
                                          const mx::FileSearchPath& searchPath, const mx::XmlReadOptions* options)
    {
        mx::FilePath resolvedFilename = searchPath.find(filename);
        if (resolvedFilename.exists())
        {
            readFromXmlFile(doc, resolvedFilename, searchPath, options);
        }
        else
        {
            std::cerr << "Include file not found: " << filename.asString() << std::endl;
        }
    };

    // Clear user data on the generator.
    _genContext.clearUserData();
#ifndef MATERIALXVIEW_METAL_BACKEND
    _genContextEssl.clearUserData();
#endif

    // Clear materials if merging is not requested.
    if (!_mergeMaterials)
    {
        for (mx::MeshPartitionPtr geom : _geometryList)
        {
            if (_materialAssignments.count(geom))
            {
                assignMaterial(geom, nullptr);
            }
        }
        _materials.clear();
    }

    std::vector<mx::MaterialPtr> newMaterials;
    try
    {
        // Load source document.
        mx::DocumentPtr doc = mx::createDocument();
        mx::readFromXmlFile(doc, filename, _searchPath, &readOptions);
        _materialSearchPath = mx::getSourceSearchPath(doc);

        // Import libraries.
        doc->importLibrary(libraries);

        // Apply direct lights.
        applyDirectLights(doc);

        // Apply modifiers to the content document.
        applyModifiers(doc, _modifiers);

        // Flatten subgraphs if requested.
        if (_flattenSubgraphs)
        {
            doc->flattenSubgraphs();
            for (mx::NodeGraphPtr graph : doc->getNodeGraphs())
            {
                if (graph->getActiveSourceUri() == doc->getActiveSourceUri())
                {
                    graph->flattenSubgraphs();
                }
            }
        }

        // Validate the document.
        std::string message;
        if (!doc->validate(&message))
        {
            std::cerr << "*** Validation warnings for " << _materialFilename.getBaseName() << " ***" << std::endl;
            std::cerr << message;
        }

        // If requested, add implicit inputs to top-level nodes.
        if (_showAllInputs)
        {
            for (mx::NodePtr node : doc->getNodes())
            {
                node->addInputsFromNodeDef();
            }
        }

        // Find new renderable elements.
        mx::StringVec renderablePaths;
        std::vector<mx::TypedElementPtr> elems = mx::findRenderableElements(doc);
        if (elems.empty())
        {
            throw mx::Exception("No renderable elements found in " + _materialFilename.getBaseName());
        }
        std::vector<mx::NodePtr> materialNodes;
        for (mx::TypedElementPtr elem : elems)
        {
            mx::TypedElementPtr renderableElem = elem;
            mx::NodePtr node = elem->asA<mx::Node>();
            materialNodes.push_back(node && node->getType() == mx::MATERIAL_TYPE_STRING ? node : nullptr);
            renderablePaths.push_back(renderableElem->getNamePath());
        }

        // Check for any udim set.
        mx::ValuePtr udimSetValue = doc->getGeomPropValue(mx::UDIM_SET_PROPERTY);

        // Create new materials.
        mx::TypedElementPtr udimElement;
        for (size_t i=0; i<renderablePaths.size(); i++)
        {
            const auto& renderablePath = renderablePaths[i];
            mx::ElementPtr elem = doc->getDescendant(renderablePath);
            mx::TypedElementPtr typedElem = elem ? elem->asA<mx::TypedElement>() : nullptr;
            if (!typedElem)
            {
                continue;
            }
            if (udimSetValue && udimSetValue->isA<mx::StringVec>())
            {
                for (const std::string& udim : udimSetValue->asA<mx::StringVec>())
                {
                    mx::MaterialPtr mat = _renderPipeline->createMaterial();
                    mat->setDocument(doc);
                    mat->setElement(typedElem);
                    mat->setMaterialNode(materialNodes[i]);
                    mat->setUdim(udim);
                    newMaterials.push_back(mat);
                    
                    udimElement = typedElem;
                }
            }
            else
            {
                mx::MaterialPtr mat = _renderPipeline->createMaterial();
                mat->setDocument(doc);
                mat->setElement(typedElem);
                mat->setMaterialNode(materialNodes[i]);
                newMaterials.push_back(mat);
            }
        }

        if (!newMaterials.empty())
        {
            // Extend the image search path to include material source folders.
            mx::FileSearchPath extendedSearchPath = _searchPath;
            extendedSearchPath.append(_materialSearchPath);
            _imageHandler->setSearchPath(extendedSearchPath);

            // Add new materials to the global vector.
            _materials.insert(_materials.end(), newMaterials.begin(), newMaterials.end());

            mx::MaterialPtr udimMaterial = nullptr;
            for (mx::MaterialPtr mat : newMaterials)
            {
                // Clear cached implementations, in case libraries on the file system have changed.
                _genContext.clearNodeImplementations();
#ifndef MATERIALXVIEW_METAL_BACKEND
                _genContextEssl.clearNodeImplementations();
#endif

                mx::TypedElementPtr elem = mat->getElement();

                std::string udim = mat->getUdim();
                if (!udim.empty())
                {
                    if ((udimElement == elem) && udimMaterial)
                    {
                        // Reuse existing material for all udims
                        mat->copyShader(udimMaterial);
                    }
                    else
                    {
                        // Generate a shader for the new material.
                        mat->generateShader(_genContext);
                        if (udimElement == elem)
                        {
                            udimMaterial = mat;
                        }
                    }
                }
                else
                {
                    // Generate a shader for the new material.
                    mat->generateShader(_genContext);
                }
            }
       
            // Apply material assignments in the order in which they are declared within the document,
            // with later assignments superseding earlier ones.
            for (mx::LookPtr look : doc->getLooks())
            {
                for (mx::MaterialAssignPtr matAssign : look->getMaterialAssigns())
                {
                    const std::string& activeGeom = matAssign->getActiveGeom();
                    for (mx::MeshPartitionPtr part : _geometryList)
                    {
                        std::string geom = part->getName();
                        for (const std::string& id : part->getSourceNames())
                        {
                            geom += mx::ARRAY_PREFERRED_SEPARATOR + id;
                        }
                        if (mx::geomStringsMatch(activeGeom, geom, true))
                        {
                            for (mx::MaterialPtr mat : newMaterials)
                            {
                                if (mat->getMaterialNode() == matAssign->getReferencedMaterial())
                                {
                                    assignMaterial(part, mat);
                                    break;
                                }
                            }
                        }
                        mx::CollectionPtr coll = matAssign->getCollection();
                        if (coll && coll->matchesGeomString(geom))
                        {
                            for (mx::MaterialPtr mat : newMaterials)
                            {
                                if (mat->getMaterialNode() == matAssign->getReferencedMaterial())
                                {
                                    assignMaterial(part, mat);
                                    break;
                                }
                            }
                        }
                    }
                }
            }

            // Apply implicit udim assignments, if any.
            for (mx::MaterialPtr mat : newMaterials)
            {
                mx::NodePtr materialNode = mat->getMaterialNode();
                if (materialNode)
                {
                    std::string udim = mat->getUdim();
                    if (!udim.empty())
                    {
                        for (mx::MeshPartitionPtr geom : _geometryList)
                        {
                            if (geom->getName() == udim)
                            {
                                assignMaterial(geom, mat);
                            }
                        }
                    }
                }
            }

            // Apply fallback assignments.
            mx::MaterialPtr fallbackMaterial = newMaterials[0];
            if (!_mergeMaterials || fallbackMaterial->getUdim().empty())
            {
                for (mx::MeshPartitionPtr geom : _geometryList)
                {
                    if (!_materialAssignments[geom])
                    {
                        assignMaterial(geom, fallbackMaterial);
                    }
                }
            }
        }
    }
    catch (mx::ExceptionRenderError& e)
    {
        for (const std::string& error : e.errorLog())
        {
            std::cerr << error << std::endl;
        }
        new ng::MessageDialog(this, ng::MessageDialog::Type::Warning, "Shader generation error", e.what());
        _materialAssignments.clear();
    }
    catch (std::exception& e)
    {
        new ng::MessageDialog(this, ng::MessageDialog::Type::Warning, "Failed to load material", e.what());
        _materialAssignments.clear();
    }

    // Update material UI.
    updateMaterialSelections();
    updateMaterialSelectionUI();

    invalidateShadowMap();
    perform_layout();
}

void Viewer::reloadShaders()
{
    try
    {
        for (mx::MaterialPtr material : _materials)
        {
            material->generateShader(_genContext);
        }
        return;
    }
    catch (mx::ExceptionRenderError& e)
    {
        for (const std::string& error : e.errorLog())
        {
            std::cerr << error << std::endl;
        }
        new ng::MessageDialog(this, ng::MessageDialog::Type::Warning, "Shader generation error", e.what());
    }
    catch (std::exception& e)
    {
        new ng::MessageDialog(this, ng::MessageDialog::Type::Warning, "Failed to reload shaders", e.what());
    }

    _materialAssignments.clear();
}

void Viewer::saveShaderSource(mx::GenContext& context)
{
    try
    {
        mx::MaterialPtr material = getSelectedMaterial();
        mx::TypedElementPtr elem = material ? material->getElement() : nullptr;
        if (elem)
        {
            mx::FilePath sourceFilename = getBaseOutputPath();
#ifndef MATERIALXVIEW_METAL_BACKEND
            if (context.getShaderGenerator().getTarget() == mx::GlslShaderGenerator::TARGET)
            {
                mx::ShaderPtr shader = material->getShader();
                const std::string& pixelShader = shader->getSourceCode(mx::Stage::PIXEL);
                const std::string& vertexShader = shader->getSourceCode(mx::Stage::VERTEX);
                writeTextFile(pixelShader, sourceFilename.asString() + "_ps.glsl");
                writeTextFile(vertexShader, sourceFilename.asString() + "_vs.glsl");
                new ng::MessageDialog(this, ng::MessageDialog::Type::Information, "Saved GLSL source: ",
                    sourceFilename.asString() + "_*.glsl");
            }
            else if (context.getShaderGenerator().getTarget() == mx::EsslShaderGenerator::TARGET)
            {
                mx::ShaderPtr shader = createShader(elem->getNamePath(), context, elem);
                const std::string& pixelShader = shader->getSourceCode(mx::Stage::PIXEL);
                const std::string& vertexShader = shader->getSourceCode(mx::Stage::VERTEX);
                writeTextFile(vertexShader, sourceFilename.asString() + "_essl_vs.glsl");
                writeTextFile(pixelShader, sourceFilename.asString() + "_essl_ps.glsl");
                new ng::MessageDialog(this, ng::MessageDialog::Type::Information, "Saved ESSL source: ",
                    sourceFilename.asString() + "_essl_*.glsl");
            }
#else
            if (context.getShaderGenerator().getTarget() == mx::MslShaderGenerator::TARGET)
            {
                mx::ShaderPtr shader = material->getShader();
                const std::string& pixelShader = shader->getSourceCode(mx::Stage::PIXEL);
                const std::string& vertexShader = shader->getSourceCode(mx::Stage::VERTEX);
                writeTextFile(pixelShader, sourceFilename.asString() + "_ps.metal");
                writeTextFile(vertexShader, sourceFilename.asString() + "_vs.metal");
                new ng::MessageDialog(this, ng::MessageDialog::Type::Information, "Saved GLSL source: ",
                    sourceFilename.asString() + "_*.metal");
            }
#endif
#if MATERIALX_BUILD_GEN_OSL
            else if (context.getShaderGenerator().getTarget() == mx::OslShaderGenerator::TARGET)
            {
                mx::ShaderPtr shader = createShader(elem->getNamePath(), context, elem);
                const std::string& pixelShader = shader->getSourceCode(mx::Stage::PIXEL);
                sourceFilename.addExtension("osl");
                writeTextFile(pixelShader, sourceFilename);
                new ng::MessageDialog(this, ng::MessageDialog::Type::Information, "Saved OSL source: ", sourceFilename);
            }
#endif
#if MATERIALX_BUILD_GEN_MDL
            else if (context.getShaderGenerator().getTarget() == mx::MdlShaderGenerator::TARGET)
            {
                mx::ShaderPtr shader = createShader(elem->getNamePath(), context, elem);
                const std::string& pixelShader = shader->getSourceCode(mx::Stage::PIXEL);
                sourceFilename.addExtension("mdl");
                writeTextFile(pixelShader, sourceFilename);
                new ng::MessageDialog(this, ng::MessageDialog::Type::Information, "Saved MDL source: ", sourceFilename);
            }
#endif
        }
    }
    catch (std::exception& e)
    {
        new ng::MessageDialog(this, ng::MessageDialog::Type::Warning, "Cannot save source for material", e.what());
    }
}

void Viewer::loadShaderSource()
{
    try
    {
        mx::MaterialPtr material = getSelectedMaterial();
        mx::TypedElementPtr elem = material ? material->getElement() : nullptr;
        if (elem)
        {
            mx::FilePath sourceFilename = getBaseOutputPath();
            mx::FilePath pixelSourceFilename = sourceFilename.asString() + "_ps.glsl";
            mx::FilePath vertexSourceFilename = sourceFilename.asString() + "_vs.glsl";
            if (material->loadSource(vertexSourceFilename, pixelSourceFilename, material->hasTransparency()))
            {
                assignMaterial(getSelectedGeometry(), material);
            }
        }
    }
    catch (std::exception& e)
    {
        new ng::MessageDialog(this, ng::MessageDialog::Type::Warning, "Cannot load source for material", e.what());
    }
}

void Viewer::saveDiagrams()
{
    try
    {
<<<<<<< HEAD
        mx::FilePath baseFilename = getBaseOutputPath();
 
       mx::GlslMaterialPtr material = getSelectedMaterial();
=======
        mx::MaterialPtr material = getSelectedMaterial();
>>>>>>> 149afb97
        mx::TypedElementPtr elem = material ? material->getElement() : nullptr;

        mx::NodePtr shaderNode = nullptr;
        mx::GraphElementPtr graph = elem->getDocument();

        // Handle an output. Get parent graph
        mx::StringVec outputs;

        // If element chosen is an output then use that as the starting point (root)
        // and get the parent GraphElement (nodegraph or document)
        mx::OutputPtr rootOutput = elem->asA<mx::Output>();
        if (rootOutput)
        {
            outputs.push_back(rootOutput->getNamePath());
            mx::ElementPtr parentPtr = rootOutput->getParent();
            if (parentPtr->isA<mx::NodeGraph>())
            {
                graph = parentPtr->asA<mx::NodeGraph>();
            }
        }

        // Root is not an output add the elements outputs if any.
        // If none found add the element itself.
        else
        {
            mx::InterfaceElementPtr interfaceElem = elem->asA<mx::InterfaceElement>();
            if (interfaceElem)
            {
                for (mx::OutputPtr out : interfaceElem->getActiveOutputs())
                {
                    outputs.push_back(out->getNamePath());
                }
            }
            if (outputs.empty())
            {
                outputs.push_back(elem->getNamePath());
            }
        }
        
        std::string outputString;
        std::string outputFilename;
        if (graph)
        {
            std::string formatString;
            mx::GraphIoPtr grapher = nullptr;
            if (_diagramFormat == DiagramFormat::MERMAID_FORMAT)
            {
                grapher = mx::MermaidGraphIo::create();
                formatString = "md";
            }
            else
            {
                grapher = mx::DotGraphIo::create();
                formatString = "dot";
            }

            mx::GraphIoGenOptions graphOptions;
            graphOptions.setWriteCategories(_diagramWriteCategoryNames);
            grapher->setGenOptions(graphOptions);
            outputString = grapher->write(graph, outputs);
            if (!outputString.empty())
            {
                if (_diagramFormat == DiagramFormat::MERMAID_FORMAT)
                {
                    outputString = "```mermaid\n" + outputString + "\n```\n";
                }
                outputFilename = baseFilename.asString() + "_" + mx::createValidName(elem->getNamePath()) + "." + formatString;
                writeTextFile(outputString, outputFilename);
                new ng::MessageDialog(this, ng::MessageDialog::Type::Information, "Saved diagram file: ", outputFilename);
            }
            else
            {
                new ng::MessageDialog(this, ng::MessageDialog::Type::Warning, "Failed to save diagram file for material");
            }
        }
    }
    catch (std::exception& e)
    {
        new ng::MessageDialog(this, ng::MessageDialog::Type::Warning, "Cannot save diagram file for material", e.what());
    }
}

mx::DocumentPtr Viewer::translateMaterial()
{
    mx::MaterialPtr material = getSelectedMaterial();
    mx::DocumentPtr doc = material ? material->getDocument() : nullptr;
    if (!doc)
    {
        return nullptr;
    }

    mx::DocumentPtr translatedDoc = doc->copy();
    mx::ShaderTranslatorPtr translator = mx::ShaderTranslator::create();
    try
    {
        translator->translateAllMaterials(translatedDoc, _targetShader);
    }
    catch (std::exception& e)
    {
        new ng::MessageDialog(this, ng::MessageDialog::Type::Warning, "Failed to translate material", e.what());
        return nullptr;
    }

    return translatedDoc;
}

void Viewer::initContext(mx::GenContext& context)
{
    // Initialize search path.
    context.registerSourceCodeSearchPath(_searchPath);

    // Initialize color management.
    mx::DefaultColorManagementSystemPtr cms = mx::DefaultColorManagementSystem::create(context.getShaderGenerator().getTarget());
    cms->loadLibrary(_stdLib);
    context.getShaderGenerator().setColorManagementSystem(cms);

    // Initialize unit management.
    mx::UnitSystemPtr unitSystem = mx::UnitSystem::create(context.getShaderGenerator().getTarget());
    unitSystem->loadLibrary(_stdLib);
    unitSystem->setUnitConverterRegistry(_unitRegistry);
    context.getShaderGenerator().setUnitSystem(unitSystem);
    context.getOptions().targetDistanceUnit = "meter";
}

void Viewer::loadStandardLibraries()
{
    // Initialize the standard library.
    try
    {
        _stdLib = mx::createDocument();
        _xincludeFiles = mx::loadLibraries(_libraryFolders, _searchPath, _stdLib);
        if (_xincludeFiles.empty())
        {
            std::cerr << "Could not find standard data libraries on the given search path: " << _searchPath.asString() << std::endl;
        }
    }
    catch (std::exception& e)
    {
        std::cerr << "Failed to load standard data libraries: " << e.what() << std::endl;
        return;
    }

    // Initialize unit management.
    mx::UnitTypeDefPtr distanceTypeDef = _stdLib->getUnitTypeDef("distance");
    _distanceUnitConverter = mx::LinearUnitConverter::create(distanceTypeDef);
    _unitRegistry->addUnitConverter(distanceTypeDef, _distanceUnitConverter);
    mx::UnitTypeDefPtr angleTypeDef = _stdLib->getUnitTypeDef("angle");
    mx::LinearUnitConverterPtr angleConverter = mx::LinearUnitConverter::create(angleTypeDef);
    _unitRegistry->addUnitConverter(angleTypeDef, angleConverter);

    // Create the list of supported distance units.
    auto unitScales = _distanceUnitConverter->getUnitScale();
    _distanceUnitOptions.resize(unitScales.size());
    for (auto unitScale : unitScales)
    {
        int location = _distanceUnitConverter->getUnitAsInteger(unitScale.first);
        _distanceUnitOptions[location] = unitScale.first;
    }

    // Initialize the generator contexts.
    initContext(_genContext);
#ifndef MATERIALXVIEW_METAL_BACKEND
    initContext(_genContextEssl);
#endif
#if MATERIALX_BUILD_GEN_OSL
    initContext(_genContextOsl);
#endif
#if MATERIALX_BUILD_GEN_MDL
    initContext(_genContextMdl);
#endif
}

bool Viewer::keyboard_event(int key, int scancode, int action, int modifiers)
{
    if (Screen::keyboard_event(key, scancode, action, modifiers))
    {
        return true;
    }

    // Adjust camera zoom.
    if (_userCameraEnabled)
    {
        if (key == GLFW_KEY_KP_ADD && action == GLFW_PRESS)
        {
            _cameraZoom *= 1.1f;
        }
        if (key == GLFW_KEY_KP_SUBTRACT && action == GLFW_PRESS)
        {
            _cameraZoom = std::max(0.1f, _cameraZoom * 0.9f);
        }
    }

    // Reload the current document, and optionally the standard libraries, from
    // the file system.
    if (key == GLFW_KEY_R && action == GLFW_PRESS)
    {
        mx::MaterialPtr material = getSelectedMaterial();
        mx::DocumentPtr doc = material ? material->getDocument() : nullptr;
        mx::FilePath filename = doc ? mx::FilePath(doc->getSourceUri()) : _materialFilename;
        if (modifiers == GLFW_MOD_SHIFT)
        {
            loadStandardLibraries();
        }
        loadDocument(filename, _stdLib);
        return true;
    }

    // Save GLSL shader source to file.
    if (key == GLFW_KEY_G && action == GLFW_PRESS)
    {
        saveShaderSource(_genContext);
        return true;
    }

#if MATERIALX_BUILD_GEN_OSL
    // Save OSL shader source to file.
    if (key == GLFW_KEY_O && action == GLFW_PRESS)
    {
        saveShaderSource(_genContextOsl);
        return true;
    }
#endif

#if MATERIALX_BUILD_GEN_MDL
    // Save MDL shader source to file.
    if (key == GLFW_KEY_M && action == GLFW_PRESS)
    {
        saveShaderSource(_genContextMdl);
        return true;
    }
#endif

    // Save Essl shader source to file.
    if (key == GLFW_KEY_E && action == GLFW_PRESS)
    {
#ifndef MATERIALXVIEW_METAL_BACKEND
        saveShaderSource(_genContextEssl);
#endif
        return true;
    }

    // Load GLSL shader source from file.  Editing the source files before
    // loading provides a way to debug and experiment with shader source code.
    if (key == GLFW_KEY_L && action == GLFW_PRESS)
    {
        loadShaderSource();
        return true;
    }

    // Clear the image cache, reloading all required images from the file system.
    if (key == GLFW_KEY_I && action == GLFW_PRESS && modifiers == GLFW_MOD_SHIFT)
    {
        _imageHandler->clearImageCache();
        return true;
    }

    // Save each node graph in the current material as a diagram file.
    if (key == GLFW_KEY_D && action == GLFW_PRESS)
    {
        saveDiagrams();
        return true;
    }

    // Capture the current frame and save as an image file.
    if (key == GLFW_KEY_F && action == GLFW_PRESS)
    {
        _captureFilename = ng::file_dialog({ { mx::ImageLoader::PNG_EXTENSION, "Image File" } }, true);
        if (!_captureFilename.isEmpty())
        {
            if (_captureFilename.getExtension().empty())
            {
                _captureFilename.addExtension(mx::ImageLoader::PNG_EXTENSION);
            }
            _captureRequested = true;
        }
    }

    // Render a wedge for the current material.
    if (key == GLFW_KEY_W && action == GLFW_PRESS)
    {
        _wedgeFilename = ng::file_dialog({ { mx::ImageLoader::PNG_EXTENSION, "Image File" } }, true);
        if (!_wedgeFilename.isEmpty())
        {
            if (_wedgeFilename.getExtension().empty())
            {
                _wedgeFilename.addExtension(mx::ImageLoader::PNG_EXTENSION);
            }
            _wedgeRequested = true;
        }
    }

    // Request shader translation for the current material.
    if (key == GLFW_KEY_T && action == GLFW_PRESS)
    {
        mx::DocumentPtr translatedDoc = translateMaterial();
        if (translatedDoc)
        {
            mx::FilePath translatedFilename = getBaseOutputPath();
            translatedFilename = translatedFilename.asString() + "_" + _targetShader;
            translatedFilename.addExtension(mx::MTLX_EXTENSION);

            mx::XmlWriteOptions writeOptions;
            writeOptions.elementPredicate = getElementPredicate();
            mx::writeToXmlFile(translatedDoc, translatedFilename, &writeOptions);

            new ng::MessageDialog(this, ng::MessageDialog::Type::Information, "Saved translated material: ", translatedFilename);
        }
        return true;
    }

    // Request a bake of the current material.
    if (key == GLFW_KEY_B && action == GLFW_PRESS)
    {
        mx::FilePath filename = ng::file_dialog({ { "mtlx", "MaterialX" } }, true);
        if (!filename.isEmpty())
        {
            if (filename.getExtension() != mx::MTLX_EXTENSION)
            {
                filename.addExtension(mx::MTLX_EXTENSION);
            }
            _bakeRequested = true;
            _bakeFilename = filename;
        }
    }

    // Up and down keys cycle through selected geometries.
    if ((key == GLFW_KEY_UP || key == GLFW_KEY_DOWN) && action == GLFW_PRESS)
    {
        if (_geometryList.size() > 1)
        {
            if (key == GLFW_KEY_DOWN)
            {
                _selectedGeom = (_selectedGeom < _geometryList.size() - 1) ? _selectedGeom + 1 : 0;
            }
            else
            {
                _selectedGeom = (_selectedGeom > 0) ? _selectedGeom - 1 : _geometryList.size() - 1;
            }
        }
        _geometrySelectionBox->set_selected_index((int) _selectedGeom);
        updateMaterialSelectionUI();
        return true;
    }

    // Left and right keys cycle through selected materials.
    if ((key == GLFW_KEY_LEFT || key == GLFW_KEY_RIGHT) && action == GLFW_PRESS)
    {
        if (_materials.size() > 1)
        {
            if (key == GLFW_KEY_RIGHT)
            {
                _selectedMaterial = (_selectedMaterial < _materials.size() - 1) ? _selectedMaterial + 1 : 0;
            }
            else
            {
                _selectedMaterial = (_selectedMaterial > 0) ? _selectedMaterial - 1 : _materials.size() - 1;
            }
            assignMaterial(getSelectedGeometry(), getSelectedMaterial());
            updateMaterialSelectionUI();
        }
        return true;
    }

    if (key == GLFW_KEY_U && action == GLFW_PRESS)
    {
        _window->set_visible(!_window->visible());
    }

    return false;
}

mx::ImagePtr Viewer::getFrameImage()
{
    glFlush();

    // Create an image with dimensions adjusted for device DPI.
    mx::ImagePtr image = mx::Image::create((unsigned int) (m_size.x() * m_pixel_ratio),
                                           (unsigned int) (m_size.y() * m_pixel_ratio), 3);
    image->createResourceBuffer();

    // Read pixels into the image buffer.
    glReadPixels(0, 0, image->getWidth(), image->getHeight(), GL_RGB, GL_UNSIGNED_BYTE, image->getResourceBuffer());

    return image;
}

mx::ImagePtr Viewer::renderWedge()
{
    mx::MaterialPtr material = getSelectedMaterial();
    mx::ShaderPort* uniform = material ? material->findUniform(_wedgePropertyName) : nullptr;
    if (!uniform)
    {
        new ng::MessageDialog(this, ng::MessageDialog::Type::Warning, "Material property not found", _wedgePropertyName);
        return nullptr;
    }

    mx::ValuePtr origPropertyValue = uniform->getValue();
    if (origPropertyValue)
    {
        if (!origPropertyValue->isA<int>() && !origPropertyValue->isA<float>() &&
            !origPropertyValue->isA<mx::Vector2>() &&
            !origPropertyValue->isA<mx::Color3>() && !origPropertyValue->isA<mx::Vector3>() &&
            !origPropertyValue->isA<mx::Color4>() && !origPropertyValue->isA<mx::Vector4>())
        {
            new ng::MessageDialog(this, ng::MessageDialog::Type::Warning, "Material property type not supported", _wedgePropertyName);
            return nullptr;
        }

        std::vector<mx::ImagePtr> imageVec;
        float wedgePropertyStep = (_wedgePropertyMax - _wedgePropertyMin) / (_wedgeImageCount - 1);
        for (unsigned int i = 0; i < _wedgeImageCount; i++)
        {
            bool setValue = false;
            float propertyValue = (i == _wedgeImageCount - 1) ? _wedgePropertyMax : _wedgePropertyMin + wedgePropertyStep * i;
            if (origPropertyValue->isA<int>())
            {
                material->modifyUniform(_wedgePropertyName, mx::Value::createValue((int) propertyValue));
                setValue = true;
            }
            else if (origPropertyValue->isA<float>())
            {
                material->modifyUniform(_wedgePropertyName, mx::Value::createValue(propertyValue));
                setValue = true;
            }
            else if (origPropertyValue->isA<mx::Vector2>())
            {
                material->modifyUniform(_wedgePropertyName, mx::Value::createValue(mx::Vector2(propertyValue)));
                setValue = true;
            }
            else if (origPropertyValue->isA<mx::Color3>() ||
                     origPropertyValue->isA<mx::Vector3>())
            {
                material->modifyUniform(_wedgePropertyName, mx::Value::createValue(mx::Vector3(propertyValue)));
                setValue = true;
            }
            else if (origPropertyValue->isA<mx::Color4>() ||
                     origPropertyValue->isA<mx::Vector4>())
            {
                mx::Vector4 val(propertyValue, propertyValue, propertyValue, origPropertyValue->isA<mx::Color4>() ? 1.0f : propertyValue);
                material->modifyUniform(_wedgePropertyName, mx::Value::createValue(val));
                setValue = true;
            }
            if (setValue)
            {
#ifdef MATERIALXVIEW_METAL_BACKEND
                _colorTexture = metal_texture();
#endif
                if (!_geometryList.empty() && !_materialAssignments.empty())
                {
                    _renderPipeline->renderFrame(_colorTexture,
                                                 SHADOW_MAP_SIZE,
                                                 DIR_LIGHT_NODE_CATEGORY.c_str());
                }

                imageVec.push_back(getFrameImage());
            }
        }

        material->modifyUniform(_wedgePropertyName, origPropertyValue);

        return mx::createImageStrip(imageVec);
    }
    return nullptr;
}

void Viewer::renderTurnable()
{
    int frameCount = abs(_turntableSteps);

    float currentRotation = _meshRotation[1];
    _meshRotation[1] = 0.0f;
    int currentTurntableStep = _turntableStep;

    mx::FilePath turnableFileName = _captureFilename;
    const std::string extension = turnableFileName.getExtension();
    turnableFileName.removeExtension();

    for (_turntableStep = 0; _turntableStep < frameCount; _turntableStep++)
    {
        updateCameras();
        clear();
        invalidateShadowMap();
        _renderPipeline->renderFrame(_colorTexture,
                                     SHADOW_MAP_SIZE,
                                     DIR_LIGHT_NODE_CATEGORY.c_str());

        mx::ImagePtr frameImage = getFrameImage();
        if (frameImage)
        {
            std::stringstream intfmt;
            intfmt << std::setfill('0') << std::setw(4) << _turntableStep;
            std::string saveName = turnableFileName.asString() + "_" + intfmt.str() + "." + extension;
            if (_imageHandler->saveImage(saveName, frameImage, true))
            {
                std::cout << "Wrote turntable frame to file: " << saveName << std::endl;
            }
        }
    }

    _turntableStep = currentTurntableStep;
    _meshRotation[1] = currentRotation;
}

void Viewer::draw_contents()
{
    updateCameras();
    
#ifndef MATERIALXVIEW_METAL_BACKEND
    mx::checkGlErrors("before viewer render");
    
    // Clear the screen.
    clear();
#endif

    if (_turntableEnabled && _turntableSteps)
    {
        if (!_captureRequested)
        {
            const double updateTime = 1.0 / 24.0;
            if (_turntableTimer.elapsedTime() > updateTime)
            {
                _turntableStep++;
                _turntableTimer.startTimer();
                invalidateShadowMap();
            }
        }
        else
        {
            _captureRequested = false;
            renderTurnable();
        }
    }

    // Render a wedge for the current material.
    if (_wedgeRequested)
    {
        _wedgeRequested = false;
        mx::ImagePtr wedgeImage = renderWedge();
        if (wedgeImage && _imageHandler->saveImage(_wedgeFilename, wedgeImage, true))
        {
            std::cout << "Wrote wedge to disk: " << _wedgeFilename.asString() << std::endl;
        }
        else
        {
            new ng::MessageDialog(this, ng::MessageDialog::Type::Information,
                "Failed to write wedge to disk: ", _wedgeFilename.asString());
        }
    }

    // Render the current frame.
    try
    {
        _renderPipeline->renderFrame(_colorTexture,
                                     SHADOW_MAP_SIZE,
                                     DIR_LIGHT_NODE_CATEGORY.c_str());
    }
    catch (std::exception& e)
    {
        new ng::MessageDialog(this, ng::MessageDialog::Type::Warning,
            "Failed to render frame: ", e.what());
        _materialAssignments.clear();
#ifndef MATERIALXVIEW_METAL_BACKEND
        glDisable(GL_FRAMEBUFFER_SRGB);
#endif
    }

    // Capture the current frame.
    if (_captureRequested && !_turntableEnabled)
    {
        _captureRequested = false;
        mx::ImagePtr frameImage = getFrameImage();
        if (frameImage && _imageHandler->saveImage(_captureFilename, frameImage, true))
        {
            std::cout << "Wrote frame to disk: " << _captureFilename.asString() << std::endl;
        }
        else
        {
            new ng::MessageDialog(this, ng::MessageDialog::Type::Information,
                "Failed to write frame to disk: ", _captureFilename.asString());
        }
    }

    // Bake textures for the current material.
    if (_bakeRequested)
    {
        _bakeRequested = false;
        _renderPipeline->bakeTextures();
    }

    // Handle exit requests.
    if (_exitRequested)
    {
        ng::leave();
        set_visible(false);
    }

#ifndef MATERIALXVIEW_METAL_BACKEND
    mx::checkGlErrors("after viewer render");
#endif
}

bool Viewer::scroll_event(const ng::Vector2i& p, const ng::Vector2f& rel)
{
    if (Screen::scroll_event(p, rel))
    {
        return true;
    }

    if (_userCameraEnabled)
    {
        _cameraZoom = std::max(0.1f, _cameraZoom * ((rel.y() > 0) ? 1.1f : 0.9f));
        return true;
    }

    return false;
}

bool Viewer::mouse_motion_event(const ng::Vector2i& p,
                                const ng::Vector2i& rel,
                                int button,
                                int modifiers)
{
    if (Screen::mouse_motion_event(p, rel, button, modifiers))
    {
        return true;
    }

    mx::Vector2 pos((float) p.x(), (float) p.y());
    if (_viewCamera->applyArcballMotion(pos))
    {
        return true;
    }

    if (_userTranslationActive)
    {
        updateCameras();

        mx::Vector3 boxMin = _geometryHandler->getMinimumBounds();
        mx::Vector3 boxMax = _geometryHandler->getMaximumBounds();
        mx::Vector3 sphereCenter = (boxMax + boxMin) / 2.0f;

        float viewZ = _viewCamera->projectToViewport(sphereCenter)[2];
        mx::Vector3 pos1 = _viewCamera->unprojectFromViewport(
            mx::Vector3(pos[0], (float) m_size.y() - pos[1], viewZ));
        mx::Vector3 pos0 = _viewCamera->unprojectFromViewport(
            mx::Vector3(_userTranslationPixel[0], (float) m_size.y() - _userTranslationPixel[1], viewZ));
        _userTranslation = _userTranslationStart + (pos1 - pos0);

        return true;
    }

    return false;
}

bool Viewer::mouse_button_event(const ng::Vector2i& p, int button, bool down, int modifiers)
{
    if (Screen::mouse_button_event(p, button, down, modifiers))
    {
        return true;
    }

    mx::Vector2 pos((float) p.x(), (float) p.y());
    if (button == GLFW_MOUSE_BUTTON_1 && !modifiers)
    {
        _viewCamera->arcballButtonEvent(pos, down);
    }
    else if (button == GLFW_MOUSE_BUTTON_2 ||
            (button == GLFW_MOUSE_BUTTON_1 && modifiers == GLFW_MOD_SHIFT))
    {
        _userTranslationStart = _userTranslation;
        _userTranslationActive = true;
        _userTranslationPixel = pos;
    }
    if (button == GLFW_MOUSE_BUTTON_1 && !down)
    {
        _viewCamera->arcballButtonEvent(pos, false);
    }
    if (!down)
    {
        _userTranslationActive = false;
    }
    return true;
}

void Viewer::initCamera()
{
    _viewCamera->setViewportSize(mx::Vector2(static_cast<float>(m_size[0]), static_cast<float>(m_size[1])));

    // Disable user camera controls when non-centered views are requested.
    _userCameraEnabled = _cameraTarget == mx::Vector3(0.0) &&
                         _meshScale == 1.0f;

    if (!_userCameraEnabled || _geometryHandler->getMeshes().empty())
    {
        return;
    }

    const mx::Vector3& boxMax = _geometryHandler->getMaximumBounds();
    const mx::Vector3& boxMin = _geometryHandler->getMinimumBounds();
    mx::Vector3 sphereCenter = (boxMax + boxMin) * 0.5;

    float turntableRotation = fmod((360.0f / _turntableSteps) * _turntableStep, 360.0f);
    float yRotation = _meshRotation[1] + (_turntableEnabled ? turntableRotation : 0.0f);
    mx::Matrix44 meshRotation = mx::Matrix44::createRotationZ(_meshRotation[2] / 180.0f * PI) *
                                mx::Matrix44::createRotationY(yRotation / 180.0f * PI) *
                                mx::Matrix44::createRotationX(_meshRotation[0] / 180.0f * PI);
    _meshTranslation = -meshRotation.transformPoint(sphereCenter);
    _meshScale = IDEAL_MESH_SPHERE_RADIUS / (sphereCenter - boxMin).getMagnitude();
}

void Viewer::updateCameras()
{
#ifdef MATERIALXVIEW_METAL_BACKEND
    auto& createPerspectiveMatrix = mx::Camera::createPerspectiveMatrixZP;
    auto& createOrthographicMatrix = mx::Camera::createOrthographicMatrixZP;
#else
    auto& createPerspectiveMatrix = mx::Camera::createPerspectiveMatrix;
    auto& createOrthographicMatrix = mx::Camera::createOrthographicMatrix;
#endif
    mx::Matrix44 viewMatrix, projectionMatrix;
    float aspectRatio = (float) m_size.x() / (float) m_size.y();
    if (_cameraViewAngle != 0.0f)
    {
        viewMatrix = mx::Camera::createViewMatrix(_cameraPosition, _cameraTarget, _cameraUp);
        float fH = std::tan(_cameraViewAngle / 360.0f * PI) * _cameraNearDist;
        float fW = fH * aspectRatio;
        projectionMatrix = createPerspectiveMatrix(-fW, fW, -fH, fH, _cameraNearDist, _cameraFarDist);
    }
    else
    {
        viewMatrix = mx::Matrix44::createTranslation(mx::Vector3(0.0f, 0.0f, -ORTHO_VIEW_DISTANCE));
        float fH = ORTHO_PROJECTION_HEIGHT;
        float fW = fH * aspectRatio;
        projectionMatrix = createOrthographicMatrix(-fW, fW, -fH, fH, 0.0f, ORTHO_VIEW_DISTANCE + _cameraFarDist);
    }
#ifdef MATERIALXVIEW_METAL_BACKEND
    projectionMatrix[1][1] = -projectionMatrix[1][1];
    _colorTexture = metal_texture();
#endif
    float turntableRotation = fmod((360.0f / _turntableSteps) * _turntableStep, 360.0f);
    float yRotation = _meshRotation[1] + (_turntableEnabled ? turntableRotation : 0.0f);
    mx::Matrix44 meshRotation = mx::Matrix44::createRotationZ(_meshRotation[2] / 180.0f * PI) *
                                mx::Matrix44::createRotationY(yRotation / 180.0f * PI) *
                                mx::Matrix44::createRotationX(_meshRotation[0] / 180.0f * PI);

    mx::Matrix44 arcball = mx::Matrix44::IDENTITY;
    if (_userCameraEnabled)
    {
        arcball = _viewCamera->arcballMatrix();
    }

    _viewCamera->setWorldMatrix(meshRotation *
                                mx::Matrix44::createTranslation(_meshTranslation + _userTranslation) *
                                mx::Matrix44::createScale(mx::Vector3(_meshScale * _cameraZoom)));
    _viewCamera->setViewMatrix(arcball * viewMatrix);
    _viewCamera->setProjectionMatrix(projectionMatrix);

    _envCamera->setWorldMatrix(mx::Matrix44::createScale(mx::Vector3(300.0f)));
    _envCamera->setViewMatrix(_viewCamera->getViewMatrix());
    _envCamera->setProjectionMatrix(_viewCamera->getProjectionMatrix());

    mx::NodePtr dirLight = _lightHandler->getFirstLightOfCategory(DIR_LIGHT_NODE_CATEGORY);
    if (dirLight)
    {
        mx::Vector3 sphereCenter = (_geometryHandler->getMaximumBounds() + _geometryHandler->getMinimumBounds()) * 0.5;
        float r = (sphereCenter - _geometryHandler->getMinimumBounds()).getMagnitude();
        _shadowCamera->setWorldMatrix(meshRotation * mx::Matrix44::createTranslation(-sphereCenter));
        _shadowCamera->setProjectionMatrix(mx::Camera::createOrthographicMatrixZP(-r, r, -r, r, 0.0f, r * 2.0f));
        mx::ValuePtr value = dirLight->getInputValue("direction");
        if (value->isA<mx::Vector3>())
        {
            mx::Vector3 dir = mx::Matrix44::createRotationY(_lightRotation / 180.0f * PI).transformVector(value->asA<mx::Vector3>());
            _shadowCamera->setViewMatrix(mx::Camera::createViewMatrix(dir * -r, mx::Vector3(0.0f), _cameraUp));
        }
    }
}

void Viewer::updateDisplayedProperties()
{
    _propertyEditor.updateContents(this);
    createSaveMaterialsInterface(_propertyEditor.getWindow(), "Save Material");
    perform_layout();
}

mx::ImagePtr Viewer::getAmbientOcclusionImage(mx::MaterialPtr material)
{
    const mx::string AO_FILENAME_SUFFIX = "_ao";
    const mx::string AO_FILENAME_EXTENSION = "png";

    if (!material || !_genContext.getOptions().hwAmbientOcclusion)
    {
        return nullptr;
    }

    std::string aoSuffix = material->getUdim().empty() ? AO_FILENAME_SUFFIX : AO_FILENAME_SUFFIX + "_" + material->getUdim();
    mx::FilePath aoFilename = _meshFilename;
    aoFilename.removeExtension();
    aoFilename = aoFilename.asString() + aoSuffix;
    aoFilename.addExtension(AO_FILENAME_EXTENSION);
    return _imageHandler->acquireImage(aoFilename);
}

void Viewer::splitDirectLight(mx::ImagePtr envRadianceMap, mx::ImagePtr& indirectMap, mx::DocumentPtr& dirLightDoc)
{
    mx::Vector3 lightDir;
    mx::Color3 lightColor;
    mx::ImagePair imagePair = envRadianceMap->splitByLuminance(ENV_MAP_SPLIT_RADIANCE);

    mx::computeDominantLight(imagePair.second, lightDir, lightColor);
    float lightIntensity = std::max(std::max(lightColor[0], lightColor[1]), lightColor[2]);
    if (lightIntensity)
    {
        lightColor /= lightIntensity;
    }

    dirLightDoc = mx::createDocument();
    mx::NodePtr dirLightNode = dirLightDoc->addNode(DIR_LIGHT_NODE_CATEGORY, "dir_light", mx::LIGHT_SHADER_TYPE_STRING);
    dirLightNode->setInputValue("direction", lightDir);
    dirLightNode->setInputValue("color", lightColor);
    dirLightNode->setInputValue("intensity", lightIntensity);
    indirectMap = imagePair.first;
}

mx::MaterialPtr Viewer::getEnvironmentMaterial()
{
    if (!_envMaterial)
    {
        mx::FilePath envFilename = _searchPath.find(mx::FilePath("resources/Lights/envmap_shader.mtlx"));
        try
        {
            _envMaterial = _renderPipeline->createMaterial();
            _envMaterial->generateEnvironmentShader(_genContext, envFilename, _stdLib, _envRadianceFilename);
        }
        catch (std::exception& e)
        {
            std::cerr << "Failed to generate environment shader: " << e.what() << std::endl;
            _envMaterial = nullptr;
        }
    }

    return _envMaterial;
}

mx::MaterialPtr Viewer::getWireframeMaterial()
{
    if (!_wireMaterial)
    {
        try
        {
            mx::ShaderPtr hwShader = mx::createConstantShader(_genContext, _stdLib, "__WIRE_SHADER__", mx::Color3(1.0f));
            _wireMaterial = _renderPipeline->createMaterial();
            _wireMaterial->generateShader(hwShader);
        }
        catch (std::exception& e)
        {
            std::cerr << "Failed to generate wireframe shader: " << e.what() << std::endl;
            _wireMaterial = nullptr;
        }
    }

    return _wireMaterial;
}

void Viewer::invalidateShadowMap()
{
    if (_shadowMap)
    {
        _imageHandler->releaseRenderResources(_shadowMap);
        _shadowMap = nullptr;
    }
}

void Viewer::toggleTurntable(bool enable)
{
    _turntableEnabled = enable;

    if (enable)
    {
        _turntableTimer.startTimer();
    }
    else
    {
        float turntableRotation = fmod((360.0f / _turntableSteps) * _turntableStep, 360.0f);
        _meshRotation[1] = fmod(_meshRotation[1] + turntableRotation, 360.0f);
        _turntableTimer.endTimer();
    }
    invalidateShadowMap();
    _turntableStep = 0;
}

void Viewer::setShaderInterfaceType(mx::ShaderInterfaceType interfaceType)
{
    _genContext.getOptions().shaderInterfaceType = interfaceType;
#ifndef MATERIALXVIEW_METAL_BACKEND
    _genContextEssl.getOptions().shaderInterfaceType = interfaceType;
#endif
#if MATERIALX_BUILD_GEN_OSL
    _genContextOsl.getOptions().shaderInterfaceType = interfaceType;
#endif
#if MATERIALX_BUILD_GEN_MDL
    _genContextMdl.getOptions().shaderInterfaceType = interfaceType;
#endif
    reloadShaders();
    updateDisplayedProperties();
}<|MERGE_RESOLUTION|>--- conflicted
+++ resolved
@@ -313,7 +313,7 @@
     _genContext.getOptions().fileTextureVerticalFlip = true;
     _genContext.getOptions().hwShadowMap = true;
     _genContext.getOptions().hwImplicitBitangents = false;
-    
+
 #ifdef MATERIALXVIEW_METAL_BACKEND
     _renderPipeline = MetalRenderPipeline::create(this);
     _renderPipeline->initialize(ng::metal_device(),
@@ -338,13 +338,7 @@
     _genContextMdl.getOptions().targetColorSpaceOverride = "lin_rec709";
     _genContextMdl.getOptions().fileTextureVerticalFlip = false;
 #endif
-<<<<<<< HEAD
-
-    // Register the GLSL implementation for <viewdir> used by the environment shader.
-    _genContext.getShaderGenerator().registerImplementation("IM_viewdir_vector3_" + mx::GlslShaderGenerator::TARGET, ViewDirGlsl::create);    
-=======
     // Register the API Spcefic implementation for <viewdir> used by the environment shader.
->>>>>>> 149afb97
 }
 
 void Viewer::initialize()
@@ -438,7 +432,7 @@
 
     // Update geometry selections.
     updateGeometrySelections();
-    
+
     // Load the requested material document.
     loadDocument(_materialFilename, _stdLib);
 
@@ -1639,13 +1633,7 @@
 {
     try
     {
-<<<<<<< HEAD
-        mx::FilePath baseFilename = getBaseOutputPath();
- 
-       mx::GlslMaterialPtr material = getSelectedMaterial();
-=======
         mx::MaterialPtr material = getSelectedMaterial();
->>>>>>> 149afb97
         mx::TypedElementPtr elem = material ? material->getElement() : nullptr;
 
         mx::NodePtr shaderNode = nullptr;
@@ -1688,14 +1676,14 @@
         std::string outputString;
         std::string outputFilename;
         if (graph)
-        {
+            {
             std::string formatString;
             mx::GraphIoPtr grapher = nullptr;
             if (_diagramFormat == DiagramFormat::MERMAID_FORMAT)
-            {
+                {
                 grapher = mx::MermaidGraphIo::create();
                 formatString = "md";
-            }
+                }
             else
             {
                 grapher = mx::DotGraphIo::create();
@@ -1712,7 +1700,7 @@
                 {
                     outputString = "```mermaid\n" + outputString + "\n```\n";
                 }
-                outputFilename = baseFilename.asString() + "_" + mx::createValidName(elem->getNamePath()) + "." + formatString;
+                outputFilename = getBaseOutputPath().asString() + "_" + mx::createValidName(elem->getNamePath()) + "." + formatString;
                 writeTextFile(outputString, outputFilename);
                 new ng::MessageDialog(this, ng::MessageDialog::Type::Information, "Saved diagram file: ", outputFilename);
             }
@@ -2152,10 +2140,10 @@
 void Viewer::draw_contents()
 {
     updateCameras();
-    
+
 #ifndef MATERIALXVIEW_METAL_BACKEND
     mx::checkGlErrors("before viewer render");
-    
+
     // Clear the screen.
     clear();
 #endif
