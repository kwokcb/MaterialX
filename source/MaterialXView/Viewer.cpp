//
// Copyright Contributors to the MaterialX Project
// SPDX-License-Identifier: Apache-2.0
//

#include <MaterialXView/Viewer.h>
#include <MaterialXView/RenderPipeline.h>

#ifdef MATERIALXVIEW_METAL_BACKEND
#include <MaterialXView/RenderPipelineMetal.h>
#include <MaterialXGenMsl/MslShaderGenerator.h>
#include <nanogui/metal.h>
#else
#include <MaterialXRenderGlsl/GLUtil.h>
#include <MaterialXView/RenderPipelineGL.h>
#include <MaterialXGenGlsl/GlslShaderGenerator.h>
#endif

#include <MaterialXRender/ShaderRenderer.h>
#include <MaterialXRender/CgltfLoader.h>
#include <MaterialXRender/Harmonics.h>
#include <MaterialXRender/OiioImageLoader.h>
#include <MaterialXRender/StbImageLoader.h>
#include <MaterialXRender/TinyObjLoader.h>

#include <MaterialXGenShader/DefaultColorManagementSystem.h>
#include <MaterialXGenShader/ShaderTranslator.h>

#if MATERIALX_BUILD_GEN_MDL
#include <MaterialXGenMdl/MdlShaderGenerator.h>
#endif
#if MATERIALX_BUILD_GEN_OSL
#include <MaterialXGenOsl/OslShaderGenerator.h>
#endif
#include <MaterialXGenGlsl/EsslShaderGenerator.h>

#include <MaterialXFormat/Environ.h>
#include <MaterialXFormat/Util.h>

#include <nanogui/icons.h>
#include <nanogui/messagedialog.h>
#include <nanogui/opengl.h>
#include <nanogui/vscrollpanel.h>

#include <fstream>
#include <iostream>
#include <iomanip>

const mx::Vector3 DEFAULT_CAMERA_POSITION(0.0f, 0.0f, 5.0f);
const float DEFAULT_CAMERA_VIEW_ANGLE = 45.0f;
const float DEFAULT_CAMERA_ZOOM = 1.0f;

namespace
{

const int MIN_ENV_SAMPLE_COUNT = 4;
const int MAX_ENV_SAMPLE_COUNT = 1024;

const int SHADOW_MAP_SIZE = 2048;
const int ALBEDO_TABLE_SIZE = 128;
const int IRRADIANCE_MAP_WIDTH = 256;
const int IRRADIANCE_MAP_HEIGHT = 128;

const std::string DIR_LIGHT_NODE_CATEGORY = "directional_light";
const std::string IRRADIANCE_MAP_FOLDER = "irradiance";
const float ORTHO_VIEW_DISTANCE = 1000.0f;
const float ORTHO_PROJECTION_HEIGHT = 1.8f;

const float ENV_MAP_SPLIT_RADIANCE = 16.0f;
const float MAX_ENV_TEXEL_RADIANCE = 100000.0f;
const float IDEAL_ENV_MAP_RADIANCE = 6.0f;

const float IDEAL_MESH_SPHERE_RADIUS = 2.0f;

const float PI = std::acos(-1.0f);

void writeTextFile(const std::string& text, const std::string& filePath)
{
    std::ofstream file;
    file.open(filePath);
    file << text;
    file.close();
}

void applyModifiers(mx::DocumentPtr doc, const DocumentModifiers& modifiers)
{
    for (mx::ElementPtr elem : doc->traverseTree())
    {
        if (modifiers.remapElements.count(elem->getCategory()))
        {
            elem->setCategory(modifiers.remapElements.at(elem->getCategory()));
        }
        if (modifiers.remapElements.count(elem->getName()))
        {
            elem->setName(modifiers.remapElements.at(elem->getName()));
        }
        mx::StringVec attrNames = elem->getAttributeNames();
        for (const std::string& attrName : attrNames)
        {
            if (modifiers.remapElements.count(elem->getAttribute(attrName)))
            {
                elem->setAttribute(attrName, modifiers.remapElements.at(elem->getAttribute(attrName)));
            }
        }
        if (elem->hasFilePrefix() && !modifiers.filePrefixTerminator.empty())
        {
            std::string filePrefix = elem->getFilePrefix();
            if (!mx::stringEndsWith(filePrefix, modifiers.filePrefixTerminator))
            {
                elem->setFilePrefix(filePrefix + modifiers.filePrefixTerminator);
            }
        }
        std::vector<mx::ElementPtr> children = elem->getChildren();
        for (mx::ElementPtr child : children)
        {
            if (modifiers.skipElements.count(child->getCategory()) ||
                modifiers.skipElements.count(child->getName()))
            {
                elem->removeChild(child->getName());
            }
        }
    }

    // Remap references to unimplemented shader nodedefs.
    for (mx::NodePtr materialNode : doc->getMaterialNodes())
    {
        for (mx::NodePtr shader : getShaderNodes(materialNode))
        {
            mx::NodeDefPtr nodeDef = shader->getNodeDef();
            if (nodeDef && !nodeDef->getImplementation())
            {
                std::vector<mx::NodeDefPtr> altNodeDefs = doc->getMatchingNodeDefs(nodeDef->getNodeString());
                for (mx::NodeDefPtr altNodeDef : altNodeDefs)
                {
                    if (altNodeDef->getImplementation())
                    {
                        shader->setNodeDefString(altNodeDef->getName());
                    }
                }
            }
        }
    }

    // Remap unsupported texture coordinate indices.
    for (mx::ElementPtr elem : doc->traverseTree())
    {
        mx::NodePtr node = elem->asA<mx::Node>();
        if (node && node->getCategory() == "texcoord")
        {
            mx::InputPtr index = node->getInput("index");
            mx::ValuePtr value = index ? index->getValue() : nullptr;
            if (value && value->isA<int>() && value->asA<int>() != 0)
            {
                index->setValue(0);
            }
        }
    }
}

// ViewDir implementation for GLSL
// as needed for the environment shader.
template<typename NodeGraphImpl>
class ViewDir : public NodeGraphImpl
{
public:
    static  mx::ShaderNodeImplPtr create()
    {
        return std::make_shared<ViewDir>();
    }

    void createVariables(const  mx::ShaderNode&, mx::GenContext&, mx::Shader& shader) const override
    {
        mx::ShaderStage& vs = shader.getStage(mx::Stage::VERTEX);
        mx::ShaderStage& ps = shader.getStage(mx::Stage::PIXEL);
        addStageInput(mx::HW::VERTEX_INPUTS, mx::Type::VECTOR3, mx::HW::T_IN_POSITION, vs);
        addStageConnector(mx::HW::VERTEX_DATA, mx::Type::VECTOR3, mx::HW::T_POSITION_WORLD, vs, ps);
        addStageUniform(mx::HW::PRIVATE_UNIFORMS, mx::Type::VECTOR3, mx::HW::T_VIEW_POSITION, ps);
    }

    void emitFunctionCall(const  mx::ShaderNode& node, mx::GenContext& context, mx::ShaderStage& stage) const override
    {
        const mx::ShaderGenerator& shadergen = context.getShaderGenerator();

        DEFINE_SHADER_STAGE(stage, mx::Stage::VERTEX)
        {
            mx::VariableBlock& vertexData = stage.getOutputBlock(mx::HW::VERTEX_DATA);
            const mx::string prefix = vertexData.getInstance() + ".";
            mx::ShaderPort* position = vertexData[mx::HW::T_POSITION_WORLD];
            if (!position->isEmitted())
            {
                position->setEmitted();
                shadergen.emitLine(prefix + position->getVariable() + " = hPositionWorld.xyz", stage);
            }
        }

        DEFINE_SHADER_STAGE(stage, mx::Stage::PIXEL)
        {
            mx::VariableBlock& vertexData = stage.getInputBlock(mx::HW::VERTEX_DATA);
            const mx::string prefix = vertexData.getInstance() + ".";
            mx::ShaderPort* position = vertexData[mx::HW::T_POSITION_WORLD];
            shadergen.emitLineBegin(stage);
            shadergen.emitOutput(node.getOutput(), true, false, context, stage);
            shadergen.emitString(" = normalize(" + prefix + position->getVariable() + " - " + mx::HW::T_VIEW_POSITION + ")", stage);
            shadergen.emitLineEnd(stage);
        }
    }
};

} // anonymous namespace

//
// Viewer methods
//

Viewer::Viewer(const std::string& materialFilename,
               const std::string& meshFilename,
               const std::string& envRadianceFilename,
               const mx::FileSearchPath& searchPath,
               const mx::FilePathVec& libraryFolders,
               int screenWidth,
               int screenHeight,
               const mx::Color3& screenColor) :
    ng::Screen(ng::Vector2i(screenWidth, screenHeight), "MaterialXView",
        true, false, true, true, false, 4, 0),
    _window(nullptr),
    _materialFilename(materialFilename),
    _meshFilename(meshFilename),
    _envRadianceFilename(envRadianceFilename),
    _searchPath(searchPath),
    _libraryFolders(libraryFolders),
    _meshScale(1.0f),
    _turntableEnabled(false),
    _turntableSteps(360),
    _turntableStep(0),
    _cameraPosition(DEFAULT_CAMERA_POSITION),
    _cameraUp(0.0f, 1.0f, 0.0f),
    _cameraViewAngle(DEFAULT_CAMERA_VIEW_ANGLE),
    _cameraNearDist(0.05f),
    _cameraFarDist(5000.0f),
    _cameraZoom(DEFAULT_CAMERA_ZOOM),
    _userCameraEnabled(true),
    _userTranslationActive(false),
    _lightRotation(0.0f),
    _normalizeEnvironment(false),
    _splitDirectLight(false),
    _generateReferenceIrradiance(false),
    _saveGeneratedLights(false),
    _shadowSoftness(1),
    _ambientOcclusionGain(0.6f),
    _selectedGeom(0),
    _geomLabel(nullptr),
    _geometrySelectionBox(nullptr),
    _selectedMaterial(0),
    _materialLabel(nullptr),
    _materialSelectionBox(nullptr),
    _identityCamera(mx::Camera::create()),
    _viewCamera(mx::Camera::create()),
    _envCamera(mx::Camera::create()),
    _shadowCamera(mx::Camera::create()),
    _lightHandler(mx::LightHandler::create()),
#ifndef MATERIALXVIEW_METAL_BACKEND
    _genContext(mx::GlslShaderGenerator::create()),
    _genContextEssl(mx::EsslShaderGenerator::create()),
#else
    _genContext(mx::MslShaderGenerator::create()),
#endif
#if MATERIALX_BUILD_GEN_OSL
    _genContextOsl(mx::OslShaderGenerator::create()),
#endif
#if MATERIALX_BUILD_GEN_MDL
    _genContextMdl(mx::MdlShaderGenerator::create()),
#endif
    _unitRegistry(mx::UnitConverterRegistry::create()),
    _drawEnvironment(false),
    _outlineSelection(false),
    _renderTransparency(true),
    _renderDoubleSided(true),
    _colorTexture(nullptr),
    _splitByUdims(true),
    _mergeMaterials(false),
    _showAllInputs(false),
    _flattenSubgraphs(false),
    _targetShader("standard_surface"),
    _captureRequested(false),
    _exitRequested(false),
    _wedgeRequested(false),
    _wedgePropertyName("base"),
    _wedgePropertyMin(0.0f),
    _wedgePropertyMax(1.0f),
    _wedgeImageCount(8),
    _bakeHdr(false),
    _bakeAverage(false),
    _bakeOptimize(true),
    _bakeRequested(false),
    _bakeWidth(0),
    _bakeHeight(0),
<<<<<<< HEAD
    _diagramFormat(DiagramFormat::MERMAID_FORMAT),
    _diagramWriteCategoryNames(false)
=======
    _bakeDocumentPerMaterial(false)
>>>>>>> 281b0a09
{
    // Resolve input filenames, taking both the provided search path and
    // current working directory into account.
    mx::FileSearchPath localSearchPath = searchPath;
    localSearchPath.append(mx::FilePath::getCurrentPath());
    _materialFilename = localSearchPath.find(_materialFilename);
    _meshFilename = localSearchPath.find(_meshFilename);
    _envRadianceFilename = localSearchPath.find(_envRadianceFilename);

    // Set the requested background color.
    set_background(ng::Color(screenColor[0], screenColor[1], screenColor[2], 1.0f));

    // Set default Glsl generator options.
    _genContext.getOptions().targetColorSpaceOverride = "lin_rec709";
    _genContext.getOptions().fileTextureVerticalFlip = true;
    _genContext.getOptions().hwShadowMap = true;
    _genContext.getOptions().hwImplicitBitangents = false;

#ifdef MATERIALXVIEW_METAL_BACKEND
    _renderPipeline = MetalRenderPipeline::create(this);
    _renderPipeline->initialize(ng::metal_device(),
                                ng::metal_command_queue());
    _genContext.getShaderGenerator().registerImplementation("IM_viewdir_vector3_" + _genContext.getShaderGenerator().getTarget(), ViewDir<mx::MslImplementation>::create);
#else
    _renderPipeline = GLRenderPipeline::create(this);
    _genContext.getShaderGenerator().registerImplementation("IM_viewdir_vector3_" + _genContext.getShaderGenerator().getTarget(), ViewDir<mx::GlslImplementation>::create);
    
    // Set Essl generator options
    _genContextEssl.getOptions().targetColorSpaceOverride = "lin_rec709";
    _genContextEssl.getOptions().fileTextureVerticalFlip = false;
    _genContextEssl.getOptions().hwMaxActiveLightSources = 1;
#endif
#if MATERIALX_BUILD_GEN_OSL
    // Set OSL generator options.
    _genContextOsl.getOptions().targetColorSpaceOverride = "lin_rec709";
    _genContextOsl.getOptions().fileTextureVerticalFlip = false;
#endif
#if MATERIALX_BUILD_GEN_MDL
    // Set MDL generator options.
    _genContextMdl.getOptions().targetColorSpaceOverride = "lin_rec709";
    _genContextMdl.getOptions().fileTextureVerticalFlip = false;
#endif
    // Register the API Spcefic implementation for <viewdir> used by the environment shader.
}

void Viewer::initialize()
{
    _window = new ng::Window(this, "Viewer Options");
    _window->set_position(ng::Vector2i(15, 15));
    _window->set_layout(new ng::GroupLayout());

    // Initialize the standard libraries and color/unit management.
    loadStandardLibraries();

    // Initialize image handler.
    _imageHandler = _renderPipeline->createImageHandler();
#if MATERIALX_BUILD_OIIO
    _imageHandler->addLoader(mx::OiioImageLoader::create());
#endif
    _imageHandler->setSearchPath(_searchPath);

    // Initialize user interfaces.
    createLoadMeshInterface(_window, "Load Mesh");
    createLoadMaterialsInterface(_window, "Load Material");
    createLoadEnvironmentInterface(_window, "Load Environment");
    createPropertyEditorInterface(_window, "Property Editor");
    createAdvancedSettings(_window);

    // Create geometry selection box.
    _geomLabel = new ng::Label(_window, "Select Geometry");
    _geometrySelectionBox = new ng::ComboBox(_window, { "None" });
    _geometrySelectionBox->set_chevron_icon(-1);
    _geometrySelectionBox->set_callback([this](int choice)
    {
        size_t index = (size_t) choice;
        if (index < _geometryList.size())
        {
            _selectedGeom = index;
            if (_materialAssignments.count(getSelectedGeometry()))
            {
                setSelectedMaterial(_materialAssignments[getSelectedGeometry()]);
            }
            updateDisplayedProperties();
            updateMaterialSelectionUI();
        }
    });

    // Create material selection box.
    _materialLabel = new ng::Label(_window, "Assigned Material");
    _materialSelectionBox = new ng::ComboBox(_window, { "None" });
    _materialSelectionBox->set_chevron_icon(-1);
    _materialSelectionBox->set_callback([this](int choice)
    {
        size_t index = (size_t) choice;
        if (index < _materials.size())
        {
            // Update selected material index
            _selectedMaterial = index;

            // Assign selected material to geometry
            assignMaterial(getSelectedGeometry(), _materials[index]);
        }
    });

    // Create geometry handler.
    mx::TinyObjLoaderPtr objLoader = mx::TinyObjLoader::create();
    mx::CgltfLoaderPtr gltfLoader = mx::CgltfLoader::create();
    _geometryHandler = mx::GeometryHandler::create();
    _geometryHandler->addLoader(objLoader);
    _geometryHandler->addLoader(gltfLoader);
    loadMesh(_searchPath.find(_meshFilename));

    _renderPipeline->initFramebuffer(width(), height(), nullptr);
    
    // Create environment geometry handler.
    _envGeometryHandler = mx::GeometryHandler::create();
    _envGeometryHandler->addLoader(objLoader);
    mx::FilePath envSphere("resources/Geometry/sphere.obj");
    _envGeometryHandler->loadGeometry(_searchPath.find(envSphere));

    // Initialize environment light.
    loadEnvironmentLight();

    // Initialize camera.
    initCamera();
    set_resize_callback([this](ng::Vector2i size)
    {
#ifdef MATERIALXVIEW_METAL_BACKEND
        _colorTexture = metal_texture();
#endif
        _renderPipeline->resizeFramebuffer(size.x(), size.y(), _colorTexture);
        _viewCamera->setViewportSize(mx::Vector2(static_cast<float>(size[0]), static_cast<float>(size[1])));
    });

    // Update geometry selections.
    updateGeometrySelections();

    // Load the requested material document.
    loadDocument(_materialFilename, _stdLib);

    // Finalize the UI.
    _propertyEditor.setVisible(false);
    perform_layout();

    _turntableTimer.startTimer();
}

void Viewer::loadEnvironmentLight()
{
    // Load the requested radiance map.
    mx::ImagePtr envRadianceMap = _imageHandler->acquireImage(_envRadianceFilename);
    if (!envRadianceMap)
    {
        new ng::MessageDialog(this, ng::MessageDialog::Type::Warning, "Failed to load environment light");
        return;
    }

    // If requested, normalize the environment upon loading.
    if (_normalizeEnvironment)
    {
        envRadianceMap = mx::normalizeEnvironment(envRadianceMap, IDEAL_ENV_MAP_RADIANCE, MAX_ENV_TEXEL_RADIANCE);
        if (_saveGeneratedLights)
        {
            _imageHandler->saveImage("NormalizedRadiance.hdr", envRadianceMap);
        }
    }

    // If requested, split the environment into indirect and direct components.
    if (_splitDirectLight)
    {
        splitDirectLight(envRadianceMap, envRadianceMap, _lightRigDoc);
        if (_saveGeneratedLights)
        {
            _imageHandler->saveImage("IndirectRadiance.hdr", envRadianceMap);
            mx::writeToXmlFile(_lightRigDoc, "DirectLightRig.mtlx");
        }
    }

    // Look for an irradiance map using an expected filename convention.
    mx::ImagePtr envIrradianceMap = _imageHandler->getInvalidImage();
    if (!_normalizeEnvironment && !_splitDirectLight)
    {
        mx::FilePath envIrradiancePath = _envRadianceFilename.getParentPath() / IRRADIANCE_MAP_FOLDER / _envRadianceFilename.getBaseName();
        envIrradianceMap = _imageHandler->acquireImage(envIrradiancePath);
    }

    // If not found, then generate an irradiance map via spherical harmonics.
    if (envIrradianceMap == _imageHandler->getInvalidImage())
    {
        if (_generateReferenceIrradiance)
        {
            envIrradianceMap = mx::renderReferenceIrradiance(envRadianceMap, IRRADIANCE_MAP_WIDTH, IRRADIANCE_MAP_HEIGHT);
            if (_saveGeneratedLights)
            {
                _imageHandler->saveImage("ReferenceIrradiance.hdr", envIrradianceMap);
            }
        }
        else
        {
            mx::Sh3ColorCoeffs shIrradiance = mx::projectEnvironment(envRadianceMap, true);
            envIrradianceMap = mx::renderEnvironment(shIrradiance, IRRADIANCE_MAP_WIDTH, IRRADIANCE_MAP_HEIGHT);
            if (_saveGeneratedLights)
            {
                _imageHandler->saveImage("SphericalHarmonicIrradiance.hdr", envIrradianceMap);
            }
        }
    }

    // Release any existing environment maps and store the new ones.
    _imageHandler->releaseRenderResources(_lightHandler->getEnvRadianceMap());
    _imageHandler->releaseRenderResources(_lightHandler->getEnvIrradianceMap());
    _lightHandler->setEnvRadianceMap(envRadianceMap);
    _lightHandler->setEnvIrradianceMap(envIrradianceMap);

    // Look for a light rig using an expected filename convention.
    if (!_splitDirectLight)
    {
        _lightRigFilename = _envRadianceFilename;
        _lightRigFilename.removeExtension();
        _lightRigFilename.addExtension(mx::MTLX_EXTENSION);
        _lightRigFilename = _searchPath.find(_lightRigFilename);
        if (_lightRigFilename.exists())
        {
            _lightRigDoc = mx::createDocument();
            mx::readFromXmlFile(_lightRigDoc, _lightRigFilename, _searchPath);
        }
        else
        {
            _lightRigDoc = nullptr;
        }
    }

    // Invalidate the existing environment material, if any.
    _envMaterial = nullptr;
}

void Viewer::applyDirectLights(mx::DocumentPtr doc)
{
    if (_lightRigDoc)
    {
        doc->importLibrary(_lightRigDoc);
        _xincludeFiles.insert(_lightRigFilename);
    }

    try
    {
        std::vector<mx::NodePtr> lights;
        _lightHandler->findLights(doc, lights);
        _lightHandler->registerLights(doc, lights, _genContext);
#ifndef MATERIALXVIEW_METAL_BACKEND
        _lightHandler->registerLights(doc, lights, _genContextEssl);
#endif
        _lightHandler->setLightSources(lights);
    }
    catch (std::exception& e)
    {
        new ng::MessageDialog(this, ng::MessageDialog::Type::Warning, "Failed to set up lighting", e.what());
    }
}

void Viewer::assignMaterial(mx::MeshPartitionPtr geometry, mx::MaterialPtr material)
{
    if (!geometry || _geometryHandler->getMeshes().empty())
    {
        return;
    }

    if (geometry == getSelectedGeometry())
    {
        setSelectedMaterial(material);
        if (material)
        {
            updateDisplayedProperties();
        }
    }

    if (material)
    {
        _materialAssignments[geometry] = material;
        material->unbindGeometry();
    }
    else
    {
        _materialAssignments.erase(geometry);
    }
}

mx::FilePath Viewer::getBaseOutputPath()
{
    mx::FilePath baseFilename = _searchPath.find(_materialFilename);
    baseFilename.removeExtension();
    mx::FilePath outputPath = mx::getEnviron("MATERIALX_VIEW_OUTPUT_PATH");
    if (!outputPath.isEmpty())
    {
        baseFilename = outputPath / baseFilename.getBaseName();
    }
    return baseFilename;
}

mx::ElementPredicate Viewer::getElementPredicate()
{
    return [this](mx::ConstElementPtr elem)
    {
        if (elem->hasSourceUri())
        {
            return (_xincludeFiles.count(elem->getSourceUri()) == 0);
        }
        return true;
    };
}

void Viewer::createLoadMeshInterface(Widget* parent, const std::string& label)
{
    ng::Button* meshButton = new ng::Button(parent, label);
    meshButton->set_icon(FA_FOLDER);
    meshButton->set_callback([this]()
    {
        m_process_events = false;
        std::string filename = ng::file_dialog(
        {
            { "obj", "Wavefront OBJ" },
            { "gltf", "GLTF ASCII" },
            { "glb", "GLTF Binary"}
        }, false);
        if (!filename.empty())
        {
            loadMesh(filename);

            _meshRotation = mx::Vector3();
            _meshScale = 1.0f;
            _cameraTarget = mx::Vector3();

            initCamera();
        }
        m_process_events = true;
    });
}

void Viewer::createLoadMaterialsInterface(Widget* parent, const std::string& label)
{
    ng::Button* materialButton = new ng::Button(parent, label);
    materialButton->set_icon(FA_FOLDER);
    materialButton->set_callback([this]()
    {
        m_process_events = false;
        std::string filename = ng::file_dialog({ { "mtlx", "MaterialX" } }, false);
        if (!filename.empty())
        {
            _materialFilename = filename;
            loadDocument(_materialFilename, _stdLib);
        }
        m_process_events = true;
    });
}

void Viewer::createLoadEnvironmentInterface(Widget* parent, const std::string& label)
{
    ng::Button* envButton = new ng::Button(parent, label);
    envButton->set_icon(FA_FOLDER);
    envButton->set_callback([this]()
    {
        m_process_events = false;
        mx::StringSet extensions = _imageHandler->supportedExtensions();
        std::vector<std::pair<std::string, std::string>> filetypes;
        for (const auto& extension : extensions)
        {
            filetypes.emplace_back(extension, extension);
        }
        std::string filename = ng::file_dialog(filetypes, false);
        if (!filename.empty())
        {
            _envRadianceFilename = filename;
            loadEnvironmentLight();
            loadDocument(_materialFilename, _stdLib);
            invalidateShadowMap();
        }
        m_process_events = true;
    });
}

void Viewer::createSaveMaterialsInterface(Widget* parent, const std::string& label)
{
    ng::Button* materialButton = new ng::Button(parent, label);
    materialButton->set_icon(FA_SAVE);
    materialButton->set_callback([this]()
    {
        m_process_events = false;
        mx::MaterialPtr material = getSelectedMaterial();
        mx::FilePath filename = ng::file_dialog({ { "mtlx", "MaterialX" } }, true);

        // Save document
        if (material && !filename.isEmpty())
        {
            if (filename.getExtension() != mx::MTLX_EXTENSION)
            {
                filename.addExtension(mx::MTLX_EXTENSION);
            }

            mx::XmlWriteOptions writeOptions;
            writeOptions.elementPredicate = getElementPredicate();
            mx::writeToXmlFile(material->getDocument(), filename, &writeOptions);

            // Update material file name
            _materialFilename = filename;
        }
        m_process_events = true;
    });
}

void Viewer::createPropertyEditorInterface(Widget* parent, const std::string& label)
{
    ng::Button* editorButton = new ng::Button(parent, label);
    editorButton->set_flags(ng::Button::ToggleButton);
    editorButton->set_change_callback([this](bool state)
    {
        _propertyEditor.setVisible(state);
        perform_layout();
    });
}

void Viewer::createAdvancedSettings(Widget* parent)
{
    ng::PopupButton* advancedButton = new ng::PopupButton(parent, "Advanced Settings");
    advancedButton->set_icon(FA_TOOLS);
    advancedButton->set_chevron_icon(-1);
    ng::Popup* advancedPopupParent = advancedButton->popup();
    advancedPopupParent->set_layout(new ng::GroupLayout());

    ng::VScrollPanel* scrollPanel = new ng::VScrollPanel(advancedPopupParent);
    scrollPanel->set_fixed_height(500);
    ng::Widget* advancedPopup = new ng::Widget(scrollPanel);
    advancedPopup->set_layout(new ng::GroupLayout(13));

    ng::Label* viewLabel = new ng::Label(advancedPopup, "Viewing Options");
    viewLabel->set_font_size(20);
    viewLabel->set_font("sans-bold");

    ng::CheckBox* drawEnvironmentBox = new ng::CheckBox(advancedPopup, "Draw Environment");
    drawEnvironmentBox->set_checked(_drawEnvironment);
    drawEnvironmentBox->set_callback([this](bool enable)
    {
        _drawEnvironment = enable;
    });

    ng::CheckBox* outlineSelectedGeometryBox = new ng::CheckBox(advancedPopup, "Outline Selected Geometry");
    outlineSelectedGeometryBox->set_checked(_outlineSelection);
    outlineSelectedGeometryBox->set_callback([this](bool enable)
    {
        _outlineSelection = enable;
    });

    ng::Label* renderLabel = new ng::Label(advancedPopup, "Render Options");
    renderLabel->set_font_size(20);
    renderLabel->set_font("sans-bold");

    ng::CheckBox* transparencyBox = new ng::CheckBox(advancedPopup, "Render Transparency");
    transparencyBox->set_checked(_renderTransparency);
    transparencyBox->set_callback([this](bool enable)
    {
        _renderTransparency = enable;
    });

    ng::CheckBox* doubleSidedBox = new ng::CheckBox(advancedPopup, "Render Double-Sided");
    doubleSidedBox->set_checked(_renderDoubleSided);
    doubleSidedBox->set_callback([this](bool enable)
    {
        _renderDoubleSided = enable;
    });

    ng::CheckBox* importanceSampleBox = new ng::CheckBox(advancedPopup, "Environment FIS");
    importanceSampleBox->set_checked(_genContext.getOptions().hwSpecularEnvironmentMethod == mx::SPECULAR_ENVIRONMENT_FIS);
    importanceSampleBox->set_callback([this](bool enable)
    {
        _genContext.getOptions().hwSpecularEnvironmentMethod = enable ? mx::SPECULAR_ENVIRONMENT_FIS : mx::SPECULAR_ENVIRONMENT_PREFILTER;
#ifndef MATERIALXVIEW_METAL_BACKEND
        _genContextEssl.getOptions().hwSpecularEnvironmentMethod = _genContext.getOptions().hwSpecularEnvironmentMethod;
#endif
        reloadShaders();
    });

    ng::CheckBox* refractionBox = new ng::CheckBox(advancedPopup, "Transmission Refraction");
    refractionBox->set_checked(_genContext.getOptions().hwTransmissionRenderMethod == mx::TRANSMISSION_REFRACTION);
    refractionBox->set_callback([this](bool enable)
    {
        _genContext.getOptions().hwTransmissionRenderMethod = enable ? mx::TRANSMISSION_REFRACTION : mx::TRANSMISSION_OPACITY;
#ifndef MATERIALXVIEW_METAL_BACKEND
        _genContextEssl.getOptions().hwTransmissionRenderMethod = _genContext.getOptions().hwTransmissionRenderMethod;
#endif
        reloadShaders();
    });

    ng::CheckBox* refractionSidedBox = new ng::CheckBox(advancedPopup, "Refraction Two-Sided");
    refractionSidedBox->set_checked(_lightHandler->getRefractionTwoSided());
    refractionSidedBox->set_callback([this](bool enable)
    {
        _lightHandler->setRefractionTwoSided(enable);
    });

    ng::CheckBox* shaderInterfaceBox = new ng::CheckBox(advancedPopup, "Reduce Shader Interface");
    shaderInterfaceBox->set_checked(_genContext.getOptions().shaderInterfaceType == mx::SHADER_INTERFACE_REDUCED);
    shaderInterfaceBox->set_callback([this](bool enable)
    {
        mx::ShaderInterfaceType interfaceType = enable ? mx::SHADER_INTERFACE_REDUCED : mx::SHADER_INTERFACE_COMPLETE;
        setShaderInterfaceType(interfaceType);
    });

    Widget* albedoGroup = new Widget(advancedPopup);
    albedoGroup->set_layout(new ng::BoxLayout(ng::Orientation::Horizontal));
    new ng::Label(albedoGroup, "Albedo Method:");
    mx::StringVec albedoOptions = { "Analytic", "Table", "MC" };
    ng::ComboBox* albedoBox = new ng::ComboBox(albedoGroup, albedoOptions);
    albedoBox->set_chevron_icon(-1);
    albedoBox->set_selected_index((int) _genContext.getOptions().hwDirectionalAlbedoMethod );
    albedoBox->set_callback([this](int index)
    {
        _genContext.getOptions().hwDirectionalAlbedoMethod = (mx::HwDirectionalAlbedoMethod) index;
        reloadShaders();
        _renderPipeline->updateAlbedoTable(ALBEDO_TABLE_SIZE);
    });

    Widget* sampleGroup = new Widget(advancedPopup);
    sampleGroup->set_layout(new ng::BoxLayout(ng::Orientation::Horizontal));
    new ng::Label(sampleGroup, "Environment Samples:");
    mx::StringVec sampleOptions;
    for (int i = MIN_ENV_SAMPLE_COUNT; i <= MAX_ENV_SAMPLE_COUNT; i *= 4)
    {
        m_process_events = false;
        sampleOptions.push_back(std::to_string(i));
        m_process_events = true;
    }
    ng::ComboBox* sampleBox = new ng::ComboBox(sampleGroup, sampleOptions);
    sampleBox->set_chevron_icon(-1);
    sampleBox->set_selected_index((int)std::log2(_lightHandler->getEnvSampleCount() / MIN_ENV_SAMPLE_COUNT) / 2);
    sampleBox->set_callback([this](int index)
    {
        _lightHandler->setEnvSampleCount(MIN_ENV_SAMPLE_COUNT * (int) std::pow(4, index));
    });

    ng::Label* lightingLabel = new ng::Label(advancedPopup, "Lighting Options");
    lightingLabel->set_font_size(20);
    lightingLabel->set_font("sans-bold");

    ng::CheckBox* directLightingBox = new ng::CheckBox(advancedPopup, "Direct Lighting");
    directLightingBox->set_checked(_lightHandler->getDirectLighting());
    directLightingBox->set_callback([this](bool enable)
    {
        _lightHandler->setDirectLighting(enable);
    });

    ng::CheckBox* indirectLightingBox = new ng::CheckBox(advancedPopup, "Indirect Lighting");
    indirectLightingBox->set_checked(_lightHandler->getIndirectLighting());
    indirectLightingBox->set_callback([this](bool enable)
    {
        _lightHandler->setIndirectLighting(enable);
    });

    ng::Widget* lightRotationRow = new ng::Widget(advancedPopup);
    lightRotationRow->set_layout(new ng::BoxLayout(ng::Orientation::Horizontal));
    mx::UIProperties ui;
    ui.uiMin = mx::Value::createValue(0.0f);
    ui.uiMax = mx::Value::createValue(360.0f);
    ng::FloatBox<float>* lightRotationBox = createFloatWidget(lightRotationRow, "Light Rotation:",
        _lightRotation, &ui, [this](float value)
    {
        _lightRotation = value;
        invalidateShadowMap();
    });
    lightRotationBox->set_editable(true);

    ng::Label* shadowingLabel = new ng::Label(advancedPopup, "Shadowing Options");
    shadowingLabel->set_font_size(20);
    shadowingLabel->set_font("sans-bold");

    ng::CheckBox* shadowMapBox = new ng::CheckBox(advancedPopup, "Shadow Map");
    shadowMapBox->set_checked(_genContext.getOptions().hwShadowMap);
    shadowMapBox->set_callback([this](bool enable)
    {
        _genContext.getOptions().hwShadowMap = enable;
        reloadShaders();
    });

    ng::CheckBox* ambientOcclusionBox = new ng::CheckBox(advancedPopup, "Ambient Occlusion");
    ambientOcclusionBox->set_checked(_genContext.getOptions().hwAmbientOcclusion);
    ambientOcclusionBox->set_callback([this](bool enable)
    {
        _genContext.getOptions().hwAmbientOcclusion = enable;
        reloadShaders();
    });

    ng::Widget* ambientOcclusionGainRow = new ng::Widget(advancedPopup);
    ambientOcclusionGainRow->set_layout(new ng::BoxLayout(ng::Orientation::Horizontal));
    ng::FloatBox<float>* ambientOcclusionGainBox = createFloatWidget(ambientOcclusionGainRow, "AO Gain:",
        _ambientOcclusionGain, nullptr, [this](float value)
    {
        _ambientOcclusionGain = value;
    });
    ambientOcclusionGainBox->set_editable(true);

    ng::Label* sceneLabel = new ng::Label(advancedPopup, "Scene Options");
    sceneLabel->set_font_size(20);
    sceneLabel->set_font("sans-bold");

    Widget* unitGroup = new Widget(advancedPopup);
    unitGroup->set_layout(new ng::BoxLayout(ng::Orientation::Horizontal));
    new ng::Label(unitGroup, "Distance Unit:");
    ng::ComboBox* distanceUnitBox = new ng::ComboBox(unitGroup, _distanceUnitOptions);
    distanceUnitBox->set_fixed_size(ng::Vector2i(100, 20));
    distanceUnitBox->set_chevron_icon(-1);
    if (_distanceUnitConverter)
    {
        distanceUnitBox->set_selected_index(_distanceUnitConverter->getUnitAsInteger("meter"));
    }
    distanceUnitBox->set_callback([this](int index)
    {
        m_process_events = false;
        _genContext.getOptions().targetDistanceUnit = _distanceUnitOptions[index];
#ifndef MATERIALXVIEW_METAL_BACKEND
        _genContextEssl.getOptions().targetDistanceUnit = _distanceUnitOptions[index];
#endif
#if MATERIALX_BUILD_GEN_OSL
        _genContextOsl.getOptions().targetDistanceUnit = _distanceUnitOptions[index];
#endif
#if MATERIALX_BUILD_GEN_MDL
        _genContextMdl.getOptions().targetDistanceUnit = _distanceUnitOptions[index];
#endif
        for (mx::MaterialPtr material : _materials)
        {
            material->bindUnits(_unitRegistry, _genContext);
        }
        m_process_events = true;
    });

    ng::Label* meshLoading = new ng::Label(advancedPopup, "Mesh Loading Options");
    meshLoading->set_font_size(20);
    meshLoading->set_font("sans-bold");

    ng::CheckBox* splitUdimsBox = new ng::CheckBox(advancedPopup, "Split By UDIMs");
    splitUdimsBox->set_checked(_splitByUdims);
    splitUdimsBox->set_callback([this](bool enable)
    {
        _splitByUdims = enable;
    });

    ng::Label* materialLoading = new ng::Label(advancedPopup, "Material Loading Options");
    materialLoading->set_font_size(20);
    materialLoading->set_font("sans-bold");

    ng::CheckBox* mergeMaterialsBox = new ng::CheckBox(advancedPopup, "Merge Materials");
    mergeMaterialsBox->set_checked(_mergeMaterials);
    mergeMaterialsBox->set_callback([this](bool enable)
    {
        _mergeMaterials = enable;
    });

    ng::CheckBox* showInputsBox = new ng::CheckBox(advancedPopup, "Show All Inputs");
    showInputsBox->set_checked(_showAllInputs);
    showInputsBox->set_callback([this](bool enable)
    {
        _showAllInputs = enable;
    });

    ng::CheckBox* flattenBox = new ng::CheckBox(advancedPopup, "Flatten Subgraphs");
    flattenBox->set_checked(_flattenSubgraphs);
    flattenBox->set_callback([this](bool enable)
    {
        _flattenSubgraphs = enable;
    });

    ng::Label* envLoading = new ng::Label(advancedPopup, "Environment Loading Options");
    envLoading->set_font_size(20);
    envLoading->set_font("sans-bold");

    ng::CheckBox* normalizeEnvBox = new ng::CheckBox(advancedPopup, "Normalize Environment");
    normalizeEnvBox->set_checked(_normalizeEnvironment);
    normalizeEnvBox->set_callback([this](bool enable)
    {
        _normalizeEnvironment = enable;
    });

    ng::CheckBox* splitDirectLightBox = new ng::CheckBox(advancedPopup, "Split Direct Light");
    splitDirectLightBox->set_checked(_splitDirectLight);
    splitDirectLightBox->set_callback([this](bool enable)
    {
        _splitDirectLight = enable;
    });

    ng::Label* translationLabel = new ng::Label(advancedPopup, "Translation Options (T)");
    translationLabel->set_font_size(20);
    translationLabel->set_font("sans-bold");

    ng::Widget* targetShaderGroup = new ng::Widget(advancedPopup);
    targetShaderGroup->set_layout(new ng::BoxLayout(ng::Orientation::Horizontal));
    new ng::Label(targetShaderGroup, "Target Shader");
    ng::TextBox* targetShaderBox = new ng::TextBox(targetShaderGroup, _targetShader);
    targetShaderBox->set_callback([this](const std::string& choice)
    {
        _targetShader = choice;
        return true;
    });
    targetShaderBox->set_font_size(16);
    targetShaderBox->set_editable(true);

    ng::Label* textureLabel = new ng::Label(advancedPopup, "Texture Baking Options (B)");
    textureLabel->set_font_size(20);
    textureLabel->set_font("sans-bold");

    ng::CheckBox* bakeHdrBox = new ng::CheckBox(advancedPopup, "Bake HDR Textures");
    bakeHdrBox->set_checked(_bakeHdr);
    bakeHdrBox->set_callback([this](bool enable)
    {
        _bakeHdr = enable;
    });

    ng::CheckBox* bakeAverageBox = new ng::CheckBox(advancedPopup, "Bake Averaged Textures");
    bakeAverageBox->set_checked(_bakeAverage);
    bakeAverageBox->set_callback([this](bool enable)
    {
        _bakeAverage = enable;
    });

    ng::CheckBox* bakeOptimized = new ng::CheckBox(advancedPopup, "Optimize Baked Constants");
    bakeOptimized->set_checked(_bakeOptimize);
    bakeOptimized->set_callback([this](bool enable)
    {
        _bakeOptimize = enable;
    });

    ng::CheckBox* bakeDocumentPerMaterial= new ng::CheckBox(advancedPopup, "Bake Document Per Material");
    bakeDocumentPerMaterial->set_checked(_bakeDocumentPerMaterial);
    bakeDocumentPerMaterial->set_callback([this](bool enable)
    {
        _bakeDocumentPerMaterial = enable;
    });    

    ng::Label* wedgeLabel = new ng::Label(advancedPopup, "Wedge Render Options (W)");
    wedgeLabel->set_font_size(20);
    wedgeLabel->set_font("sans-bold");

    ng::Widget* wedgeNameGroup = new ng::Widget(advancedPopup);
    wedgeNameGroup->set_layout(new ng::BoxLayout(ng::Orientation::Horizontal));
    new ng::Label(wedgeNameGroup, "Property Name");
    ng::TextBox* wedgeNameBox = new ng::TextBox(wedgeNameGroup, _wedgePropertyName);
    wedgeNameBox->set_callback([this](const std::string& choice)
    {
        _wedgePropertyName = choice;
        return true;
    });
    wedgeNameBox->set_font_size(16);
    wedgeNameBox->set_editable(true);

    ng::Widget* wedgeMinGroup = new ng::Widget(advancedPopup);
    wedgeMinGroup->set_layout(new ng::BoxLayout(ng::Orientation::Horizontal));
    mx::UIProperties wedgeProp;
    wedgeProp.uiSoftMin = mx::Value::createValue(0.0f);
    wedgeProp.uiSoftMax = mx::Value::createValue(1.0f);
    ng::FloatBox<float>* wedgeMinBox = createFloatWidget(wedgeMinGroup, "Property Min:",
        _wedgePropertyMax, &wedgeProp, [this](float value)
    {
        _wedgePropertyMin = value;
    });
    wedgeMinBox->set_value(0.0);
    wedgeMinBox->set_editable(true);

    ng::Widget* wedgeMaxGroup = new ng::Widget(advancedPopup);
    wedgeMaxGroup->set_layout(new ng::BoxLayout(ng::Orientation::Horizontal));
    ng::FloatBox<float>* wedgeMaxBox = createFloatWidget(wedgeMaxGroup, "Property Max:",
        _wedgePropertyMax, &wedgeProp, [this](float value)
    {
        _wedgePropertyMax = value;
    });
    wedgeMaxBox->set_value(1.0);
    wedgeMaxBox->set_editable(true);

    ng::Widget* wedgeCountGroup = new ng::Widget(advancedPopup);
    wedgeCountGroup->set_layout(new ng::BoxLayout(ng::Orientation::Horizontal));
    mx::UIProperties wedgeCountProp;
    wedgeCountProp.uiMin = mx::Value::createValue(1);
    wedgeCountProp.uiSoftMax = mx::Value::createValue(8);
    wedgeCountProp.uiStep = mx::Value::createValue(1);
    ng::IntBox<int>* wedgeCountBox = createIntWidget(wedgeCountGroup, "Image Count:",
        _wedgeImageCount, &wedgeCountProp, [this](int value)
    {
        _wedgeImageCount = value;
    });
    wedgeCountBox->set_value(8);
    wedgeCountBox->set_editable(true);

    ng::Label* diagramLabel = new ng::Label(advancedPopup, "Diagram Output Options (D)");
    diagramLabel->set_font_size(20);
    diagramLabel->set_font("sans-bold");

    Widget* diagramFormatGroup = new Widget(advancedPopup);
    diagramFormatGroup->set_layout(new ng::BoxLayout(ng::Orientation::Horizontal));
    new ng::Label(diagramFormatGroup, "Diagram format:");
    mx::StringVec diagramFormatOptions = { "mermaid", "dot" };
    ng::ComboBox* diagramFormatBox = new ng::ComboBox(diagramFormatGroup, diagramFormatOptions);
    diagramFormatBox->set_chevron_icon(-1);
    diagramFormatBox->set_selected_index((int) _diagramFormat );
    diagramFormatBox->set_callback([this](int index)
    {
        _diagramFormat = (DiagramFormat)index;
    });

    ng::CheckBox* diagramNamingBox = new ng::CheckBox(advancedPopup, "Write Category Names");
    diagramNamingBox->set_checked(_diagramWriteCategoryNames);
    diagramNamingBox->set_callback([this](bool enable)
    {
        _diagramWriteCategoryNames = enable;
    });

}

void Viewer::updateGeometrySelections()
{
    _geometryList.clear();
    if (_geometryHandler->getMeshes().empty())
    {
        return;
    }
    for (auto mesh : _geometryHandler->getMeshes())
    {
        for (size_t partIndex = 0; partIndex < mesh->getPartitionCount(); partIndex++)
        {
            mx::MeshPartitionPtr part = mesh->getPartition(partIndex);
            _geometryList.push_back(part);
        }
    }

    std::vector<std::string> items;
    for (const mx::MeshPartitionPtr& part : _geometryList)
    {
        std::string geomName = part->getName();
        mx::StringVec geomSplit = mx::splitString(geomName, ":");
        if (!geomSplit.empty() && !geomSplit[geomSplit.size() - 1].empty())
        {
            geomName = geomSplit[geomSplit.size() - 1];
        }
        items.push_back(geomName);
    }
    _geometrySelectionBox->set_items(items);

    _geomLabel->set_visible(items.size() > 1);
    _geometrySelectionBox->set_visible(items.size() > 1);
    _selectedGeom = 0;

    perform_layout();
}

void Viewer::updateMaterialSelections()
{
    std::vector<std::string> items;
    for (const auto& material : _materials)
    {
        mx::ElementPtr displayElem = material->getMaterialNode() ?
                                     material->getMaterialNode() :
                                     material->getElement();
        std::string displayName = displayElem->getName();
        if (displayName == "out")
        {
            displayName = displayElem->getParent()->getName();
        }
        if (!material->getUdim().empty())
        {
            displayName += " (" + material->getUdim() + ")";
        }
        items.push_back(displayName);
    }
    _materialSelectionBox->set_items(items);

    _materialLabel->set_visible(items.size() > 1);
    _materialSelectionBox->set_visible(items.size() > 1);

    perform_layout();
}

void Viewer::updateMaterialSelectionUI()
{
    for (const auto& pair : _materialAssignments)
    {
        if (pair.first == getSelectedGeometry())
        {
            for (size_t i = 0; i < _materials.size(); i++)
            {
                if (_materials[i] == pair.second)
                {
                    _materialSelectionBox->set_selected_index((int) i);
                    break;
                }
            }
        }
    }
    perform_layout();
}

void Viewer::loadMesh(const mx::FilePath& filename)
{
    _geometryHandler->clearGeometry();
    if (_geometryHandler->loadGeometry(filename))
    {
        _meshFilename = filename;
        if (_splitByUdims)
        {
            for (auto mesh : _geometryHandler->getMeshes())
            {
                mesh->splitByUdims();
            }
        }

        updateGeometrySelections();

        // Assign the selected material to all geometries.
        _materialAssignments.clear();
        mx::MaterialPtr material = getSelectedMaterial();
        if (material)
        {
            for (mx::MeshPartitionPtr geom : _geometryList)
            {
                assignMaterial(geom, material);
            }
        }

        // Unbind utility materials from the previous geometry.
        if (_wireMaterial)
        {
            _wireMaterial->unbindGeometry();
        }
        if (_shadowMaterial)
        {
            _shadowMaterial->unbindGeometry();
        }

        invalidateShadowMap();
    }
    else
    {
        new ng::MessageDialog(this, ng::MessageDialog::Type::Warning, "Mesh Loading Error", filename);
    }
}

void Viewer::loadDocument(const mx::FilePath& filename, mx::DocumentPtr libraries)
{
    // Set up read options.
    mx::XmlReadOptions readOptions;
    readOptions.readXIncludeFunction = [](mx::DocumentPtr doc, const mx::FilePath& filename,
                                          const mx::FileSearchPath& searchPath, const mx::XmlReadOptions* options)
    {
        mx::FilePath resolvedFilename = searchPath.find(filename);
        if (resolvedFilename.exists())
        {
            readFromXmlFile(doc, resolvedFilename, searchPath, options);
        }
        else
        {
            std::cerr << "Include file not found: " << filename.asString() << std::endl;
        }
    };

    // Clear user data on the generator.
    _genContext.clearUserData();
#ifndef MATERIALXVIEW_METAL_BACKEND
    _genContextEssl.clearUserData();
#endif

    // Clear materials if merging is not requested.
    if (!_mergeMaterials)
    {
        for (mx::MeshPartitionPtr geom : _geometryList)
        {
            if (_materialAssignments.count(geom))
            {
                assignMaterial(geom, nullptr);
            }
        }
        _materials.clear();
    }

    std::vector<mx::MaterialPtr> newMaterials;
    try
    {
        // Load source document.
        mx::DocumentPtr doc = mx::createDocument();
        mx::readFromXmlFile(doc, filename, _searchPath, &readOptions);
        _materialSearchPath = mx::getSourceSearchPath(doc);

        // Import libraries.
        doc->importLibrary(libraries);

        // Apply direct lights.
        applyDirectLights(doc);

        // Apply modifiers to the content document.
        applyModifiers(doc, _modifiers);

        // Flatten subgraphs if requested.
        if (_flattenSubgraphs)
        {
            doc->flattenSubgraphs();
            for (mx::NodeGraphPtr graph : doc->getNodeGraphs())
            {
                if (graph->getActiveSourceUri() == doc->getActiveSourceUri())
                {
                    graph->flattenSubgraphs();
                }
            }
        }

        // Validate the document.
        std::string message;
        if (!doc->validate(&message))
        {
            std::cerr << "*** Validation warnings for " << _materialFilename.getBaseName() << " ***" << std::endl;
            std::cerr << message;
        }

        // If requested, add implicit inputs to top-level nodes.
        if (_showAllInputs)
        {
            for (mx::NodePtr node : doc->getNodes())
            {
                node->addInputsFromNodeDef();
            }
        }

        // Find new renderable elements.
        mx::StringVec renderablePaths;
        std::vector<mx::TypedElementPtr> elems = mx::findRenderableElements(doc);
        if (elems.empty())
        {
            throw mx::Exception("No renderable elements found in " + _materialFilename.getBaseName());
        }
        std::vector<mx::NodePtr> materialNodes;
        for (mx::TypedElementPtr elem : elems)
        {
            mx::TypedElementPtr renderableElem = elem;
            mx::NodePtr node = elem->asA<mx::Node>();
            materialNodes.push_back(node && node->getType() == mx::MATERIAL_TYPE_STRING ? node : nullptr);
            renderablePaths.push_back(renderableElem->getNamePath());
        }

        // Check for any udim set.
        mx::ValuePtr udimSetValue = doc->getGeomPropValue(mx::UDIM_SET_PROPERTY);

        // Create new materials.
        mx::TypedElementPtr udimElement;
        for (size_t i=0; i<renderablePaths.size(); i++)
        {
            const auto& renderablePath = renderablePaths[i];
            mx::ElementPtr elem = doc->getDescendant(renderablePath);
            mx::TypedElementPtr typedElem = elem ? elem->asA<mx::TypedElement>() : nullptr;
            if (!typedElem)
            {
                continue;
            }
            if (udimSetValue && udimSetValue->isA<mx::StringVec>())
            {
                for (const std::string& udim : udimSetValue->asA<mx::StringVec>())
                {
                    mx::MaterialPtr mat = _renderPipeline->createMaterial();
                    mat->setDocument(doc);
                    mat->setElement(typedElem);
                    mat->setMaterialNode(materialNodes[i]);
                    mat->setUdim(udim);
                    newMaterials.push_back(mat);
                    
                    udimElement = typedElem;
                }
            }
            else
            {
                mx::MaterialPtr mat = _renderPipeline->createMaterial();
                mat->setDocument(doc);
                mat->setElement(typedElem);
                mat->setMaterialNode(materialNodes[i]);
                newMaterials.push_back(mat);
            }
        }

        if (!newMaterials.empty())
        {
            // Extend the image search path to include material source folders.
            mx::FileSearchPath extendedSearchPath = _searchPath;
            extendedSearchPath.append(_materialSearchPath);
            _imageHandler->setSearchPath(extendedSearchPath);

            // Add new materials to the global vector.
            _materials.insert(_materials.end(), newMaterials.begin(), newMaterials.end());

            mx::MaterialPtr udimMaterial = nullptr;
            for (mx::MaterialPtr mat : newMaterials)
            {
                // Clear cached implementations, in case libraries on the file system have changed.
                _genContext.clearNodeImplementations();
#ifndef MATERIALXVIEW_METAL_BACKEND
                _genContextEssl.clearNodeImplementations();
#endif

                mx::TypedElementPtr elem = mat->getElement();

                std::string udim = mat->getUdim();
                if (!udim.empty())
                {
                    if ((udimElement == elem) && udimMaterial)
                    {
                        // Reuse existing material for all udims
                        mat->copyShader(udimMaterial);
                    }
                    else
                    {
                        // Generate a shader for the new material.
                        mat->generateShader(_genContext);
                        if (udimElement == elem)
                        {
                            udimMaterial = mat;
                        }
                    }
                }
                else
                {
                    // Generate a shader for the new material.
                    mat->generateShader(_genContext);
                }
            }
       
            // Apply material assignments in the order in which they are declared within the document,
            // with later assignments superseding earlier ones.
            for (mx::LookPtr look : doc->getLooks())
            {
                for (mx::MaterialAssignPtr matAssign : look->getMaterialAssigns())
                {
                    const std::string& activeGeom = matAssign->getActiveGeom();
                    for (mx::MeshPartitionPtr part : _geometryList)
                    {
                        std::string geom = part->getName();
                        for (const std::string& id : part->getSourceNames())
                        {
                            geom += mx::ARRAY_PREFERRED_SEPARATOR + id;
                        }
                        if (mx::geomStringsMatch(activeGeom, geom, true))
                        {
                            for (mx::MaterialPtr mat : newMaterials)
                            {
                                if (mat->getMaterialNode() == matAssign->getReferencedMaterial())
                                {
                                    assignMaterial(part, mat);
                                    break;
                                }
                            }
                        }
                        mx::CollectionPtr coll = matAssign->getCollection();
                        if (coll && coll->matchesGeomString(geom))
                        {
                            for (mx::MaterialPtr mat : newMaterials)
                            {
                                if (mat->getMaterialNode() == matAssign->getReferencedMaterial())
                                {
                                    assignMaterial(part, mat);
                                    break;
                                }
                            }
                        }
                    }
                }
            }

            // Apply implicit udim assignments, if any.
            for (mx::MaterialPtr mat : newMaterials)
            {
                mx::NodePtr materialNode = mat->getMaterialNode();
                if (materialNode)
                {
                    std::string udim = mat->getUdim();
                    if (!udim.empty())
                    {
                        for (mx::MeshPartitionPtr geom : _geometryList)
                        {
                            if (geom->getName() == udim)
                            {
                                assignMaterial(geom, mat);
                            }
                        }
                    }
                }
            }

            // Apply fallback assignments.
            mx::MaterialPtr fallbackMaterial = newMaterials[0];
            if (!_mergeMaterials || fallbackMaterial->getUdim().empty())
            {
                for (mx::MeshPartitionPtr geom : _geometryList)
                {
                    if (!_materialAssignments[geom])
                    {
                        assignMaterial(geom, fallbackMaterial);
                    }
                }
            }
        }
    }
    catch (mx::ExceptionRenderError& e)
    {
        for (const std::string& error : e.errorLog())
        {
            std::cerr << error << std::endl;
        }
        new ng::MessageDialog(this, ng::MessageDialog::Type::Warning, "Shader generation error", e.what());
        _materialAssignments.clear();
    }
    catch (std::exception& e)
    {
        new ng::MessageDialog(this, ng::MessageDialog::Type::Warning, "Failed to load material", e.what());
        _materialAssignments.clear();
    }

    // Update material UI.
    updateMaterialSelections();
    updateMaterialSelectionUI();

    invalidateShadowMap();
    perform_layout();
}

void Viewer::reloadShaders()
{
    try
    {
        for (mx::MaterialPtr material : _materials)
        {
            material->generateShader(_genContext);
        }
        return;
    }
    catch (mx::ExceptionRenderError& e)
    {
        for (const std::string& error : e.errorLog())
        {
            std::cerr << error << std::endl;
        }
        new ng::MessageDialog(this, ng::MessageDialog::Type::Warning, "Shader generation error", e.what());
    }
    catch (std::exception& e)
    {
        new ng::MessageDialog(this, ng::MessageDialog::Type::Warning, "Failed to reload shaders", e.what());
    }

    _materialAssignments.clear();
}

void Viewer::saveShaderSource(mx::GenContext& context)
{
    try
    {
        mx::MaterialPtr material = getSelectedMaterial();
        mx::TypedElementPtr elem = material ? material->getElement() : nullptr;
        if (elem)
        {
            mx::FilePath sourceFilename = getBaseOutputPath();
#ifndef MATERIALXVIEW_METAL_BACKEND
            if (context.getShaderGenerator().getTarget() == mx::GlslShaderGenerator::TARGET)
            {
                mx::ShaderPtr shader = material->getShader();
                const std::string& pixelShader = shader->getSourceCode(mx::Stage::PIXEL);
                const std::string& vertexShader = shader->getSourceCode(mx::Stage::VERTEX);
                writeTextFile(pixelShader, sourceFilename.asString() + "_ps.glsl");
                writeTextFile(vertexShader, sourceFilename.asString() + "_vs.glsl");
                new ng::MessageDialog(this, ng::MessageDialog::Type::Information, "Saved GLSL source: ",
                    sourceFilename.asString() + "_*.glsl");
            }
            else if (context.getShaderGenerator().getTarget() == mx::EsslShaderGenerator::TARGET)
            {
                mx::ShaderPtr shader = createShader(elem->getNamePath(), context, elem);
                const std::string& pixelShader = shader->getSourceCode(mx::Stage::PIXEL);
                const std::string& vertexShader = shader->getSourceCode(mx::Stage::VERTEX);
                writeTextFile(vertexShader, sourceFilename.asString() + "_essl_vs.glsl");
                writeTextFile(pixelShader, sourceFilename.asString() + "_essl_ps.glsl");
                new ng::MessageDialog(this, ng::MessageDialog::Type::Information, "Saved ESSL source: ",
                    sourceFilename.asString() + "_essl_*.glsl");
            }
#else
            if (context.getShaderGenerator().getTarget() == mx::MslShaderGenerator::TARGET)
            {
                mx::ShaderPtr shader = material->getShader();
                const std::string& pixelShader = shader->getSourceCode(mx::Stage::PIXEL);
                const std::string& vertexShader = shader->getSourceCode(mx::Stage::VERTEX);
                writeTextFile(pixelShader, sourceFilename.asString() + "_ps.metal");
                writeTextFile(vertexShader, sourceFilename.asString() + "_vs.metal");
                new ng::MessageDialog(this, ng::MessageDialog::Type::Information, "Saved GLSL source: ",
                    sourceFilename.asString() + "_*.metal");
            }
#endif
#if MATERIALX_BUILD_GEN_OSL
            else if (context.getShaderGenerator().getTarget() == mx::OslShaderGenerator::TARGET)
            {
                mx::ShaderPtr shader = createShader(elem->getNamePath(), context, elem);
                const std::string& pixelShader = shader->getSourceCode(mx::Stage::PIXEL);
                sourceFilename.addExtension("osl");
                writeTextFile(pixelShader, sourceFilename);
                new ng::MessageDialog(this, ng::MessageDialog::Type::Information, "Saved OSL source: ", sourceFilename);
            }
#endif
#if MATERIALX_BUILD_GEN_MDL
            else if (context.getShaderGenerator().getTarget() == mx::MdlShaderGenerator::TARGET)
            {
                mx::ShaderPtr shader = createShader(elem->getNamePath(), context, elem);
                const std::string& pixelShader = shader->getSourceCode(mx::Stage::PIXEL);
                sourceFilename.addExtension("mdl");
                writeTextFile(pixelShader, sourceFilename);
                new ng::MessageDialog(this, ng::MessageDialog::Type::Information, "Saved MDL source: ", sourceFilename);
            }
#endif
        }
    }
    catch (std::exception& e)
    {
        new ng::MessageDialog(this, ng::MessageDialog::Type::Warning, "Cannot save source for material", e.what());
    }
}

void Viewer::loadShaderSource()
{
    try
    {
        mx::MaterialPtr material = getSelectedMaterial();
        mx::TypedElementPtr elem = material ? material->getElement() : nullptr;
        if (elem)
        {
            mx::FilePath sourceFilename = getBaseOutputPath();
            mx::FilePath pixelSourceFilename = sourceFilename.asString() + "_ps.glsl";
            mx::FilePath vertexSourceFilename = sourceFilename.asString() + "_vs.glsl";
            if (material->loadSource(vertexSourceFilename, pixelSourceFilename, material->hasTransparency()))
            {
                assignMaterial(getSelectedGeometry(), material);
            }
        }
    }
    catch (std::exception& e)
    {
        new ng::MessageDialog(this, ng::MessageDialog::Type::Warning, "Cannot load source for material", e.what());
    }
}

void Viewer::saveDiagrams()
{
    try
    {
        mx::MaterialPtr material = getSelectedMaterial();
        mx::TypedElementPtr elem = material ? material->getElement() : nullptr;

        mx::NodePtr shaderNode = nullptr;
        mx::GraphElementPtr graph = elem->getDocument();

        // Handle an output. Get parent graph
        mx::StringVec outputs;

        // If element chosen is an output then use that as the starting point (root)
        // and get the parent GraphElement (nodegraph or document)
        mx::OutputPtr rootOutput = elem->asA<mx::Output>();
        if (rootOutput)
        {
            outputs.push_back(rootOutput->getNamePath());
            mx::ElementPtr parentPtr = rootOutput->getParent();
            if (parentPtr->isA<mx::NodeGraph>())
            {
                graph = parentPtr->asA<mx::NodeGraph>();
            }
        }

        // Root is not an output add the elements outputs if any.
        // If none found add the element itself.
        else
        {
            mx::InterfaceElementPtr interfaceElem = elem->asA<mx::InterfaceElement>();
            if (interfaceElem)
            {
                for (mx::OutputPtr out : interfaceElem->getActiveOutputs())
                {
                    outputs.push_back(out->getNamePath());
                }
            }
            if (outputs.empty())
            {
                outputs.push_back(elem->getNamePath());
            }
        }
        
        std::string outputString;
        std::string outputFilename;
        if (graph)
            {
            std::string formatString;
            mx::GraphIoPtr grapher = nullptr;
            if (_diagramFormat == DiagramFormat::MERMAID_FORMAT)
                {
                grapher = mx::MermaidGraphIo::create();
                formatString = "md";
                }
            else
            {
                grapher = mx::DotGraphIo::create();
                formatString = "dot";
            }

            mx::GraphIoGenOptions graphOptions;
            graphOptions.setWriteCategories(_diagramWriteCategoryNames);
            grapher->setGenOptions(graphOptions);
            outputString = grapher->write(graph, outputs);
            if (!outputString.empty())
            {
                if (_diagramFormat == DiagramFormat::MERMAID_FORMAT)
                {
                    outputString = "```mermaid\n" + outputString + "\n```\n";
                }
                outputFilename = getBaseOutputPath().asString() + "_" + mx::createValidName(elem->getNamePath()) + "." + formatString;
                writeTextFile(outputString, outputFilename);
                new ng::MessageDialog(this, ng::MessageDialog::Type::Information, "Saved diagram file: ", outputFilename);
            }
            else
            {
                new ng::MessageDialog(this, ng::MessageDialog::Type::Warning, "Failed to save diagram file for material");
            }
        }
    }
    catch (std::exception& e)
    {
        new ng::MessageDialog(this, ng::MessageDialog::Type::Warning, "Cannot save diagram file for material", e.what());
    }
}

mx::UnsignedIntPair Viewer::computeBakingResolution(mx::ConstDocumentPtr doc)
{
    mx::ImageVec imageVec = _imageHandler->getReferencedImages(doc);
    mx::UnsignedIntPair bakingRes = mx::getMaxDimensions(imageVec);
    bakingRes.first = std::max(bakingRes.first, (unsigned int) 4);
    bakingRes.second = std::max(bakingRes.second, (unsigned int) 4);
    if (_bakeWidth)
    {
        bakingRes.first = std::max(_bakeWidth, (unsigned int) 4);
    }
    if (_bakeHeight)
    {
        bakingRes.second = std::max(_bakeHeight, (unsigned int) 4);
    }
    return bakingRes;
}

mx::DocumentPtr Viewer::translateMaterial()
{
    mx::MaterialPtr material = getSelectedMaterial();
    mx::DocumentPtr doc = material ? material->getDocument() : nullptr;
    if (!doc)
    {
        return nullptr;
    }

    mx::DocumentPtr translatedDoc = doc->copy();
    mx::ShaderTranslatorPtr translator = mx::ShaderTranslator::create();
    try
    {
        translator->translateAllMaterials(translatedDoc, _targetShader);
    }
    catch (std::exception& e)
    {
        new ng::MessageDialog(this, ng::MessageDialog::Type::Warning, "Failed to translate material", e.what());
        return nullptr;
    }

    return translatedDoc;
}

void Viewer::initContext(mx::GenContext& context)
{
    // Initialize search path.
    context.registerSourceCodeSearchPath(_searchPath);

    // Initialize color management.
    mx::DefaultColorManagementSystemPtr cms = mx::DefaultColorManagementSystem::create(context.getShaderGenerator().getTarget());
    cms->loadLibrary(_stdLib);
    context.getShaderGenerator().setColorManagementSystem(cms);

    // Initialize unit management.
    mx::UnitSystemPtr unitSystem = mx::UnitSystem::create(context.getShaderGenerator().getTarget());
    unitSystem->loadLibrary(_stdLib);
    unitSystem->setUnitConverterRegistry(_unitRegistry);
    context.getShaderGenerator().setUnitSystem(unitSystem);
    context.getOptions().targetDistanceUnit = "meter";
}

void Viewer::loadStandardLibraries()
{
    // Initialize the standard library.
    try
    {
        _stdLib = mx::createDocument();
        _xincludeFiles = mx::loadLibraries(_libraryFolders, _searchPath, _stdLib);
        if (_xincludeFiles.empty())
        {
            std::cerr << "Could not find standard data libraries on the given search path: " << _searchPath.asString() << std::endl;
        }
    }
    catch (std::exception& e)
    {
        std::cerr << "Failed to load standard data libraries: " << e.what() << std::endl;
        return;
    }

    // Initialize unit management.
    mx::UnitTypeDefPtr distanceTypeDef = _stdLib->getUnitTypeDef("distance");
    _distanceUnitConverter = mx::LinearUnitConverter::create(distanceTypeDef);
    _unitRegistry->addUnitConverter(distanceTypeDef, _distanceUnitConverter);
    mx::UnitTypeDefPtr angleTypeDef = _stdLib->getUnitTypeDef("angle");
    mx::LinearUnitConverterPtr angleConverter = mx::LinearUnitConverter::create(angleTypeDef);
    _unitRegistry->addUnitConverter(angleTypeDef, angleConverter);

    // Create the list of supported distance units.
    auto unitScales = _distanceUnitConverter->getUnitScale();
    _distanceUnitOptions.resize(unitScales.size());
    for (auto unitScale : unitScales)
    {
        int location = _distanceUnitConverter->getUnitAsInteger(unitScale.first);
        _distanceUnitOptions[location] = unitScale.first;
    }

    // Initialize the generator contexts.
    initContext(_genContext);
#ifndef MATERIALXVIEW_METAL_BACKEND
    initContext(_genContextEssl);
#endif
#if MATERIALX_BUILD_GEN_OSL
    initContext(_genContextOsl);
#endif
#if MATERIALX_BUILD_GEN_MDL
    initContext(_genContextMdl);
#endif
}

bool Viewer::keyboard_event(int key, int scancode, int action, int modifiers)
{
    if (Screen::keyboard_event(key, scancode, action, modifiers))
    {
        return true;
    }

    // Adjust camera zoom.
    if (_userCameraEnabled)
    {
        if (key == GLFW_KEY_KP_ADD && action == GLFW_PRESS)
        {
            _cameraZoom *= 1.1f;
        }
        if (key == GLFW_KEY_KP_SUBTRACT && action == GLFW_PRESS)
        {
            _cameraZoom = std::max(0.1f, _cameraZoom * 0.9f);
        }
    }

    // Reload the current document, and optionally the standard libraries, from
    // the file system.
    if (key == GLFW_KEY_R && action == GLFW_PRESS)
    {
        mx::MaterialPtr material = getSelectedMaterial();
        mx::DocumentPtr doc = material ? material->getDocument() : nullptr;
        mx::FilePath filename = doc ? mx::FilePath(doc->getSourceUri()) : _materialFilename;
        if (modifiers == GLFW_MOD_SHIFT)
        {
            loadStandardLibraries();
        }
        loadDocument(filename, _stdLib);
        return true;
    }

    // Save GLSL shader source to file.
    if (key == GLFW_KEY_G && action == GLFW_PRESS)
    {
        saveShaderSource(_genContext);
        return true;
    }

#if MATERIALX_BUILD_GEN_OSL
    // Save OSL shader source to file.
    if (key == GLFW_KEY_O && action == GLFW_PRESS)
    {
        saveShaderSource(_genContextOsl);
        return true;
    }
#endif

#if MATERIALX_BUILD_GEN_MDL
    // Save MDL shader source to file.
    if (key == GLFW_KEY_M && action == GLFW_PRESS)
    {
        saveShaderSource(_genContextMdl);
        return true;
    }
#endif

    // Save Essl shader source to file.
    if (key == GLFW_KEY_E && action == GLFW_PRESS)
    {
#ifndef MATERIALXVIEW_METAL_BACKEND
        saveShaderSource(_genContextEssl);
#endif
        return true;
    }

    // Load GLSL shader source from file.  Editing the source files before
    // loading provides a way to debug and experiment with shader source code.
    if (key == GLFW_KEY_L && action == GLFW_PRESS)
    {
        loadShaderSource();
        return true;
    }

    // Clear the image cache, reloading all required images from the file system.
    if (key == GLFW_KEY_I && action == GLFW_PRESS && modifiers == GLFW_MOD_SHIFT)
    {
        _imageHandler->clearImageCache();
        return true;
    }

    // Save each node graph in the current material as a diagram file.
    if (key == GLFW_KEY_D && action == GLFW_PRESS)
    {
        saveDiagrams();
        return true;
    }

    // Capture the current frame and save as an image file.
    if (key == GLFW_KEY_F && action == GLFW_PRESS)
    {
        _captureFilename = ng::file_dialog({ { mx::ImageLoader::PNG_EXTENSION, "Image File" } }, true);
        if (!_captureFilename.isEmpty())
        {
            if (_captureFilename.getExtension().empty())
            {
                _captureFilename.addExtension(mx::ImageLoader::PNG_EXTENSION);
            }
            _captureRequested = true;
        }
    }

    // Render a wedge for the current material.
    if (key == GLFW_KEY_W && action == GLFW_PRESS)
    {
        _wedgeFilename = ng::file_dialog({ { mx::ImageLoader::PNG_EXTENSION, "Image File" } }, true);
        if (!_wedgeFilename.isEmpty())
        {
            if (_wedgeFilename.getExtension().empty())
            {
                _wedgeFilename.addExtension(mx::ImageLoader::PNG_EXTENSION);
            }
            _wedgeRequested = true;
        }
    }

    // Request shader translation for the current material.
    if (key == GLFW_KEY_T && action == GLFW_PRESS)
    {
        mx::DocumentPtr translatedDoc = translateMaterial();
        if (translatedDoc)
        {
            mx::FilePath translatedFilename = getBaseOutputPath();
            translatedFilename = translatedFilename.asString() + "_" + _targetShader;
            translatedFilename.addExtension(mx::MTLX_EXTENSION);

            mx::XmlWriteOptions writeOptions;
            writeOptions.elementPredicate = getElementPredicate();
            mx::writeToXmlFile(translatedDoc, translatedFilename, &writeOptions);

            new ng::MessageDialog(this, ng::MessageDialog::Type::Information, "Saved translated material: ", translatedFilename);
        }
        return true;
    }

    // Request a bake of the current material.
    if (key == GLFW_KEY_B && action == GLFW_PRESS)
    {
        mx::FilePath filename = ng::file_dialog({ { "mtlx", "MaterialX" } }, true);
        if (!filename.isEmpty())
        {
            if (filename.getExtension() != mx::MTLX_EXTENSION)
            {
                filename.addExtension(mx::MTLX_EXTENSION);
            }
            _bakeRequested = true;
            _bakeFilename = filename;
        }
    }

    // Up and down keys cycle through selected geometries.
    if ((key == GLFW_KEY_UP || key == GLFW_KEY_DOWN) && action == GLFW_PRESS)
    {
        if (_geometryList.size() > 1)
        {
            if (key == GLFW_KEY_DOWN)
            {
                _selectedGeom = (_selectedGeom < _geometryList.size() - 1) ? _selectedGeom + 1 : 0;
            }
            else
            {
                _selectedGeom = (_selectedGeom > 0) ? _selectedGeom - 1 : _geometryList.size() - 1;
            }
        }
        _geometrySelectionBox->set_selected_index((int) _selectedGeom);
        updateMaterialSelectionUI();
        return true;
    }

    // Left and right keys cycle through selected materials.
    if ((key == GLFW_KEY_LEFT || key == GLFW_KEY_RIGHT) && action == GLFW_PRESS)
    {
        if (_materials.size() > 1)
        {
            if (key == GLFW_KEY_RIGHT)
            {
                _selectedMaterial = (_selectedMaterial < _materials.size() - 1) ? _selectedMaterial + 1 : 0;
            }
            else
            {
                _selectedMaterial = (_selectedMaterial > 0) ? _selectedMaterial - 1 : _materials.size() - 1;
            }
            assignMaterial(getSelectedGeometry(), getSelectedMaterial());
            updateMaterialSelectionUI();
        }
        return true;
    }

    if (key == GLFW_KEY_U && action == GLFW_PRESS)
    {
        _window->set_visible(!_window->visible());
    }

    return false;
}

mx::ImagePtr Viewer::getFrameImage()
{
    glFlush();

    // Create an image with dimensions adjusted for device DPI.
    mx::ImagePtr image = mx::Image::create((unsigned int) (m_size.x() * m_pixel_ratio),
                                           (unsigned int) (m_size.y() * m_pixel_ratio), 3);
    image->createResourceBuffer();

    // Read pixels into the image buffer.
    glReadPixels(0, 0, image->getWidth(), image->getHeight(), GL_RGB, GL_UNSIGNED_BYTE, image->getResourceBuffer());

    return image;
}

mx::ImagePtr Viewer::renderWedge()
{
    mx::MaterialPtr material = getSelectedMaterial();
    mx::ShaderPort* uniform = material ? material->findUniform(_wedgePropertyName) : nullptr;
    if (!uniform)
    {
        new ng::MessageDialog(this, ng::MessageDialog::Type::Warning, "Material property not found", _wedgePropertyName);
        return nullptr;
    }

    mx::ValuePtr origPropertyValue = uniform->getValue();
    if (origPropertyValue)
    {
        if (!origPropertyValue->isA<int>() && !origPropertyValue->isA<float>() &&
            !origPropertyValue->isA<mx::Vector2>() &&
            !origPropertyValue->isA<mx::Color3>() && !origPropertyValue->isA<mx::Vector3>() &&
            !origPropertyValue->isA<mx::Color4>() && !origPropertyValue->isA<mx::Vector4>())
        {
            new ng::MessageDialog(this, ng::MessageDialog::Type::Warning, "Material property type not supported", _wedgePropertyName);
            return nullptr;
        }

        std::vector<mx::ImagePtr> imageVec;
        float wedgePropertyStep = (_wedgePropertyMax - _wedgePropertyMin) / (_wedgeImageCount - 1);
        for (unsigned int i = 0; i < _wedgeImageCount; i++)
        {
            bool setValue = false;
            float propertyValue = (i == _wedgeImageCount - 1) ? _wedgePropertyMax : _wedgePropertyMin + wedgePropertyStep * i;
            if (origPropertyValue->isA<int>())
            {
                material->modifyUniform(_wedgePropertyName, mx::Value::createValue((int) propertyValue));
                setValue = true;
            }
            else if (origPropertyValue->isA<float>())
            {
                material->modifyUniform(_wedgePropertyName, mx::Value::createValue(propertyValue));
                setValue = true;
            }
            else if (origPropertyValue->isA<mx::Vector2>())
            {
                material->modifyUniform(_wedgePropertyName, mx::Value::createValue(mx::Vector2(propertyValue)));
                setValue = true;
            }
            else if (origPropertyValue->isA<mx::Color3>() ||
                     origPropertyValue->isA<mx::Vector3>())
            {
                material->modifyUniform(_wedgePropertyName, mx::Value::createValue(mx::Vector3(propertyValue)));
                setValue = true;
            }
            else if (origPropertyValue->isA<mx::Color4>() ||
                     origPropertyValue->isA<mx::Vector4>())
            {
                mx::Vector4 val(propertyValue, propertyValue, propertyValue, origPropertyValue->isA<mx::Color4>() ? 1.0f : propertyValue);
                material->modifyUniform(_wedgePropertyName, mx::Value::createValue(val));
                setValue = true;
            }
            if (setValue)
            {
#ifdef MATERIALXVIEW_METAL_BACKEND
                _colorTexture = metal_texture();
#endif
                if (!_geometryList.empty() && !_materialAssignments.empty())
                {
                    _renderPipeline->renderFrame(_colorTexture,
                                                 SHADOW_MAP_SIZE,
                                                 DIR_LIGHT_NODE_CATEGORY.c_str());
                }

                imageVec.push_back(getFrameImage());
            }
        }

        material->modifyUniform(_wedgePropertyName, origPropertyValue);

        return mx::createImageStrip(imageVec);
    }
    return nullptr;
}

void Viewer::renderTurnable()
{
    int frameCount = abs(_turntableSteps);

    float currentRotation = _meshRotation[1];
    _meshRotation[1] = 0.0f;
    int currentTurntableStep = _turntableStep;

    mx::FilePath turnableFileName = _captureFilename;
    const std::string extension = turnableFileName.getExtension();
    turnableFileName.removeExtension();

    for (_turntableStep = 0; _turntableStep < frameCount; _turntableStep++)
    {
        updateCameras();
        clear();
        invalidateShadowMap();
        _renderPipeline->renderFrame(_colorTexture,
                                     SHADOW_MAP_SIZE,
                                     DIR_LIGHT_NODE_CATEGORY.c_str());

        mx::ImagePtr frameImage = getFrameImage();
        if (frameImage)
        {
            std::stringstream intfmt;
            intfmt << std::setfill('0') << std::setw(4) << _turntableStep;
            std::string saveName = turnableFileName.asString() + "_" + intfmt.str() + "." + extension;
            if (_imageHandler->saveImage(saveName, frameImage, true))
            {
                std::cout << "Wrote turntable frame to file: " << saveName << std::endl;
            }
        }
    }

    _turntableStep = currentTurntableStep;
    _meshRotation[1] = currentRotation;
}

void Viewer::renderScreenSpaceQuad(mx::MaterialPtr material)
{
    if (!_quadMesh)
    {
        _quadMesh = mx::GeometryHandler::createQuadMesh();
    }
    
    material->bindMesh(_quadMesh);
    material->drawPartition(_quadMesh->getPartition(0));
}

void Viewer::draw_contents()
{
    updateCameras();

#ifndef MATERIALXVIEW_METAL_BACKEND
    mx::checkGlErrors("before viewer render");

    // Clear the screen.
    clear();
#endif

    if (_turntableEnabled && _turntableSteps)
    {
        if (!_captureRequested)
        {
            const double updateTime = 1.0 / 24.0;
            if (_turntableTimer.elapsedTime() > updateTime)
            {
                _turntableStep++;
                _turntableTimer.startTimer();
                invalidateShadowMap();
            }
        }
        else
        {
            _captureRequested = false;
            renderTurnable();
        }
    }

    // Render a wedge for the current material.
    if (_wedgeRequested)
    {
        _wedgeRequested = false;
        mx::ImagePtr wedgeImage = renderWedge();
        if (wedgeImage && _imageHandler->saveImage(_wedgeFilename, wedgeImage, true))
        {
            std::cout << "Wrote wedge to disk: " << _wedgeFilename.asString() << std::endl;
        }
        else
        {
            new ng::MessageDialog(this, ng::MessageDialog::Type::Information,
                "Failed to write wedge to disk: ", _wedgeFilename.asString());
        }
    }

    // Render the current frame.
    try
    {
        _renderPipeline->renderFrame(_colorTexture,
                                     SHADOW_MAP_SIZE,
                                     DIR_LIGHT_NODE_CATEGORY.c_str());
    }
    catch (std::exception& e)
    {
        new ng::MessageDialog(this, ng::MessageDialog::Type::Warning,
            "Failed to render frame: ", e.what());
        _materialAssignments.clear();
#ifndef MATERIALXVIEW_METAL_BACKEND
        glDisable(GL_FRAMEBUFFER_SRGB);
#endif
    }

    // Capture the current frame.
    if (_captureRequested && !_turntableEnabled)
    {
        _captureRequested = false;
        mx::ImagePtr frameImage = getFrameImage();
        if (frameImage && _imageHandler->saveImage(_captureFilename, frameImage, true))
        {
            std::cout << "Wrote frame to disk: " << _captureFilename.asString() << std::endl;
        }
        else
        {
            new ng::MessageDialog(this, ng::MessageDialog::Type::Information,
                "Failed to write frame to disk: ", _captureFilename.asString());
        }
    }

    // Bake textures for the current material.
    if (_bakeRequested)
    {
        _bakeRequested = false;
        bakeTextures();
    }

    // Handle exit requests.
    if (_exitRequested)
    {
        ng::leave();
        set_visible(false);
    }

#ifndef MATERIALXVIEW_METAL_BACKEND
    mx::checkGlErrors("after viewer render");
#endif
}

bool Viewer::scroll_event(const ng::Vector2i& p, const ng::Vector2f& rel)
{
    if (Screen::scroll_event(p, rel))
    {
        return true;
    }

    if (_userCameraEnabled)
    {
        _cameraZoom = std::max(0.1f, _cameraZoom * ((rel.y() > 0) ? 1.1f : 0.9f));
        return true;
    }

    return false;
}

bool Viewer::mouse_motion_event(const ng::Vector2i& p,
                                const ng::Vector2i& rel,
                                int button,
                                int modifiers)
{
    if (Screen::mouse_motion_event(p, rel, button, modifiers))
    {
        return true;
    }

    mx::Vector2 pos((float) p.x(), (float) p.y());
    if (_viewCamera->applyArcballMotion(pos))
    {
        return true;
    }

    if (_userTranslationActive)
    {
        updateCameras();

        mx::Vector3 boxMin = _geometryHandler->getMinimumBounds();
        mx::Vector3 boxMax = _geometryHandler->getMaximumBounds();
        mx::Vector3 sphereCenter = (boxMax + boxMin) / 2.0f;

        float viewZ = _viewCamera->projectToViewport(sphereCenter)[2];
        mx::Vector3 pos1 = _viewCamera->unprojectFromViewport(
            mx::Vector3(pos[0], (float) m_size.y() - pos[1], viewZ));
        mx::Vector3 pos0 = _viewCamera->unprojectFromViewport(
            mx::Vector3(_userTranslationPixel[0], (float) m_size.y() - _userTranslationPixel[1], viewZ));
        _userTranslation = _userTranslationStart + (pos1 - pos0);

        return true;
    }

    return false;
}

bool Viewer::mouse_button_event(const ng::Vector2i& p, int button, bool down, int modifiers)
{
    if (Screen::mouse_button_event(p, button, down, modifiers))
    {
        return true;
    }

    mx::Vector2 pos((float) p.x(), (float) p.y());
    if (button == GLFW_MOUSE_BUTTON_1 && !modifiers)
    {
        _viewCamera->arcballButtonEvent(pos, down);
    }
    else if (button == GLFW_MOUSE_BUTTON_2 ||
            (button == GLFW_MOUSE_BUTTON_1 && modifiers == GLFW_MOD_SHIFT))
    {
        _userTranslationStart = _userTranslation;
        _userTranslationActive = true;
        _userTranslationPixel = pos;
    }
    if (button == GLFW_MOUSE_BUTTON_1 && !down)
    {
        _viewCamera->arcballButtonEvent(pos, false);
    }
    if (!down)
    {
        _userTranslationActive = false;
    }
    return true;
}

void Viewer::initCamera()
{
    _viewCamera->setViewportSize(mx::Vector2(static_cast<float>(m_size[0]), static_cast<float>(m_size[1])));

    // Disable user camera controls when non-centered views are requested.
    _userCameraEnabled = _cameraTarget == mx::Vector3(0.0) &&
                         _meshScale == 1.0f;

    if (!_userCameraEnabled || _geometryHandler->getMeshes().empty())
    {
        return;
    }

    const mx::Vector3& boxMax = _geometryHandler->getMaximumBounds();
    const mx::Vector3& boxMin = _geometryHandler->getMinimumBounds();
    mx::Vector3 sphereCenter = (boxMax + boxMin) * 0.5;

    float turntableRotation = fmod((360.0f / _turntableSteps) * _turntableStep, 360.0f);
    float yRotation = _meshRotation[1] + (_turntableEnabled ? turntableRotation : 0.0f);
    mx::Matrix44 meshRotation = mx::Matrix44::createRotationZ(_meshRotation[2] / 180.0f * PI) *
                                mx::Matrix44::createRotationY(yRotation / 180.0f * PI) *
                                mx::Matrix44::createRotationX(_meshRotation[0] / 180.0f * PI);
    _meshTranslation = -meshRotation.transformPoint(sphereCenter);
    _meshScale = IDEAL_MESH_SPHERE_RADIUS / (sphereCenter - boxMin).getMagnitude();
}

void Viewer::updateCameras()
{
#ifdef MATERIALXVIEW_METAL_BACKEND
    auto& createPerspectiveMatrix = mx::Camera::createPerspectiveMatrixZP;
    auto& createOrthographicMatrix = mx::Camera::createOrthographicMatrixZP;
#else
    auto& createPerspectiveMatrix = mx::Camera::createPerspectiveMatrix;
    auto& createOrthographicMatrix = mx::Camera::createOrthographicMatrix;
#endif
    mx::Matrix44 viewMatrix, projectionMatrix;
    float aspectRatio = (float) m_size.x() / (float) m_size.y();
    if (_cameraViewAngle != 0.0f)
    {
        viewMatrix = mx::Camera::createViewMatrix(_cameraPosition, _cameraTarget, _cameraUp);
        float fH = std::tan(_cameraViewAngle / 360.0f * PI) * _cameraNearDist;
        float fW = fH * aspectRatio;
        projectionMatrix = createPerspectiveMatrix(-fW, fW, -fH, fH, _cameraNearDist, _cameraFarDist);
    }
    else
    {
        viewMatrix = mx::Matrix44::createTranslation(mx::Vector3(0.0f, 0.0f, -ORTHO_VIEW_DISTANCE));
        float fH = ORTHO_PROJECTION_HEIGHT;
        float fW = fH * aspectRatio;
        projectionMatrix = createOrthographicMatrix(-fW, fW, -fH, fH, 0.0f, ORTHO_VIEW_DISTANCE + _cameraFarDist);
    }
#ifdef MATERIALXVIEW_METAL_BACKEND
    projectionMatrix[1][1] = -projectionMatrix[1][1];
    _colorTexture = metal_texture();
#endif
    float turntableRotation = fmod((360.0f / _turntableSteps) * _turntableStep, 360.0f);
    float yRotation = _meshRotation[1] + (_turntableEnabled ? turntableRotation : 0.0f);
    mx::Matrix44 meshRotation = mx::Matrix44::createRotationZ(_meshRotation[2] / 180.0f * PI) *
                                mx::Matrix44::createRotationY(yRotation / 180.0f * PI) *
                                mx::Matrix44::createRotationX(_meshRotation[0] / 180.0f * PI);

    mx::Matrix44 arcball = mx::Matrix44::IDENTITY;
    if (_userCameraEnabled)
    {
        arcball = _viewCamera->arcballMatrix();
    }

    _viewCamera->setWorldMatrix(meshRotation *
                                mx::Matrix44::createTranslation(_meshTranslation + _userTranslation) *
                                mx::Matrix44::createScale(mx::Vector3(_meshScale * _cameraZoom)));
    _viewCamera->setViewMatrix(arcball * viewMatrix);
    _viewCamera->setProjectionMatrix(projectionMatrix);

    _envCamera->setWorldMatrix(mx::Matrix44::createScale(mx::Vector3(300.0f)));
    _envCamera->setViewMatrix(_viewCamera->getViewMatrix());
    _envCamera->setProjectionMatrix(_viewCamera->getProjectionMatrix());

    mx::NodePtr dirLight = _lightHandler->getFirstLightOfCategory(DIR_LIGHT_NODE_CATEGORY);
    if (dirLight)
    {
        mx::Vector3 sphereCenter = (_geometryHandler->getMaximumBounds() + _geometryHandler->getMinimumBounds()) * 0.5;
        float r = (sphereCenter - _geometryHandler->getMinimumBounds()).getMagnitude();
        _shadowCamera->setWorldMatrix(meshRotation * mx::Matrix44::createTranslation(-sphereCenter));
        _shadowCamera->setProjectionMatrix(mx::Camera::createOrthographicMatrixZP(-r, r, -r, r, 0.0f, r * 2.0f));
        mx::ValuePtr value = dirLight->getInputValue("direction");
        if (value->isA<mx::Vector3>())
        {
            mx::Vector3 dir = mx::Matrix44::createRotationY(_lightRotation / 180.0f * PI).transformVector(value->asA<mx::Vector3>());
            _shadowCamera->setViewMatrix(mx::Camera::createViewMatrix(dir * -r, mx::Vector3(0.0f), _cameraUp));
        }
    }
}

void Viewer::updateDisplayedProperties()
{
    _propertyEditor.updateContents(this);
    createSaveMaterialsInterface(_propertyEditor.getWindow(), "Save Material");
    perform_layout();
}

mx::ImagePtr Viewer::getAmbientOcclusionImage(mx::MaterialPtr material)
{
    const mx::string AO_FILENAME_SUFFIX = "_ao";
    const mx::string AO_FILENAME_EXTENSION = "png";

    if (!material || !_genContext.getOptions().hwAmbientOcclusion)
    {
        return nullptr;
    }

    std::string aoSuffix = material->getUdim().empty() ? AO_FILENAME_SUFFIX : AO_FILENAME_SUFFIX + "_" + material->getUdim();
    mx::FilePath aoFilename = _meshFilename;
    aoFilename.removeExtension();
    aoFilename = aoFilename.asString() + aoSuffix;
    aoFilename.addExtension(AO_FILENAME_EXTENSION);
    return _imageHandler->acquireImage(aoFilename);
}

void Viewer::splitDirectLight(mx::ImagePtr envRadianceMap, mx::ImagePtr& indirectMap, mx::DocumentPtr& dirLightDoc)
{
    mx::Vector3 lightDir;
    mx::Color3 lightColor;
    mx::ImagePair imagePair = envRadianceMap->splitByLuminance(ENV_MAP_SPLIT_RADIANCE);

    mx::computeDominantLight(imagePair.second, lightDir, lightColor);
    float lightIntensity = std::max(std::max(lightColor[0], lightColor[1]), lightColor[2]);
    if (lightIntensity)
    {
        lightColor /= lightIntensity;
    }

    dirLightDoc = mx::createDocument();
    mx::NodePtr dirLightNode = dirLightDoc->addNode(DIR_LIGHT_NODE_CATEGORY, "dir_light", mx::LIGHT_SHADER_TYPE_STRING);
    dirLightNode->setInputValue("direction", lightDir);
    dirLightNode->setInputValue("color", lightColor);
    dirLightNode->setInputValue("intensity", lightIntensity);
    indirectMap = imagePair.first;
}

mx::MaterialPtr Viewer::getEnvironmentMaterial()
{
    if (!_envMaterial)
    {
        mx::FilePath envFilename = _searchPath.find(mx::FilePath("resources/Lights/envmap_shader.mtlx"));
        try
        {
            _envMaterial = _renderPipeline->createMaterial();
            _envMaterial->generateEnvironmentShader(_genContext, envFilename, _stdLib, _envRadianceFilename);
        }
        catch (std::exception& e)
        {
            std::cerr << "Failed to generate environment shader: " << e.what() << std::endl;
            _envMaterial = nullptr;
        }
    }

    return _envMaterial;
}

mx::MaterialPtr Viewer::getWireframeMaterial()
{
    if (!_wireMaterial)
    {
        try
        {
            mx::ShaderPtr hwShader = mx::createConstantShader(_genContext, _stdLib, "__WIRE_SHADER__", mx::Color3(1.0f));
            _wireMaterial = _renderPipeline->createMaterial();
            _wireMaterial->generateShader(hwShader);
        }
        catch (std::exception& e)
        {
            std::cerr << "Failed to generate wireframe shader: " << e.what() << std::endl;
            _wireMaterial = nullptr;
        }
    }

    return _wireMaterial;
}

void Viewer::invalidateShadowMap()
{
    if (_shadowMap)
    {
        _imageHandler->releaseRenderResources(_shadowMap);
        _shadowMap = nullptr;
    }
}

void Viewer::toggleTurntable(bool enable)
{
    _turntableEnabled = enable;

    if (enable)
    {
        _turntableTimer.startTimer();
    }
    else
    {
        float turntableRotation = fmod((360.0f / _turntableSteps) * _turntableStep, 360.0f);
        _meshRotation[1] = fmod(_meshRotation[1] + turntableRotation, 360.0f);
        _turntableTimer.endTimer();
    }
    invalidateShadowMap();
    _turntableStep = 0;
}

void Viewer::setShaderInterfaceType(mx::ShaderInterfaceType interfaceType)
{
    _genContext.getOptions().shaderInterfaceType = interfaceType;
#ifndef MATERIALXVIEW_METAL_BACKEND
    _genContextEssl.getOptions().shaderInterfaceType = interfaceType;
#endif
#if MATERIALX_BUILD_GEN_OSL
    _genContextOsl.getOptions().shaderInterfaceType = interfaceType;
#endif
#if MATERIALX_BUILD_GEN_MDL
    _genContextMdl.getOptions().shaderInterfaceType = interfaceType;
#endif
    reloadShaders();
    updateDisplayedProperties();
}<|MERGE_RESOLUTION|>--- conflicted
+++ resolved
@@ -294,12 +294,9 @@
     _bakeRequested(false),
     _bakeWidth(0),
     _bakeHeight(0),
-<<<<<<< HEAD
+    _bakeDocumentPerMaterial(false),
     _diagramFormat(DiagramFormat::MERMAID_FORMAT),
     _diagramWriteCategoryNames(false)
-=======
-    _bakeDocumentPerMaterial(false)
->>>>>>> 281b0a09
 {
     // Resolve input filenames, taking both the provided search path and
     // current working directory into account.
@@ -317,7 +314,7 @@
     _genContext.getOptions().fileTextureVerticalFlip = true;
     _genContext.getOptions().hwShadowMap = true;
     _genContext.getOptions().hwImplicitBitangents = false;
-
+    
 #ifdef MATERIALXVIEW_METAL_BACKEND
     _renderPipeline = MetalRenderPipeline::create(this);
     _renderPipeline->initialize(ng::metal_device(),
@@ -436,7 +433,7 @@
 
     // Update geometry selections.
     updateGeometrySelections();
-
+    
     // Load the requested material document.
     loadDocument(_materialFilename, _stdLib);
 
@@ -1679,7 +1676,7 @@
                 }
             }
             if (outputs.empty())
-            {
+        {
                 outputs.push_back(elem->getNamePath());
             }
         }
@@ -2179,10 +2176,10 @@
 void Viewer::draw_contents()
 {
     updateCameras();
-
+    
 #ifndef MATERIALXVIEW_METAL_BACKEND
     mx::checkGlErrors("before viewer render");
-
+    
     // Clear the screen.
     clear();
 #endif
