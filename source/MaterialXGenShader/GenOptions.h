#ifndef MATERIALX_GENOPTIONS_H
#define MATERIALX_GENOPTIONS_H

#include <MaterialXCore/Library.h>

namespace MaterialX
{

/// Type of shader interface to be generated
enum ShaderInterfaceType
{
    /// Create a complete interface with uniforms for all
    /// editable inputs on all nodes used by the shader.
    /// This interface makes the shader fully editable by
    /// value without requiring any rebuilds.
    /// This is the default interface type.
    SHADER_INTERFACE_COMPLETE,

    /// Create a reduced interface with uniforms only for
    /// the inputs that has been declared in the shaders
    /// nodedef interface. If values on other inputs are
    /// changed the shader needs to be rebuilt.
    SHADER_INTERFACE_REDUCED
};

/// Method to use for specular environment lighting
enum HwSpecularEnvironmentMethod
{
    /// Use pre-filtered environment maps for
    /// specular environment/indirect lighting.
    SPECULAR_ENVIRONMENT_PREFILTER,

    /// Use Filtered Importance Sampling for
    /// specular environment/indirect lighting.
    SPECULAR_ENVIRONMENT_FIS
};

/// Class holding options to configure shader generation.
class GenOptions
{
  public:
    GenOptions();

    virtual ~GenOptions() {}

    // TODO: Add options for:
    //  - shader gen optimization level
    //  - graph flattening or not

    /// Sets the type of shader interface to be generated
    int shaderInterfaceType;

    /// Sets if transparency is needed or not for HW shaders.
    /// If a surface shader has potential of being transparent
    /// this must be set to true, otherwise no transparency
    /// code fragments will be generated for the shader and
    /// the surface will be fully opaque.
    bool hwTransparency;

<<<<<<< HEAD
    /// Sets the method to use for specular environment 
    /// lighting for HW shader targets.
    int hwSpecularEnvironmentMethod;
=======
    /// An optional override for the target color space.
    /// Shader fragments will be generated to transform
    /// input values and textures into this color space.
    string targetColorSpaceOverride;
>>>>>>> ac4fdd14
};

} // namespace MaterialX

#endif<|MERGE_RESOLUTION|>--- conflicted
+++ resolved
@@ -57,16 +57,14 @@
     /// the surface will be fully opaque.
     bool hwTransparency;
 
-<<<<<<< HEAD
     /// Sets the method to use for specular environment 
     /// lighting for HW shader targets.
     int hwSpecularEnvironmentMethod;
-=======
+
     /// An optional override for the target color space.
     /// Shader fragments will be generated to transform
     /// input values and textures into this color space.
     string targetColorSpaceOverride;
->>>>>>> ac4fdd14
 };
 
 } // namespace MaterialX
