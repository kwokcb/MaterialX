--- conflicted
+++ resolved
@@ -10,7 +10,7 @@
     return std::make_shared<ConvertNode>();
 }
 
-void ConvertNode::emitFunctionCall(const ShaderNode& node, GenContext& context, ShaderGenerator& shadergen, Shader& shader)
+void ConvertNode::emitFunctionCall(const ShaderNode& node, GenContext& context, ShaderStage& stage) const
 {
     using ConvertTable = std::unordered_map<const TypeDesc*, std::unordered_map<const TypeDesc*, std::string> >;
 
@@ -72,19 +72,8 @@
 
     static const string IN_STRING("in");
 
-<<<<<<< HEAD
-ShaderNodeImplPtr ConvertNode::create()
-{
-    return std::make_shared<ConvertNode>();
-}
-
-void ConvertNode::emitFunctionCall(const ShaderNode& node, GenContext& context, ShaderStage& stage) const
-{
     BEGIN_SHADER_STAGE(stage, MAIN_STAGE)
         const ShaderGenerator& shadergen = context.getShaderGenerator();
-=======
-    BEGIN_SHADER_STAGE(shader, Shader::PIXEL_STAGE)
->>>>>>> 2dd17eba
 
         const ShaderInput* in = node.getInput(IN_STRING);
         const ShaderOutput* out = node.getOutput();
