--- conflicted
+++ resolved
@@ -79,26 +79,13 @@
         static const string prefix("{{");
         static const string postfix("}}");
 
-<<<<<<< HEAD
-        // Inline expressions can only have a single output
-        shadergen.emitLineBegin(stage);
-        shadergen.emitOutput(stage, context, node.getOutput(), true, false);
-        shadergen.emitString(stage, " = ");
-
-=======
->>>>>>> 107c6c4d
         size_t pos = 0;
         size_t i = _functionSource.find_first_of(prefix);
         std::set<string> variableNames;
         vector<string> code;
         while (i != string::npos)
         {
-<<<<<<< HEAD
-            shadergen.emitString(stage, _functionSource.substr(pos, i - pos));
-
-=======
             code.push_back(_functionSource.substr(pos, i - pos));
->>>>>>> 107c6c4d
             size_t j = _functionSource.find_first_of(postfix, i + 2);
             if (j == string::npos)
             {
@@ -112,9 +99,6 @@
                 throw ExceptionShaderGenError("Could not find an input named '" + variable +
                     "' on node '" + node.getName() + "'");
             }
-<<<<<<< HEAD
-            shadergen.emitInput(stage, context, input);
-=======
 
             if (input->connection)
             {
@@ -127,34 +111,28 @@
                 string variableName = node.getName() + "_" + input->name + "_tmp";
                 if (!variableNames.count(variableName))
                 {
-                    Shader::Variable newVariable(input->type, variableName, EMPTY_STRING, EMPTY_STRING, input->value);
-                    shader.beginLine();
-                    shadergen.emitVariable(newVariable, shadergen.getSyntax()->getConstantQualifier(), shader);
-                    shader.endLine();
+                    Variable newVariable(nullptr, input->type, variableName, EMPTY_STRING, input->value, EMPTY_STRING);
+                    shadergen.emitLineBegin(stage);
+                    shadergen.emitConstant(stage, newVariable);
+                    shadergen.emitLineEnd(stage);
                     variableNames.insert(variableName);
                 }
                 code.push_back(variableName);
             }
->>>>>>> 107c6c4d
 
             pos = j + 2;
             i = _functionSource.find_first_of(prefix, pos);
         }
-<<<<<<< HEAD
-        shadergen.emitString(stage, _functionSource.substr(pos));
-        shadergen.emitLineEnd(stage);
-=======
         code.push_back(_functionSource.substr(pos));
-        code.push_back(ShaderGenerator::SEMICOLON_NEWLINE);
 
-        shader.beginLine();
-        shadergen.emitOutput(context, node.getOutput(), true, false, shader);
-        shader.addStr(" = ");
+        shadergen.emitLineBegin(stage);
+        shadergen.emitOutput(stage, context, node.getOutput(), true, false);
+        shadergen.emitString(stage, " = ");
         for (const string& c : code)
         {
-            shader.addStr(c);
+            shadergen.emitString(stage, c);
         }
->>>>>>> 107c6c4d
+        shadergen.emitLineEnd(stage);
     }
     else
     {
