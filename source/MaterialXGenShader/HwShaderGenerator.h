#ifndef MATERIALX_HWSHADERGENERATOR_H
#define MATERIALX_HWSHADERGENERATOR_H

#include <MaterialXGenShader/ShaderGenerator.h>
#include <algorithm>

namespace MaterialX
{

namespace HW
{
    /// Identifiers for shader stages.
    extern const string VERTEX_STAGE;
    extern const string PIXEL_STAGE;

    /// Identifiers for variable blocks.
    extern const string VERTEX_INPUTS;    // Geometric inputs for vertex stage.
    extern const string VERTEX_DATA;      // Connector block for data transfer from vertex stage to pixel stage.
    extern const string PRIVATE_UNIFORMS; // Uniform inputs not visible to user but set privately by application.
    extern const string PUBLIC_UNIFORMS;  // Uniform inputs visible in UI and set by users.
    extern const string LIGHT_UNIFORMS;   // Uniform inputs for light sources.
    extern const string PIXEL_OUTPUTS;    // Outputs from the main/pixel stage.

    /// Attribute names.
    extern const string TRANSPARENCY;
}

using HwShaderGeneratorPtr = shared_ptr<class HwShaderGenerator>;

/// Base class for shader generators targeting HW rendering.
class HwShaderGenerator : public ShaderGenerator
{
public:
    using LightShaderMap = std::unordered_map<size_t, ShaderNodeImplPtr>;

public:
    /// Set the maximum number of light sources that can be active at once.
    void setMaxActiveLightSources(unsigned int count) 
    { 
        _maxActiveLightSources = std::max((unsigned int)1, count);
    }

    /// Get the maximum number of light sources that can be active at once.
    unsigned int getMaxActiveLightSources() const { return _maxActiveLightSources; }

    /// Bind a light shader to a light type id, for usage in surface shaders created 
    /// by the generator. The lightTypeId should be a unique identifier for the light 
    /// type (node definition) and the same id should be used when setting light parameters on a 
    /// generated surface shader.
    void bindLightShader(const NodeDef& nodeDef, unsigned int lightTypeId, const GenOptions& options);

    /// Return a map of all light shaders that has been bound. The map contains the 
    /// light shader implementations with their bound light type id's.
    const LightShaderMap& getBoundLightShaders() const { return _boundLightShaders; }

    /// Return the light shader implementation for the given light type id.
    /// If no light shader with that light type has been bound a nullptr is 
    /// returned instead.
    ShaderNodeImpl* getBoundLightShader(unsigned int lightTypeId);

protected:
    HwShaderGenerator(SyntaxPtr syntax);

<<<<<<< HEAD
    /// Create and initialize a new HW shader for shader generation.
    virtual ShaderPtr create(const string& name, ElementPtr element, const GenOptions& options);

    size_t _maxActiveLightSources;
=======
    unsigned int _maxActiveLightSources;
>>>>>>> 107c6c4d
    LightShaderMap _boundLightShaders;
};

} // namespace MaterialX

#endif<|MERGE_RESOLUTION|>--- conflicted
+++ resolved
@@ -22,7 +22,7 @@
     extern const string PIXEL_OUTPUTS;    // Outputs from the main/pixel stage.
 
     /// Attribute names.
-    extern const string TRANSPARENCY;
+    extern const string TRANSPARENT;
 }
 
 using HwShaderGeneratorPtr = shared_ptr<class HwShaderGenerator>;
@@ -61,14 +61,10 @@
 protected:
     HwShaderGenerator(SyntaxPtr syntax);
 
-<<<<<<< HEAD
     /// Create and initialize a new HW shader for shader generation.
     virtual ShaderPtr create(const string& name, ElementPtr element, const GenOptions& options);
 
-    size_t _maxActiveLightSources;
-=======
     unsigned int _maxActiveLightSources;
->>>>>>> 107c6c4d
     LightShaderMap _boundLightShaders;
 };
 
