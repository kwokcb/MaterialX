--- conflicted
+++ resolved
@@ -308,13 +308,9 @@
         throw ExceptionShaderGenError("Can't find nodedef '" + nodeGraph->getNodeDefString() + "' referenced by nodegraph '" + nodeGraph->getName() + "'");
     }
 
-<<<<<<< HEAD
-    ShaderGraphPtr graph = std::make_shared<ShaderGraph>(parent, nodeGraph->getName(), nodeGraph->getDocument());
-=======
     string graphName = nodeGraph->getName();
     shadergen.getSyntax()->makeValidName(graphName);
-    ShaderGraphPtr graph = std::make_shared<ShaderGraph>(graphName, nodeGraph->getDocument());
->>>>>>> fda307d6
+    ShaderGraphPtr graph = std::make_shared<ShaderGraph>(parent, graphName, nodeGraph->getDocument());
 
     // Clear classification
     graph->_classification = 0;
