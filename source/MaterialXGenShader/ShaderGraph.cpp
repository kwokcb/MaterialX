#include <MaterialXGenShader/ShaderGraph.h>
#include <MaterialXGenShader/ShaderGenerator.h>
#include <MaterialXGenShader/ShaderNodeImpl.h>
#include <MaterialXGenShader/TypeDesc.h>
#include <MaterialXGenShader/Util.h>

#include <MaterialXCore/Document.h>
#include <MaterialXCore/Value.h>

#include <MaterialXFormat/File.h>

#include <iostream>
#include <sstream>
#include <stack>

namespace MaterialX
{

ShaderGraph::ShaderGraph(const string& name, DocumentPtr document)
    : ShaderNode(name)
    , _document(document)
{
}

void ShaderGraph::addInputSockets(const InterfaceElement& elem, ShaderGenerator& shadergen)
{
    for (ValueElementPtr port : elem.getChildrenOfType<ValueElement>())
    {
        if (!port->isA<Output>())
        {
            ShaderGraphInputSocket* inputSocket = nullptr;
            const TypeDesc* enumerationType = nullptr;
            ValuePtr enumValue = shadergen.remapEnumeration(port, elem, enumerationType);
            if (enumerationType)
            {
                inputSocket = addInputSocket(port->getName(), enumerationType);
                if (enumValue)
                {
                    inputSocket->value = enumValue;
                }
            }
            else
            {
                const string& elemType = port->getType();
                inputSocket = addInputSocket(port->getName(), TypeDesc::get(elemType));
                if (!port->getValueString().empty())
                {
                    inputSocket->value = port->getValue();
                }
            }
        }
    }
}

void ShaderGraph::addOutputSockets(const InterfaceElement& elem)
{
    for (const OutputPtr& output : elem.getOutputs())
    {
        addOutputSocket(output->getName(), TypeDesc::get(output->getType()));
    }
    if (numOutputSockets() == 0)
    {
        addOutputSocket("out", TypeDesc::get(elem.getType()));
    }
}

void ShaderGraph::addUpstreamDependencies(const Element& root, ConstMaterialPtr material, ShaderGenerator& shadergen, const GenOptions& options)
{
    // Keep track of our root node in the graph.
    // This is needed when the graph is a shader graph and we need
    // to make connections for BindInputs during traversal below.
    ShaderNode* rootNode = getNode(root.getName());

    std::set<ElementPtr> processedOutputs;
    for (Edge edge : root.traverseGraph(material))
    {
        ElementPtr upstreamElement = edge.getUpstreamElement();
        ElementPtr downstreamElement = edge.getDownstreamElement();

        // Early out if downstream element is an output that
        // we have already processed. This might happen since
        // we perform jumps over output elements below.
        if (processedOutputs.count(downstreamElement))
        {
            continue;
        }

        // If upstream is an output jump to the actual node connected to the output.
        if (upstreamElement->isA<Output>())
        {
            // Record this output so we don't process it again when it
            // shows up as a downstream element in the next iteration.
            processedOutputs.insert(upstreamElement);

            upstreamElement = upstreamElement->asA<Output>()->getConnectedNode();
            if (!upstreamElement)
            {
                continue;
            }
        }

        // Create the node if it doesn't exists
        NodePtr upstreamNode = upstreamElement->asA<Node>();
        const string& newNodeName = upstreamNode->getName();
        ShaderNode* newNode = getNode(newNodeName);
        if (!newNode)
        {
            newNode = addNode(*upstreamNode, shadergen, options);
        }

        //
        // Make connections
        //

        // Find the output to connect to
        OutputPtr nodeDefOutput = upstreamNode->getNodeDefOutput(edge);
        ShaderOutput* output = nodeDefOutput ? newNode->getOutput(nodeDefOutput->getName()) : newNode->getOutput();
        if (!output)
        {
            throw ExceptionShaderGenError("Could not find an output named '" + (nodeDefOutput ? nodeDefOutput->getName() : string("out")) +
                "' on upstream node '" + upstreamNode->getName() + "'");
        }

        // First check if this was a bind input connection
        // In this case we must have a root node as well
        ElementPtr connectingElement = edge.getConnectingElement();
        if (rootNode && connectingElement && connectingElement->isA<BindInput>())
        {
            // Connect to the corresponding input on the root node
            ShaderInput* input = rootNode->getInput(connectingElement->getName());
            if (input)
            {
                input->breakConnection();
                input->makeConnection(output);
            }
        }
        else
        {
            // Check if it was a node downstream
            NodePtr downstreamNode = downstreamElement->asA<Node>();
            if (downstreamNode)
            {
                // We have a node downstream
                ShaderNode* downstream = getNode(downstreamNode->getName());
                if (downstream && connectingElement)
                {
                    ShaderInput* input = downstream->getInput(connectingElement->getName());
                    if (!input)
                    {
                        throw ExceptionShaderGenError("Could not find an input named '" + connectingElement->getName() +
                            "' on downstream node '" + downstream->getName() + "'");
                    }
                    input->makeConnection(output);
                }
            }
            else
            {
                // Not a node, then it must be an output
                ShaderGraphOutputSocket* outputSocket = getOutputSocket(downstreamElement->getName());
                if (outputSocket)
                {
                    outputSocket->makeConnection(output);
                }
            }
        }
    }
}

void ShaderGraph::addDefaultGeomNode(ShaderInput* input, const GeomProp& geomprop, ShaderGenerator& shadergen, const GenOptions& options)
{
    const string geomNodeName = "default_" + geomprop.getName();
    ShaderNode* node = getNode(geomNodeName);

    if (!node)
    {
        // Find the nodedef for the geometric node referenced by the geomprop. Use the type of the
        // input here and ignore the type of the geomprop. They are required to have the same type.
        string geomNodeDefName = "ND_" + geomprop.getName() + "_" + input->type->getName();
        NodeDefPtr geomNodeDef = _document->getNodeDef(geomNodeDefName);
        if (!geomNodeDef)
        {
            throw ExceptionShaderGenError("Could not find a nodedef named '" + geomNodeDefName +
                "' for geomprop on input '" + input->node->getName() + "." + input->name + "'");
        }

        ShaderNodePtr geomNodePtr = ShaderNode::create(geomNodeName, *geomNodeDef, shadergen, options);
        _nodeMap[geomNodeName] = geomNodePtr;
        _nodeOrder.push_back(geomNodePtr.get());

        // Set node inputs if given.
        const string& space = geomprop.getSpace();
        if (!space.empty())
        {
            ShaderInput* spaceInput = geomNodePtr->getInput("space");
            if (spaceInput)
            {
                const TypeDesc* enumerationType = nullptr;
                const string& inputName("space");
                const string& inputType("string");
                ValuePtr value = shadergen.remapEnumeration(inputName, space, inputType, *geomNodeDef, enumerationType);
                if (value)
                {
                    spaceInput->value = value;
                }
                else
                {
                    spaceInput->value = Value::createValue<string>(space);
                }
            }
        }
        const string& index = geomprop.getIndex();
        if (!index.empty())
        {
            ShaderInput* indexInput = geomNodePtr->getInput("index");
            if (indexInput)
            {
                indexInput->value = Value::createValue<string>(index);
            }
        }
        const string& attrname = geomprop.getAttrName();
        if (!attrname.empty())
        {
            ShaderInput* attrnameInput = geomNodePtr->getInput("attrname");
            if (attrnameInput)
            {
                attrnameInput->value = Value::createValue<string>(attrname);
            }
        }

        node = geomNodePtr.get();
    }

    input->makeConnection(node->getOutput());
}

<<<<<<< HEAD
void ShaderGraph::addColorTransformNode(ShaderOutput* output, const string& colorTransform, ShaderGenerator& shadergen, const GenOptions& options)
=======
void ShaderGraph::addColorTransformNode(ShaderInput* input, const ColorSpaceTransform& transform, ShaderGenerator& shadergen)
>>>>>>> bd11fffa
{
    ColorManagementSystemPtr colorManagementSystem = shadergen.getColorManagementSystem();
    if (!colorManagementSystem)
    {
        return;
    }

<<<<<<< HEAD
    const string nodeName = output->node->getName() + "_" + colorTransform;
    ShaderNodePtr nodePtr = ShaderNode::create(nodeName, *nodeDef, shadergen, options);
    _nodeMap[nodeName] = nodePtr;
    _nodeOrder.push_back(nodePtr.get());
=======
    string colorTransformNodeName = input->node->getName() + "_" + input->name + "_cm";
    ShaderNodePtr colorTransformNodePtr = colorManagementSystem->createNode(transform, colorTransformNodeName);

    if (colorTransformNodePtr)
    {
        // We can potentially improve this workflow in the future by replacing the constant node with the transform node
        if (input->node->hasClassification(ShaderNode::Classification::CONSTANT))
        {
            input->node->_classification |= ShaderNode::Classification::DO_NOT_OPTIMIZE;
        }

        _nodeMap[colorTransformNodePtr->getName()] = colorTransformNodePtr;
        _nodeOrder.push_back(colorTransformNodePtr.get());

        ShaderNode* colorTransformNode = colorTransformNodePtr.get();
        ShaderOutput* colorTransformNodeOutput = colorTransformNode->getOutput(0);
>>>>>>> bd11fffa

        // TODO: For now copy the value of the input to the transform node. In the future we don't want to do things
        // this way. Instead we want to set the color transform uniform to be equal to the input uniform.
        colorTransformNode->getInput(0)->value = input->value;

        input->makeConnection(colorTransformNodeOutput);
    }
}

void ShaderGraph::addColorTransformNode(ShaderOutput* output, const ColorSpaceTransform& transform, ShaderGenerator& shadergen)
{
    ColorManagementSystemPtr colorManagementSystem = shadergen.getColorManagementSystem();
    if (!colorManagementSystem)
    {
        return;
    }
    string colorTransformNodeName = output->node->getName() + "_" + output->name + "_cm";
    ShaderNodePtr colorTransformNodePtr = colorManagementSystem->createNode(transform, colorTransformNodeName);

    if (colorTransformNodePtr)
    {
        _nodeMap[colorTransformNodePtr->getName()] = colorTransformNodePtr;
        _nodeOrder.push_back(colorTransformNodePtr.get());

        ShaderNode* colorTransformNode = colorTransformNodePtr.get();
        ShaderOutput* colorTransformNodeOutput = colorTransformNode->getOutput(0);

        std::vector<ShaderInput*> inputs(output->connections.begin(), output->connections.end());
        for (ShaderInput* input : inputs)
        {
            input->breakConnection();
            input->makeConnection(colorTransformNodeOutput);
        }

        // Connect the node to the upstream output
        ShaderInput* colorTransformNodeInput = colorTransformNode->getInput(0);
        colorTransformNodeInput->makeConnection(output);
    }
}

ShaderGraphPtr ShaderGraph::create(NodeGraphPtr nodeGraph, ShaderGenerator& shadergen, const GenOptions& options)
{
    NodeDefPtr nodeDef = nodeGraph->getNodeDef();
    if (!nodeDef)
    {
        throw ExceptionShaderGenError("Can't find nodedef '" + nodeGraph->getNodeDefString() + "' referenced by nodegraph '" + nodeGraph->getName() + "'");
    }

    ShaderGraphPtr graph = std::make_shared<ShaderGraph>(nodeGraph->getName(), nodeGraph->getDocument());

    // Clear classification
    graph->_classification = 0;

    // Create input sockets from the nodedef
    graph->addInputSockets(*nodeDef, shadergen);

    // Create output sockets from the nodegraph
    graph->addOutputSockets(*nodeGraph);

    // Traverse all outputs and create all upstream dependencies
    for (OutputPtr graphOutput : nodeGraph->getOutputs())
    {
        graph->addUpstreamDependencies(*graphOutput, nullptr, shadergen, options);
    }

    // Add classification according to last node
    // TODO: What if the graph has multiple outputs?
    {
        ShaderGraphOutputSocket* outputSocket = graph->getOutputSocket();
        graph->_classification |= outputSocket->connection ? outputSocket->connection->node->_classification : 0;
    }

    // Finalize the graph
    graph->finalize(shadergen, options);

    return graph;
}

ShaderGraphPtr ShaderGraph::create(const string& name, ElementPtr element, ShaderGenerator& shadergen, const GenOptions& options)
{
    ShaderGraphPtr graph;
    ElementPtr root;
    MaterialPtr material;

    if (element->isA<Output>())
    {
        OutputPtr output = element->asA<Output>();
        ElementPtr parent = output->getParent();
        InterfaceElementPtr interface = parent->asA<InterfaceElement>();

        if (parent->isA<NodeGraph>())
        {
            NodeDefPtr nodeDef = parent->asA<NodeGraph>()->getNodeDef();
            if (nodeDef)
            {
                interface = nodeDef;
            }
        }

        if (!interface)
        {
            parent = output->getConnectedNode();
            interface = parent ? parent->asA<InterfaceElement>() : nullptr;
            if (!interface)
            {
                throw ExceptionShaderGenError("Given output '" + output->getName() + "' has no interface valid for shader generation");
            }
        }

        graph = std::make_shared<ShaderGraph>(name, element->getDocument());

        // Clear classification
        graph->_classification = 0;

        // Create input sockets
        graph->addInputSockets(*interface, shadergen);

        // Create the given output socket
        graph->addOutputSocket(output->getName(), TypeDesc::get(output->getType()));

        // Start traversal from this output
        root = output;
    }
    else if (element->isA<ShaderRef>())
    {
        ShaderRefPtr shaderRef = element->asA<ShaderRef>();

        NodeDefPtr nodeDef = shaderRef->getNodeDef();
        if (!nodeDef)
        {
            throw ExceptionShaderGenError("Could not find a nodedef for shader '" + shaderRef->getName() + "'");
        }

        graph = std::make_shared<ShaderGraph>(name, element->getDocument());

        // Create input sockets
        graph->addInputSockets(*nodeDef, shadergen);

        // Create output sockets
        graph->addOutputSockets(*nodeDef);

        // Create this shader node in the graph.
        const string& newNodeName = shaderRef->getName();
        ShaderNodePtr newNode = ShaderNode::create(newNodeName, *nodeDef, shadergen, options);
        graph->_nodeMap[newNodeName] = newNode;
        graph->_nodeOrder.push_back(newNode.get());

        // Connect it to the graph output
        ShaderGraphOutputSocket* outputSocket = graph->getOutputSocket();
        outputSocket->makeConnection(newNode->getOutput());

        // Handle node parameters
        for (ParameterPtr elem : nodeDef->getParameters())
        {
            ShaderGraphInputSocket* inputSocket = graph->getInputSocket(elem->getName());
            ShaderInput* input = newNode->getInput(elem->getName());
            if (!inputSocket || !input)
            {
                throw ExceptionShaderGenError("Shader parameter '" + elem->getName() + "' doesn't match an existing input on graph '" + graph->getName() + "'");
            }

            BindParamPtr bindParam = shaderRef->getBindParam(elem->getName());
            if (bindParam)
            {
                // Copy value from binding
                if (!bindParam->getValueString().empty())
                {
                    inputSocket->value = bindParam->getValue();
                }
            }

            // Connect to the graph input
            inputSocket->makeConnection(input);
        }

        // Handle node inputs
        for (const InputPtr& nodeDefInput : nodeDef->getInputs())
        {
            ShaderGraphInputSocket* inputSocket = graph->getInputSocket(nodeDefInput->getName());
            ShaderInput* input = newNode->getInput(nodeDefInput->getName());
            if (!inputSocket || !input)
            {
                throw ExceptionShaderGenError("Shader input '" + nodeDefInput->getName() + "' doesn't match an existing input on graph '" + graph->getName() + "'");
            }

            BindInputPtr bindInput = shaderRef->getBindInput(nodeDefInput->getName());

            if (bindInput)
            {
                // Copy value from binding
                if (!bindInput->getValueString().empty())
                {
                    inputSocket->value = bindInput->getValue();
                }
            }

            // If no explicit connection, connect to geometric node if geomprop is used
            // or otherwise to the graph interface.
            const string& connection = bindInput ? bindInput->getOutputString() : EMPTY_STRING;
            if (connection.empty())
            {
                GeomPropPtr geomprop = nodeDefInput->getGeomProp();
                if (geomprop)
                {
                    graph->addDefaultGeomNode(input, *geomprop, shadergen, options);
                }
                else
                {
                    inputSocket->makeConnection(input);
                }
            }
        }

        // Start traversal from this shaderref and material
        root = shaderRef;
        material = shaderRef->getParent()->asA<Material>();
    }

    if (!root)
    {
        throw ExceptionShaderGenError("Shader generation from element '" + element->getName() + "' of type '" + element->getCategory() + "' is not supported");
    }

    // Traverse and create all dependencies upstream
    graph->addUpstreamDependencies(*root, material, shadergen, options);

    // Add classification according to root node
    ShaderGraphOutputSocket* outputSocket = graph->getOutputSocket();
    graph->_classification |= outputSocket->connection ? outputSocket->connection->node->_classification : 0;

    graph->finalize(shadergen, options);

    return graph;
}

ShaderNode* ShaderGraph::addNode(const Node& node, ShaderGenerator& shadergen, const GenOptions& options)
{
    NodeDefPtr nodeDef = node.getNodeDef();
    if (!nodeDef)
    {
        throw ExceptionShaderGenError("Could not find a nodedef for node '" + node.getName() + "'");
    }

    // Create this node in the graph.
    const string& name = node.getName();
    ShaderNodePtr newNode = ShaderNode::create(name, *nodeDef, shadergen, options);
    newNode->setValues(node, *nodeDef, shadergen);
    _nodeMap[name] = newNode;
    _nodeOrder.push_back(newNode.get());

    // Check if the node is a convolution. If so mark that the graph has a convolution
    if (newNode->hasClassification(Classification::CONVOLUTION2D))
    {
        _classification |= Classification::CONVOLUTION2D;
    }

    // Check if any of the node inputs should be connected to the graph interface
    for (ValueElementPtr elem : node.getChildrenOfType<ValueElement>())
    {
        const string& interfaceName = elem->getInterfaceName();
        if (!interfaceName.empty())
        {
            ShaderGraphInputSocket* inputSocket = getInputSocket(interfaceName);
            if (!inputSocket)
            {
                throw ExceptionShaderGenError("Interface name '" + interfaceName + "' doesn't match an existing input on nodegraph '" + getName() + "'");
            }
            ShaderInput* input = newNode->getInput(elem->getName());

            if (input)
            {
                input->makeConnection(inputSocket);
            }
        }
    }

    // Handle the "geomprop" directives on the nodedef inputs.
    // Create and connect default geometric nodes on unconnected inputs.
    for (const InputPtr& nodeDefInput : nodeDef->getInputs())
    {
        ShaderInput* input = newNode->getInput(nodeDefInput->getName());
        InputPtr nodeInput = node.getInput(nodeDefInput->getName());

        const string& connection = nodeInput ? nodeInput->getNodeName() : EMPTY_STRING;
        if (connection.empty() && !input->connection)
        {
            GeomPropPtr geomprop = nodeDefInput->getGeomProp();
            if (geomprop)
            {
                addDefaultGeomNode(input, *geomprop, shadergen, options);
            }
        }
    }

    ColorManagementSystemPtr colorManagementSystem = shadergen.getColorManagementSystem();
    const string& targetColorSpace = _document ? _document->getAttribute(Element::COLOR_SPACE_ATTRIBUTE) : EMPTY_STRING;
    if (colorManagementSystem && !targetColorSpace.empty())
    {
        for (InputPtr input : node.getInputs())
        {
            populateInputColorTransformMap(colorManagementSystem, node, newNode, input, targetColorSpace);
        }
        for (ParameterPtr parameter : node.getParameters())
        {
            populateInputColorTransformMap(colorManagementSystem, node, newNode, parameter, targetColorSpace);
        }

        // Check if this is a file texture node that requires color transformation.
        if (newNode->hasClassification(ShaderNode::Classification::FILETEXTURE))
        {
            ParameterPtr file = node.getParameter("file");
            if (file)
            {
                const TypeDesc* fileType = TypeDesc::get(node.getType());

                // Only color3 and color4 textures require color transformation.
                if (fileType == Type::COLOR3 || fileType == Type::COLOR4)
                {
                    const string& sourceColorSpace = file->getAttribute(Element::COLOR_SPACE_ATTRIBUTE);

                    // If we're converting between two identical color spaces than we have no work to do.
                    if (!sourceColorSpace.empty() && sourceColorSpace != targetColorSpace)
                    {
                        ShaderOutput* shaderOutput = newNode->getOutput();
                        if (shaderOutput)
                        {
                            // Store the output and it's color transform so we can create this
                            // color transformation later when finalizing the graph.
                            ColorSpaceTransform transform(sourceColorSpace, targetColorSpace, fileType);
                            if (colorManagementSystem->supportsTransform(transform))
                            {
                                _outputColorTransformMap.emplace(shaderOutput, transform);
                            }
                        }
                    }
                }
            }
        }
    }

    return newNode.get();
}

ShaderGraphInputSocket* ShaderGraph::addInputSocket(const string& name, const TypeDesc* type)
{
    return ShaderNode::addOutput(name, type);
}

ShaderGraphOutputSocket* ShaderGraph::addOutputSocket(const string& name, const TypeDesc* type)
{
    return ShaderNode::addInput(name, type);
}

ShaderGraphEdgeIterator ShaderGraph::traverseUpstream(ShaderOutput* output)
{
    return ShaderGraphEdgeIterator(output);
}

ShaderNode* ShaderGraph::getNode(const string& name)
{
    auto it = _nodeMap.find(name);
    return it != _nodeMap.end() ? it->second.get() : nullptr;
}

void ShaderGraph::finalize(ShaderGenerator& shadergen, const GenOptions& options)
{
<<<<<<< HEAD
    // Optimize the graph, removing redundant paths.
    optimize();

    if (options.shaderInterfaceType == SHADER_INTERFACE_COMPLETE)
    {
        // Create uniforms for all node inputs that has not been connected already
        for (ShaderNode* node : getNodes())
        {
            for (ShaderInput* input : node->getInputs())
            {
                if (!input->connection)
                {
                    // Check if the type is editable otherwise we can't 
                    // publish the input as an editable uniform.
                    if (input->type->isEditable() && node->isEditable(*input))
                    {
                        // Use a consistent naming convention: <nodename>_<inputname>
                        // so application side can figure out what uniforms to set
                        // when node inputs change on application side.
                        const string interfaceName = node->getName() + "_" + input->name;

                        ShaderGraphInputSocket* inputSocket = getInputSocket(interfaceName);
                        if (!inputSocket)
                        {
                            inputSocket = addInputSocket(interfaceName, input->type);
                            inputSocket->value = input->value;
                        }
                        inputSocket->makeConnection(input);
                    }
                }
            }
        }
    }

=======
>>>>>>> bd11fffa
    // Insert color transformation nodes where needed
    for (auto it : _inputColorTransformMap)
    {
<<<<<<< HEAD
        addColorTransformNode(it.first->getOutput(), it.second, shadergen, options);
=======
        addColorTransformNode(it.first, it.second, shadergen);
>>>>>>> bd11fffa
    }
    for (auto it : _outputColorTransformMap)
    {
        addColorTransformNode(it.first, it.second, shadergen);
    }
    _inputColorTransformMap.clear();
    _outputColorTransformMap.clear();

    // Optimize the graph, removing redundant paths.
    optimize();

    // Sort the nodes in topological order.
    topologicalSort();

    // Calculate scopes for all nodes in the graph.
    calculateScopes();

    // Set variable names for inputs and outputs in the graph.
    setVariableNames(shadergen);

    // Track closure nodes used by each surface shader.
    for (ShaderNode* node : _nodeOrder)
    {
        if (node->hasClassification(ShaderNode::Classification::SHADER))
        {
            for (ShaderGraphEdge edge : ShaderGraph::traverseUpstream(node->getOutput()))
            {
                if (edge.upstream)
                {
                    if (edge.upstream->node->hasClassification(ShaderNode::Classification::CLOSURE))
                    {
                        node->_usedClosures.insert(edge.upstream->node);
                    }
                }
            }
        }
    }
}

void ShaderGraph::disconnect(ShaderNode* node)
{
    for (ShaderInput* input : node->getInputs())
    {
        input->breakConnection();
    }
    for (ShaderOutput* output : node->getOutputs())
    {
        output->breakConnection();
    }
}

void ShaderGraph::optimize()
{
    size_t numEdits = 0;
    for (ShaderNode* node : getNodes())
    {
        if (!node->hasClassification(ShaderNode::Classification::DO_NOT_OPTIMIZE) && node->hasClassification(ShaderNode::Classification::CONSTANT))
        {
            // Constant nodes can be removed by assigning their value downstream
            // But don't remove it if it's connected upstream, i.e. it's value
            // input is published.
            ShaderInput* valueInput = node->getInput(0);
            if (!valueInput->connection)
            {
                bypass(node, 0);
                ++numEdits;
            }
        }
        else if (node->hasClassification(ShaderNode::Classification::IFELSE))
        {
            // Check if we have a constant conditional expression
            ShaderInput* intest = node->getInput("intest");
            if (!intest->connection || intest->connection->node->hasClassification(ShaderNode::Classification::CONSTANT))
            {
                // Find which branch should be taken
                ShaderInput* cutoff = node->getInput("cutoff");
                ValuePtr value = intest->connection ? intest->connection->node->getInput(0)->value : intest->value;
                const float intestValue = value ? value->asA<float>() : 0.0f;
                const int branch = (intestValue <= cutoff->value->asA<float>() ? 2 : 3);

                // Bypass the conditional using the taken branch
                bypass(node, branch);

                ++numEdits;
            }
        }
        else if (node->hasClassification(ShaderNode::Classification::SWITCH))
        {
            // Check if we have a constant conditional expression
            ShaderInput* which = node->getInput("which");
            if (!which->connection || which->connection->node->hasClassification(ShaderNode::Classification::CONSTANT))
            {
                // Find which branch should be taken
                ValuePtr value = which->connection ? which->connection->node->getInput(0)->value : which->value;
                const int branch = int(value==nullptr ? 0 :
                    (which->type == Type::BOOLEAN ? value->asA<bool>() :
                    (which->type == Type::FLOAT ? value->asA<float>() : value->asA<int>())));

                // Bypass the conditional using the taken branch
                bypass(node, branch);

                ++numEdits;
            }
        }
    }

    if (numEdits > 0)
    {
        std::set<ShaderNode*> usedNodes;

        // Travers the graph to find nodes still in use
        for (ShaderGraphOutputSocket* outputSocket : getOutputSockets())
        {
            if (outputSocket->connection)
            {
                for (ShaderGraphEdge edge : ShaderGraph::traverseUpstream(outputSocket->connection))
                {
                    usedNodes.insert(edge.upstream->node);
                }
            }
        }

        // Remove any unused nodes
        for (ShaderNode* node : _nodeOrder)
        {
            if (usedNodes.count(node) == 0)
            {
                // Break all connections
                disconnect(node);

                // Erase from storage
                _nodeMap.erase(node->getName());
            }
        }

        _nodeOrder.resize(usedNodes.size());
        _nodeOrder.assign(usedNodes.begin(), usedNodes.end());
    }
}

void ShaderGraph::bypass(ShaderNode* node, size_t inputIndex, size_t outputIndex)
{
    ShaderInput* input = node->getInput(inputIndex);
    ShaderOutput* output = node->getOutput(outputIndex);

    ShaderOutput* upstream = input->connection;
    if (upstream)
    {
        // Re-route the upstream output to the downstream inputs.
        // Iterate a copy of the connection set since the
        // original set will change when breaking connections.
        ShaderInputSet downstreamConnections = output->connections;
        for (ShaderInput* downstream : downstreamConnections)
        {
            output->breakConnection(downstream);
            downstream->makeConnection(upstream);
        }
    }
    else
    {
        // No node connected upstream to re-route,
        // so push the input's value downstream instead.
        // Iterate a copy of the connection set since the
        // original set will change when breaking connections.
        ShaderInputSet downstreamConnections = output->connections;
        for (ShaderInput* downstream : downstreamConnections)
        {
            output->breakConnection(downstream);
            downstream->value = input->value;
        }
    }
}

void ShaderGraph::topologicalSort()
{
    // Calculate a topological order of the children, using Kahn's algorithm
    // to avoid recursion.
    //
    // Running time: O(numNodes + numEdges).

    // Calculate in-degrees for all nodes, and enqueue those with degree 0.
    std::unordered_map<ShaderNode*, int> inDegree(_nodeMap.size());
    std::deque<ShaderNode*> nodeQueue;
    for (auto it : _nodeMap)
    {
        ShaderNode* node = it.second.get();

        int connectionCount = 0;
        for (const ShaderInput* input : node->getInputs())
        {
            if (input->connection && input->connection->node != this)
            {
                ++connectionCount;
            }
        }

        inDegree[node] = connectionCount;

        if (connectionCount == 0)
        {
            nodeQueue.push_back(node);
        }
    }

    _nodeOrder.resize(_nodeMap.size(), nullptr);
    size_t count = 0;

    while (!nodeQueue.empty())
    {
        // Pop the queue and add to topological order.
        ShaderNode* node = nodeQueue.front();
        nodeQueue.pop_front();
        _nodeOrder[count++] = node;

        // Find connected nodes and decrease their in-degree,
        // adding node to the queue if in-degrees becomes 0.
        for (auto output : node->getOutputs())
        {
            for (auto input : output->connections)
            {
                if (input->node != this)
                {
                    if (--inDegree[input->node] <= 0)
                    {
                        nodeQueue.push_back(input->node);
                    }
                }
            }
        }
    }

    // Check if there was a cycle.
    if (count != _nodeMap.size())
    {
        throw ExceptionFoundCycle("Encountered a cycle in graph: " + getName());
    }
}

void ShaderGraph::calculateScopes()
{
    //
    // Calculate scopes for all nodes, considering branching from conditional nodes
    //
    // TODO: Refactor the scope handling, using scope id's instead
    //

    if (_nodeOrder.empty())
    {
        return;
    }

    size_t lastNodeIndex = _nodeOrder.size() - 1;
    ShaderNode* lastNode = _nodeOrder[lastNodeIndex];
    lastNode->getScopeInfo().type = ShaderNode::ScopeInfo::Type::GLOBAL;

    std::set<ShaderNode*> nodeUsed;
    nodeUsed.insert(lastNode);

    // Iterate nodes in reversed toplogical order such that every node is visited AFTER
    // each of the nodes that depend on it have been processed first.
    for (int nodeIndex = int(lastNodeIndex); nodeIndex >= 0; --nodeIndex)
    {
        ShaderNode* node = _nodeOrder[nodeIndex];

        // Once we visit a node the scopeInfo has been determined and it will not be changed
        // By then we have visited all the nodes that depend on it already
        if (nodeUsed.count(node) == 0)
        {
            continue;
        }

        const bool isIfElse = node->hasClassification(ShaderNode::Classification::IFELSE);
        const bool isSwitch = node->hasClassification(ShaderNode::Classification::SWITCH);

        const ShaderNode::ScopeInfo& currentScopeInfo = node->getScopeInfo();

        for (size_t inputIndex = 0; inputIndex < node->numInputs(); ++inputIndex)
        {
            ShaderInput* input = node->getInput(inputIndex);

            if (input->connection)
            {
                ShaderNode* upstreamNode = input->connection->node;

                // Create scope info for this network brach
                // If it's a conditonal branch the scope is adjusted
                ShaderNode::ScopeInfo newScopeInfo = currentScopeInfo;
                if (isIfElse && (inputIndex == 2 || inputIndex == 3))
                {
                    newScopeInfo.adjustAtConditionalInput(node, int(inputIndex), 0x12);
                }
                else if (isSwitch)
                {
                    const uint32_t fullMask = (1 << node->numInputs()) - 1;
                    newScopeInfo.adjustAtConditionalInput(node, int(inputIndex), fullMask);
                }

                // Add the info to the upstream node
                ShaderNode::ScopeInfo& upstreamScopeInfo = upstreamNode->getScopeInfo();
                upstreamScopeInfo.merge(newScopeInfo);

                nodeUsed.insert(upstreamNode);
            }
        }
    }
}

void ShaderGraph::setVariableNames(ShaderGenerator& shadergen)
{
<<<<<<< HEAD
    // Make sure inputs and outputs have variable names valid for the 
    // target shading language, and are unique to avoid name conflicts.
=======
    // Make sure inputs and outputs have names valid for the
    // target shading language, and are unique to avoid name
    // conflicts when emitting variable names for them.
>>>>>>> bd11fffa

    // Names in use for the graph is recorded in 'uniqueNames'.
    Syntax::UniqueNameMap uniqueNames;
    for (ShaderGraphInputSocket* inputSocket : getInputSockets())
    {
        inputSocket->variable = inputSocket->name;
        shadergen.getSyntax()->makeUnique(inputSocket->variable, uniqueNames);
    }
    for (ShaderGraphOutputSocket* outputSocket : getOutputSockets())
    {
        outputSocket->variable = outputSocket->name;
        shadergen.getSyntax()->makeUnique(outputSocket->variable, uniqueNames);
    }
    for (ShaderNode* node : getNodes())
    {
        for (ShaderInput* input : node->getInputs())
        {
            // Node outputs use long names for better code readability
            input->variable = input->node->getName() + "_" + input->name;
            shadergen.getSyntax()->makeUnique(input->variable, uniqueNames);
        }
        for (ShaderOutput* output : node->getOutputs())
        {
            // Node outputs use long names for better code readability
            output->variable = output->node->getName() + "_" + output->name;
            shadergen.getSyntax()->makeUnique(output->variable, uniqueNames);
        }
    }
}

void ShaderGraph::populateInputColorTransformMap(ColorManagementSystemPtr colorManagementSystem, const Node& node, ShaderNodePtr shaderNode, ValueElementPtr input, const string& targetColorSpace)
{
    ShaderInput* shaderInput = shaderNode->getInput(input->getName());
    const string& sourceColorSpace = input->getAttribute(Element::COLOR_SPACE_ATTRIBUTE);
    if (shaderInput && !sourceColorSpace.empty())
    {
        // Can skip inputs with connections as they are not legally allowed to have colorspaces specified.
        if (!shaderInput->connection)
        {
            if(shaderInput->type == Type::COLOR3 || shaderInput->type == Type::COLOR4)
            {
                // If we're converting between two identical color spaces than we have no work to do.
                if (sourceColorSpace != targetColorSpace)
                {
                    ColorSpaceTransform transform(sourceColorSpace, targetColorSpace, shaderInput->type);
                    if (colorManagementSystem->supportsTransform(transform))
                    {
                        _inputColorTransformMap.emplace(shaderInput, transform);
                    }
                }
            }
            else if(shaderInput->type != Type::FILENAME)
            {
                throw ExceptionShaderGenError("Color space attribute for: '" + node.getName() + "." + input->getName() + "' of unsupported type (must be color3 or color4).");
            }
        }
    }
}

namespace
{
    static const ShaderGraphEdgeIterator NULL_EDGE_ITERATOR(nullptr);
}

ShaderGraphEdgeIterator::ShaderGraphEdgeIterator(ShaderOutput* output)
    : _upstream(output)
    , _downstream(nullptr)
{
}

ShaderGraphEdgeIterator& ShaderGraphEdgeIterator::operator++()
{
    if (_upstream && _upstream->node->numInputs())
    {
        // Traverse to the first upstream edge of this element.
        _stack.push_back(StackFrame(_upstream, 0));

        ShaderInput* input = _upstream->node->getInput(0);
        ShaderOutput* output = input->connection;

        if (output && !output->node->isAGraph())
        {
            extendPathUpstream(output, input);
            return *this;
        }
    }

    while (true)
    {
        if (_upstream)
        {
            returnPathDownstream(_upstream);
        }

        if (_stack.empty())
        {
            // Traversal is complete.
            *this = ShaderGraphEdgeIterator::end();
            return *this;
        }

        // Traverse to our siblings.
        StackFrame& parentFrame = _stack.back();
        while (parentFrame.second + 1 < parentFrame.first->node->numInputs())
        {
            ShaderInput* input = parentFrame.first->node->getInput(++parentFrame.second);
            ShaderOutput* output = input->connection;

            if (output && !output->node->isAGraph())
            {
                extendPathUpstream(output, input);
                return *this;
            }
        }

        // Traverse to our parent's siblings.
        returnPathDownstream(parentFrame.first);
        _stack.pop_back();
    }

    return *this;
}

const ShaderGraphEdgeIterator& ShaderGraphEdgeIterator::end()
{
    return NULL_EDGE_ITERATOR;
}

void ShaderGraphEdgeIterator::extendPathUpstream(ShaderOutput* upstream, ShaderInput* downstream)
{
    // Check for cycles.
    if (_path.count(upstream))
    {
        throw ExceptionFoundCycle("Encountered cycle at element: " + upstream->node->getName() + "." + upstream->name);
    }

    // Extend the current path to the new element.
    _path.insert(upstream);
    _upstream = upstream;
    _downstream = downstream;
}

void ShaderGraphEdgeIterator::returnPathDownstream(ShaderOutput* upstream)
{
    _path.erase(upstream);
    _upstream = nullptr;
    _downstream = nullptr;
}

} // namespace MaterialX<|MERGE_RESOLUTION|>--- conflicted
+++ resolved
@@ -233,26 +233,15 @@
     input->makeConnection(node->getOutput());
 }
 
-<<<<<<< HEAD
-void ShaderGraph::addColorTransformNode(ShaderOutput* output, const string& colorTransform, ShaderGenerator& shadergen, const GenOptions& options)
-=======
-void ShaderGraph::addColorTransformNode(ShaderInput* input, const ColorSpaceTransform& transform, ShaderGenerator& shadergen)
->>>>>>> bd11fffa
+void ShaderGraph::addColorTransformNode(ShaderInput* input, const ColorSpaceTransform& transform, ShaderGenerator& shadergen, const GenOptions& options)
 {
     ColorManagementSystemPtr colorManagementSystem = shadergen.getColorManagementSystem();
     if (!colorManagementSystem)
     {
         return;
     }
-
-<<<<<<< HEAD
-    const string nodeName = output->node->getName() + "_" + colorTransform;
-    ShaderNodePtr nodePtr = ShaderNode::create(nodeName, *nodeDef, shadergen, options);
-    _nodeMap[nodeName] = nodePtr;
-    _nodeOrder.push_back(nodePtr.get());
-=======
     string colorTransformNodeName = input->node->getName() + "_" + input->name + "_cm";
-    ShaderNodePtr colorTransformNodePtr = colorManagementSystem->createNode(transform, colorTransformNodeName);
+    ShaderNodePtr colorTransformNodePtr = colorManagementSystem->createNode(transform, colorTransformNodeName, shadergen, options);
 
     if (colorTransformNodePtr)
     {
@@ -267,7 +256,6 @@
 
         ShaderNode* colorTransformNode = colorTransformNodePtr.get();
         ShaderOutput* colorTransformNodeOutput = colorTransformNode->getOutput(0);
->>>>>>> bd11fffa
 
         // TODO: For now copy the value of the input to the transform node. In the future we don't want to do things
         // this way. Instead we want to set the color transform uniform to be equal to the input uniform.
@@ -277,7 +265,7 @@
     }
 }
 
-void ShaderGraph::addColorTransformNode(ShaderOutput* output, const ColorSpaceTransform& transform, ShaderGenerator& shadergen)
+void ShaderGraph::addColorTransformNode(ShaderOutput* output, const ColorSpaceTransform& transform, ShaderGenerator& shadergen, const GenOptions& options)
 {
     ColorManagementSystemPtr colorManagementSystem = shadergen.getColorManagementSystem();
     if (!colorManagementSystem)
@@ -285,7 +273,7 @@
         return;
     }
     string colorTransformNodeName = output->node->getName() + "_" + output->name + "_cm";
-    ShaderNodePtr colorTransformNodePtr = colorManagementSystem->createNode(transform, colorTransformNodeName);
+    ShaderNodePtr colorTransformNodePtr = colorManagementSystem->createNode(transform, colorTransformNodeName, shadergen, options);
 
     if (colorTransformNodePtr)
     {
@@ -634,7 +622,6 @@
 
 void ShaderGraph::finalize(ShaderGenerator& shadergen, const GenOptions& options)
 {
-<<<<<<< HEAD
     // Optimize the graph, removing redundant paths.
     optimize();
 
@@ -669,26 +656,17 @@
         }
     }
 
-=======
->>>>>>> bd11fffa
     // Insert color transformation nodes where needed
     for (auto it : _inputColorTransformMap)
     {
-<<<<<<< HEAD
-        addColorTransformNode(it.first->getOutput(), it.second, shadergen, options);
-=======
-        addColorTransformNode(it.first, it.second, shadergen);
->>>>>>> bd11fffa
+        addColorTransformNode(it.first, it.second, shadergen, options);
     }
     for (auto it : _outputColorTransformMap)
     {
-        addColorTransformNode(it.first, it.second, shadergen);
+        addColorTransformNode(it.first, it.second, shadergen, options);
     }
     _inputColorTransformMap.clear();
     _outputColorTransformMap.clear();
-
-    // Optimize the graph, removing redundant paths.
-    optimize();
 
     // Sort the nodes in topological order.
     topologicalSort();
@@ -988,14 +966,8 @@
 
 void ShaderGraph::setVariableNames(ShaderGenerator& shadergen)
 {
-<<<<<<< HEAD
     // Make sure inputs and outputs have variable names valid for the 
     // target shading language, and are unique to avoid name conflicts.
-=======
-    // Make sure inputs and outputs have names valid for the
-    // target shading language, and are unique to avoid name
-    // conflicts when emitting variable names for them.
->>>>>>> bd11fffa
 
     // Names in use for the graph is recorded in 'uniqueNames'.
     Syntax::UniqueNameMap uniqueNames;
