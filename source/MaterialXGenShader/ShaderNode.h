#ifndef MATERIALX_SHADERNODE_H
#define MATERIALX_SHADERNODE_H

#include <MaterialXCore/Node.h>
#include <MaterialXCore/Document.h>

#include <MaterialXGenShader/TypeDesc.h>
#include <MaterialXGenShader/ShaderNodeImpl.h>

#include <memory>
#include <set>

namespace MaterialX
{

class ShaderNode;
class ShaderPort;
class ShaderInput;
class ShaderOutput;

using ShaderPortPtr = shared_ptr<class ShaderPort>;
using ShaderInputPtr = shared_ptr<class ShaderInput>;
using ShaderOutputPtr = shared_ptr<class ShaderOutput>;
using ShaderNodePtr = shared_ptr<class ShaderNode>;
using ShaderInputSet = std::set<ShaderInput*>;

/// An input or output port on a ShaderNode
class ShaderPort : public std::enable_shared_from_this<ShaderPort>
{
  public:
    /// Flags set on shader ports.
    static const unsigned int EMITTED = 1 << 0;

    ShaderPort(ShaderNode* node, const TypeDesc* type, const string& name, ValuePtr value = nullptr);

    /// Return a shared pointer instance of this object.
    ShaderPortPtr getSelf()
    {
        return shared_from_this();
    }

    /// Return the node this port belongs to.
    ShaderNode* getNode() { return _node; }

    /// Return the node this port belongs to.
    const ShaderNode* getNode() const { return _node; }

    /// Set the data type for this port.
    void setType(const TypeDesc* type) { _type = type; }

    /// Return the data type for this port.
    const TypeDesc* getType() const { return _type; }

    /// Set the name of this port.
    void setName(const string& name) { _name = name; }

    /// Return the name of this port.
    const string& getName() const { return _name; }

    /// Set the variable name of this port.
    void setVariable(const string& name) { _variable = name; }

    /// Return the variable name of this port.
    const string& getVariable() const { return _variable; }

    /// Set the variable semantic of this port.
    void setSemantic(const string& semantic) { _semantic = semantic; }

    /// Return the variable semantic of this port.
    const string& getSemantic() const { return _semantic; }

    /// Set a value on this port.
    void setValue(ValuePtr value) { _value = value; }

    /// Return the value set on this port.
    ValuePtr getValue() const { return _value; }

    /// Set the path to this port.
    void setPath(const string& path) { _path = path; }

    /// Return the path to this port.
    const string& getPath() const { return _path; }

    /// Set the emitted state on this port to true.
    void setEmitted() { _flags |= EMITTED; }

    /// Return the emitted state of this port.
    bool isEmitted() const { return (_flags & EMITTED) != 0; }

    /// Set flags on this port.
    void setFlags(unsigned int flags) { _flags = flags; }

    /// Return flags set on this port.
    unsigned int getFlags() const { return _flags; }

  protected:
    ShaderNode* _node;
    const TypeDesc* _type;
    string _name;
    string _path;
    string _semantic;
    string _variable;
    ValuePtr _value;
    unsigned int _flags;
};

/// An input on a ShaderNode
class ShaderInput : public ShaderPort
{
  public:
<<<<<<< HEAD
    ShaderInput(ShaderNode* node, const TypeDesc* type, const string& name);

    /// Return a connection to an upstream node output,
    /// or nullptr if not connected.
    ShaderOutput* getConnection() { return _connection; }

    /// Return a connection to an upstream node output,
    /// or nullptr if not connected.
    const ShaderOutput* getConnection() const { return _connection; }
=======
    /// A connection to an upstream node output, or nullptr if not connected.
    ShaderOutput* connection;
>>>>>>> fda307d6

    /// Make a connection from the given source output to this input.
    void makeConnection(ShaderOutput* src);

    /// Break the connection to this input.
    void breakConnection();

  protected:
    ShaderOutput* _connection;
    friend class ShaderOutput;
};

/// An output on a ShaderNode
class ShaderOutput : public ShaderPort
{
  public:
    ShaderOutput(ShaderNode* node, const TypeDesc* type, const string& name);

    /// Return a set of connections to downstream node inputs,
    /// empty if not connected.
    ShaderInputSet& getConnections() { return _connections; }

    /// Return a set of connections to downstream node inputs,
    /// empty if not connected.
    const ShaderInputSet& getConnections() const { return _connections; }

    /// Make a connection from this output to the given input
    void makeConnection(ShaderInput* dst);

    /// Break a connection from this output to the given input
    void breakConnection(ShaderInput* dst);

    /// Break all connections from this output
    void breakConnection();

  protected:
    ShaderInputSet _connections;
    friend class ShaderInput;
};

/// Class representing a node in the shader generation DAG
class ShaderNode
{
  public:
    virtual ~ShaderNode() {}

    /// Flags for classifying nodes into different categories.
    class Classification
    {
    public:
        // Node classes
        static const unsigned int TEXTURE     = 1 << 0;  // Any node that outputs floats, colors, vectors, etc.
        static const unsigned int CLOSURE     = 1 << 1;  // Any node that represents light integration
        static const unsigned int SHADER      = 1 << 2;  // Any node that outputs a shader
        // Specific texture node types
        static const unsigned int FILETEXTURE = 1 << 3;  // A file texture node
        static const unsigned int CONDITIONAL = 1 << 4;  // A conditional node
        static const unsigned int CONSTANT    = 1 << 5;  // A constant node
        // Specific closure types
        static const unsigned int BSDF        = 1 << 6;  // A BDFS node
        static const unsigned int BSDF_R      = 1 << 7;  // A BDFS node only for reflection
        static const unsigned int BSDF_T      = 1 << 8;  // A BDFS node only for transmission
        static const unsigned int EDF         = 1 << 9;  // A EDF node
        static const unsigned int VDF         = 1 << 10; // A VDF node
        // Specific shader types
        static const unsigned int SURFACE     = 1 << 11;  // A surface shader node
        static const unsigned int VOLUME      = 1 << 12; // A volume shader node
        static const unsigned int LIGHT       = 1 << 13; // A light shader node
        // Specific conditional types
        static const unsigned int IFELSE      = 1 << 14; // An if-else statement
        static const unsigned int SWITCH      = 1 << 15; // A switch statement
        // Types based on nodegroup
        static const unsigned int SAMPLE2D    = 1 << 16; // Can be sampled in 2D (uv space)
        static const unsigned int SAMPLE3D    = 1 << 17; // Can be sampled in 3D (position)
        static const unsigned int CONVOLUTION2D = 1 << 18; // Performs a convolution in 2D (uv space)

        static const unsigned int COLOR_SPACE_TRANSFORM = 1 << 19; // Performs color space transformation

        static const unsigned int DO_NOT_OPTIMIZE = 1 << 20; // Flag that this should not be optimized

        static const unsigned int TRANSFORM_POINT = 1 << 21; // A transform point node
        static const unsigned int TRANSFORM_VECTOR = 1 << 22; // A transform vector node
        static const unsigned int TRANSFORM_NORMAL = 1 << 23; // A transform normal node
    };

    /// Information on source code scope for the node.
    ///
    /// TODO: Refactor the scope handling, using scope id's instead
    ///
    struct ScopeInfo
    {
        enum class Type
        {
            UNKNOWN,
            GLOBAL,
            SINGLE,
            MULTIPLE
        };

        ScopeInfo() : type(Type::UNKNOWN), conditionalNode(nullptr), conditionBitmask(0), fullConditionMask(0) {}

        void merge(const ScopeInfo& fromScope);
        void adjustAtConditionalInput(ShaderNode* condNode, int branch, const uint32_t condMask);
        bool usedByBranch(int branchIndex) const { return (conditionBitmask & (1 << branchIndex)) != 0; }

        Type type;
        ShaderNode* conditionalNode;
        uint32_t conditionBitmask;
        uint32_t fullConditionMask;
    };

    static const ShaderNodePtr NONE;

    static const string CONSTANT;
    static const string IMAGE;
    static const string COMPARE;
    static const string SWITCH;
    static const string BSDF_R;
    static const string BSDF_T;
    static const string TRANSFORM_POINT;
    static const string TRANSFORM_VECTOR;
    static const string TRANSFORM_NORMAL;

  public:
    /// Constructor.
    ShaderNode(const ShaderGraph* parent, const string& name);

    /// Create a new node from a nodedef.
    static ShaderNodePtr create(const ShaderGraph* parent, const string& name, const NodeDef& nodeDef, 
                                const ShaderGenerator& shadergen, GenContext& context);

    /// Create a new node from a node implementation.
    static ShaderNodePtr create(const ShaderGraph* parent, const string& name, ShaderNodeImplPtr impl,
                                unsigned int classification = Classification::TEXTURE);

    /// Return true if this node is a graph.
    virtual bool isAGraph() const { return false; }

    /// Return the parent graph that owns this node.
    /// If this node is a root graph it has no parent
    /// and nullptr will be returned.
    const ShaderGraph* getParent() const
    {
        return _parent;
    }

    /// Return true if this node matches the given classification.
    bool hasClassification(unsigned int c) const
    {
        return (_classification & c) == c;
    }

    /// Return the name of this node.
    const string& getName() const
    {
        return _name;
    }

    /// Return the implementation used for this node.
    const ShaderNodeImpl& getImplementation() const
    {
        return *_impl;
    }

    /// Return the scope info for this node.
    ScopeInfo& getScopeInfo()
    {
        return _scopeInfo;
    }

    /// Return the scope info for this node.
    const ScopeInfo& getScopeInfo() const
    {
        return _scopeInfo;
    }

    /// Returns true if this node is only referenced by a conditional.
    bool referencedConditionally() const;

    /// Returns true if the given node is a closure used by this node.
    bool isUsedClosure(const ShaderNode* node) const
    {
        return _usedClosures.count(node) > 0;
    }

    /// Set input values from the given node and nodedef.
    void setValues(const Node& node, const NodeDef& nodeDef, const ShaderGenerator& shadergen);

    /// Set input element paths for the given node and nodedef.
    void setPaths(const Node& node, const NodeDef& nodeDef, bool includeNodeDefInputs=true);

    /// Add inputs/outputs
    ShaderInput* addInput(const string& name, const TypeDesc* type);
    ShaderOutput* addOutput(const string& name, const TypeDesc* type);

    /// Get number of inputs/outputs
    size_t numInputs() const { return _inputOrder.size(); }
    size_t numOutputs() const { return _outputOrder.size(); }

    /// Get inputs/outputs by index
    ShaderInput* getInput(size_t index) { return _inputOrder[index]; }
    ShaderOutput* getOutput(size_t index = 0) { return _outputOrder[index]; }
    const ShaderInput* getInput(size_t index) const { return _inputOrder[index]; }
    const ShaderOutput* getOutput(size_t index = 0) const { return _outputOrder[index]; }

    /// Get inputs/outputs by name
    ShaderInput* getInput(const string& name);
    ShaderOutput* getOutput(const string& name);
    const ShaderInput* getInput(const string& name) const;
    const ShaderOutput* getOutput(const string& name) const;

    /// Get vector of inputs/outputs
    const vector<ShaderInput*>& getInputs() const { return _inputOrder; }
    const vector<ShaderOutput*>& getOutputs() const { return _outputOrder; }

    /// Returns true if an input is editable by users.
    /// Editable inputs are allowed to be published as shader uniforms
    /// and hence must be presentable in a user interface.
    bool isEditable(const ShaderInput& input) const
    {
        return (!_impl || _impl->isEditable(input));
    }

    /// Returns true if a graph input is accessible by users.
    /// Editable inputs are allowed to be published as shader uniforms
    /// and hence must be presentable in a user interface.
    bool isEditable(const ShaderGraphInputSocket& input) const
    {
        return (!_impl || _impl->isEditable(input));
    }

  protected:
    string _name;
    const ShaderGraph* _parent;
    unsigned int _classification;

    std::unordered_map<string, ShaderInputPtr> _inputMap;
    vector<ShaderInput*> _inputOrder;

    std::unordered_map<string, ShaderOutputPtr> _outputMap;
    vector<ShaderOutput*> _outputOrder;

    ShaderNodeImplPtr _impl;
    ScopeInfo _scopeInfo;
    std::set<const ShaderNode*> _usedClosures;

    friend class ShaderGraph;
};

} // namespace MaterialX

#endif<|MERGE_RESOLUTION|>--- conflicted
+++ resolved
@@ -108,7 +108,6 @@
 class ShaderInput : public ShaderPort
 {
   public:
-<<<<<<< HEAD
     ShaderInput(ShaderNode* node, const TypeDesc* type, const string& name);
 
     /// Return a connection to an upstream node output,
@@ -118,10 +117,6 @@
     /// Return a connection to an upstream node output,
     /// or nullptr if not connected.
     const ShaderOutput* getConnection() const { return _connection; }
-=======
-    /// A connection to an upstream node output, or nullptr if not connected.
-    ShaderOutput* connection;
->>>>>>> fda307d6
 
     /// Make a connection from the given source output to this input.
     void makeConnection(ShaderOutput* src);
