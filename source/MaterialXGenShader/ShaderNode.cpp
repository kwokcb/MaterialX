--- conflicted
+++ resolved
@@ -241,36 +241,9 @@
         newNode->addOutput("out", TypeDesc::get(nodeDef.getType()));
     }
 
-<<<<<<< HEAD
     //
     // Set node classification, defaulting to texture node
     //
-=======
-    // Assign input values from the node instance
-    if (nodeInstance)
-    {
-        const vector<ValueElementPtr> nodeInstanceInputs = nodeInstance->getChildrenOfType<ValueElement>();
-        for (const ValueElementPtr& elem : nodeInstanceInputs)
-        {
-            const string& elemValueString = elem->getValueString();
-            ShaderInput* input = newNode->getInput(elem->getName());
-            if (input)
-            {
-                const TypeDesc* enumerationType = nullptr;
-                ValuePtr value = shadergen.remapEnumeration(elem, nodeDef, enumerationType);
-                if (value)
-                {
-                    input->value = value;
-                }
-                else if (!elemValueString.empty())
-                {
-                    input->value = elem->getValue();
-                }
-            }
-        }
-    }
-
->>>>>>> bd11fffa
     newNode->_classification = Classification::TEXTURE;
 
     // First, check for specific output types
@@ -335,7 +308,6 @@
     return newNode;
 }
 
-<<<<<<< HEAD
 void ShaderNode::setValues(const Node& node, const NodeDef& nodeDef, ShaderGenerator& shadergen)
 {
     // Copy input values from the given node
@@ -358,7 +330,8 @@
             }
         }
     }
-=======
+}
+
 ShaderNodePtr ShaderNode::createColorTransformNode(const string& name, ShaderNodeImplPtr shaderImpl, const TypeDesc* type, ShaderGenerator& shadergen)
 {
     ShaderNodePtr newNode = std::make_shared<ShaderNode>(name);
@@ -381,7 +354,6 @@
     newNode->addOutput("out", type);
     shadergen.addNodeContextIDs(newNode.get());
     return newNode;
->>>>>>> bd11fffa
 }
 
 ShaderInput* ShaderNode::getInput(const string& name)
