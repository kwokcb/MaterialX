--- conflicted
+++ resolved
@@ -160,7 +160,6 @@
     }
 }
 
-<<<<<<< HEAD
 string Syntax::getArraySuffix(const TypeDesc* type, const Value& value) const
 {
     if (type->isArray())
@@ -177,7 +176,8 @@
         }
     }
     return string();
-=======
+}
+
 static bool isInvalidChar(char c)
 {
     return !isalnum(c) && c != '_';
@@ -190,8 +190,8 @@
     {
         name = replaceSubstrings(name, _invalidTokens);
     }
->>>>>>> fda307d6
-}
+}
+
 
 const vector<string> TypeSyntax::EMPTY_MEMBERS;
 
