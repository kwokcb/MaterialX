#ifndef MATERIALX_SHADERGENERATOR_H
#define MATERIALX_SHADERGENERATOR_H

#include <MaterialXGenShader/ColorManagementSystem.h>
#include <MaterialXGenShader/Shader.h>
#include <MaterialXGenShader/Syntax.h>
#include <MaterialXGenShader/Factory.h>
#include <MaterialXGenShader/ShaderNode.h>
#include <MaterialXGenShader/GenOptions.h>
#include <MaterialXGenShader/GenContext.h>

#include <MaterialXCore/Util.h>

#include <MaterialXFormat/File.h>

namespace MaterialX
{

using ShaderGeneratorPtr = shared_ptr<class ShaderGenerator>;

/// Base class for shader generators
/// All 3rd party shader generators should derive from this class.
/// Derived classes should use DECLARE_SHADER_GENERATOR / DEFINE_SHADER_GENERATOR
/// in it's declaration / definition, and register with the Registry class.
class ShaderGenerator
{
public:
    /// Destructor
    virtual ~ShaderGenerator() {}

    /// Return a unique identifyer for the language used by this generator
    virtual const string& getLanguage() const = 0;

    /// Return a unique identifyer for the target this generator is for
    virtual const string& getTarget() const = 0;

    /// Generate a shader starting from the given element, translating
    /// the element and all dependencies upstream into shader code.
    virtual ShaderPtr generate(const string& shaderName, ElementPtr element, const GenOptions& options) = 0;

    /// Emit typedefs for all data types that needs it
    virtual void emitTypeDefs(Shader& shader);

    /// Emit function definitions for all nodes
    virtual void emitFunctionDefinitions(Shader& shader);

    /// Emit all functon calls constructing the shader body
    virtual void emitFunctionCalls(const GenContext& context, Shader& shader);

    /// Emit the final output expression
    virtual void emitFinalOutput(Shader& shader) const;

    /// Emit a shader constant input variable
    virtual void emitConstant(const Shader::Variable& uniform, Shader& shader);

    /// Emit a shader uniform input variable
    virtual void emitUniform(const Shader::Variable& uniform, Shader& shader);

    /// Emit the connected variable name for an input,
    /// or constant value if the port is not connected
    virtual void emitInput(const GenContext& context, const ShaderInput* input, Shader& shader) const;

    /// Get the connected variable name for an input,
    /// or constant value if the port is not connected
    virtual void getInput(const GenContext& context, const ShaderInput* input, string& result) const;

    /// Emit the output variable name for an output, optionally including it's type
    /// and default value assignment.
    virtual void emitOutput(const GenContext& context, const ShaderOutput* output, bool includeType, bool assignDefault, Shader& shader) const;

    /// Return the syntax object for the language used by the code generator
    const Syntax* getSyntax() const { return _syntax.get(); }

<<<<<<< HEAD
    /// Return the v-direction used by the target system
    virtual Shader::VDirection getTargetVDirection() const;

    /// Add node contexts id's to the given node to control 
=======
    /// Add node contexts id's to the given node to control
>>>>>>> bd11fffa
    /// in which contexts this node should be used.
    virtual void addNodeContextIDs(ShaderNode* node) const;

    /// Return the node context corresponding to the given id,
    /// or nullptr if no such context is found.
    const GenContext* getNodeContext(int id) const;

    template<class T>
    using CreatorFunction = shared_ptr<T>(*)();

    /// Register a shader node implementation for a given implementation element name
    void registerImplementation(const string& name, CreatorFunction<ShaderNodeImpl> creator);

    /// Determine if a shader node implementation has been registered for a given implementation element name
    bool implementationRegistered(const string& name) const;

    /// Sets the color management system
    void setColorManagementSystem(ColorManagementSystemPtr colorManagementSystem)
    {
        _colorManagementSystem = colorManagementSystem;
    }

    /// Returns the color management system
    ColorManagementSystemPtr getColorManagementSystem()
    {
        return _colorManagementSystem;
    }

    /// Return a registered shader node implementation given an implementation element.
    /// The element must be an Implementation or a NodeGraph acting as implementation.
    /// If no registered implementation is found a 'default' implementation instance
    /// will be returned, as defined by the createDefaultImplementation method.
    ShaderNodeImplPtr getImplementation(InterfaceElementPtr element, const GenOptions& options);

    /// Add to the search path used for finding source code.
    void registerSourceCodeSearchPath(const FilePath& path);

    /// Resolve a source code file using the registered search paths.
    FilePath findSourceCode(const FilePath& filename);

    /// Get the source code search path
    const FileSearchPath& sourceCodeSearchPath()
    {
        return _sourceCodeSearchPath;
    }

    /// Given a input element attempt to remap this to an enumeration which is accepted by
    /// the shader generator. The enumeration may be of a different type than the input value type.
    /// @param input Input value element to test.
    /// @param mappingElement Element which provides enumeration information for mapping.
    /// @param enumerationType Enumeration type description (returned).
    /// @return Enumeration value. Null if no remapping is performed.
    virtual ValuePtr remapEnumeration(const ValueElementPtr& /*input*/, const InterfaceElement& /*mappingElement*/, const TypeDesc*& /*enumerationType*/)
    {
        return nullptr;
    }

    /// Given a input specification (name, value, type) attempt to remap this to an enumeration which is accepted by
    /// the shader generator. The enumeration may be of a different type than the input value type.
    /// which is accepted by the shader generator.
    /// @param inputName Name of input parameter.
    /// @param inputValue Input value to test.
    /// @param inputType Input type.
    /// @param mappingElement Element which provides enumeration information for mapping.
    /// @param enumerationType Enumeration type description (returned).
    /// @return Enumeration value. Null if no remapping is performed.
    virtual ValuePtr remapEnumeration(const string& /*inputName*/, const string& /*inputValue*/, const string& /*inputType*/,
                                      const InterfaceElement& /*mappingElement*/, const TypeDesc*& /*enumerationType*/)
    {
        return nullptr;
    }

public:
    /// Identifiers for contexts
    enum Context
    {
        CONTEXT_DEFAULT = 0
    };

protected:
    /// Protected constructor
    ShaderGenerator(SyntaxPtr syntax);

    /// Create a default implementation which is the implementation class to use
    /// for nodes that has no specific implementation registered for it.
    /// Derived classes can override this to use custom default implementations.
    virtual ShaderNodeImplPtr createDefaultImplementation(ImplementationPtr impl);

    /// Create a compound implementation which is the implementation class to use
    /// for nodes using a nodegraph as their implementation.
    /// Derived classes can override this to use custom compound implementations.
    virtual ShaderNodeImplPtr createCompoundImplementation(NodeGraphPtr impl);

    /// Create a new node context with the given id. The context is added to the
    /// shader generators node context storage and returned.
    GenContextPtr createContext(int id);

    /// Utility to emit a block of either uniform or constant variables
    /// @param block Block to emit.
    /// @param qualifier Optional qualifier to add before the variable declaration.
    /// Qualifiers are specified by the syntax for the generator.
    /// @param shader Shader to emit to.
    virtual void emitVariableBlock(const Shader::VariableBlock& block, const string& qualifier, Shader& shader);

    /// Emit a shader input variable
    /// @param variable Variable to emit
    /// @param qualifier Optional qualifier to add before the variable declaration.
    /// Qualifiers are specified by the syntax for the generator.
    /// @shader Shader source to emit output to
    virtual void emitVariable(const Shader::Variable& variable, const string& qualifier, Shader& shader);

    SyntaxPtr _syntax;
    Factory<ShaderNodeImpl> _implFactory;
    std::unordered_map<string, ShaderNodeImplPtr> _cachedImpls;

    FileSearchPath _sourceCodeSearchPath;

    std::unordered_map<int, GenContextPtr> _contexts;
    GenContextPtr _defaultContext;

    ColorManagementSystemPtr _colorManagementSystem;
};

} // namespace MaterialX

#endif<|MERGE_RESOLUTION|>--- conflicted
+++ resolved
@@ -71,14 +71,10 @@
     /// Return the syntax object for the language used by the code generator
     const Syntax* getSyntax() const { return _syntax.get(); }
 
-<<<<<<< HEAD
     /// Return the v-direction used by the target system
     virtual Shader::VDirection getTargetVDirection() const;
 
-    /// Add node contexts id's to the given node to control 
-=======
     /// Add node contexts id's to the given node to control
->>>>>>> bd11fffa
     /// in which contexts this node should be used.
     virtual void addNodeContextIDs(ShaderNode* node) const;
 
