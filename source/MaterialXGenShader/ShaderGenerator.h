#ifndef MATERIALX_SHADERGENERATOR_H
#define MATERIALX_SHADERGENERATOR_H

#include <MaterialXGenShader/Library.h>
#include <MaterialXGenShader/Shader.h>
#include <MaterialXGenShader/Syntax.h>
#include <MaterialXGenShader/Factory.h>
#include <MaterialXGenShader/ShaderNode.h>
#include <MaterialXGenShader/GenOptions.h>
#include <MaterialXGenShader/GenContext.h>
#include <MaterialXGenShader/ColorManagementSystem.h>

#include <MaterialXCore/Util.h>

#include <MaterialXFormat/File.h>

namespace MaterialX
{

using ShaderGeneratorPtr = shared_ptr<class ShaderGenerator>;

/// Base class for shader generators
/// All 3rd party shader generators should derive from this class.
/// Derived classes should use DECLARE_SHADER_GENERATOR / DEFINE_SHADER_GENERATOR
/// in it's declaration / definition, and register with the Registry class.
class ShaderGenerator
{
public:
    /// Destructor
    virtual ~ShaderGenerator() {}

    /// Return a unique identifyer for the language used by this generator
    virtual const string& getLanguage() const = 0;

    /// Return a unique identifyer for the target this generator is for
    virtual const string& getTarget() const = 0;

    /// Generate a shader starting from the given element, translating
    /// the element and all dependencies upstream into shader code.
    virtual ShaderPtr generate(const string& name, ElementPtr element, const GenOptions& options) = 0;

    /// Start a new scope using the given bracket type.
    virtual void emitScopeBegin(ShaderStage& stage, ShaderStage::Brackets brackets = ShaderStage::Brackets::BRACES);

    /// End the current scope.
    virtual void emitScopeEnd(ShaderStage& stage, bool semicolon = false, bool newline = true);

    /// Start a new line.
    virtual void emitLineBegin(ShaderStage& stage);

    /// End the current line.
    virtual void emitLineEnd(ShaderStage& stage, bool semicolon = true);

    /// Add a line break.
    virtual void emitLineBreak(ShaderStage& stage);

    /// Add a string.
    virtual void emitString(ShaderStage& stage, const string& str);

    /// Add a single line of code, optionally appening a semi-colon.
    virtual void emitLine(ShaderStage& stage, const string& str, bool semicolon = true);

    /// Add a block of code.
    virtual void emitBlock(ShaderStage& stage, const string& str);

<<<<<<< HEAD
    /// Add the function definition for a node.
    virtual void emitFunctionDefinition(ShaderStage& stage, ShaderNode* node);

    /// Add the function call for a node.
    virtual void emitFunctionCall(ShaderStage& stage, ShaderNode* node, const GenContext& context, 
                                  bool checkScope = true);

    /// Add the contents of an include file. Making sure it is 
    /// only included once for the shader stage.
    virtual void emitInclude(ShaderStage& stage, const string& file);

    /// Add a single line code comment.
    virtual void emitComment(ShaderStage& stage, const string& str);

    /// Add a value.
    template<typename T>
    void emitValue(ShaderStage& stage, const T& value)
    {
        stage.addValue<T>(value);
    }

    /// Emit type definitions for all data types that needs it.
    virtual void emitTypeDefinitions(ShaderStage& stage);

=======
>>>>>>> 107c6c4d
    /// Emit the connected variable name for an input,
    /// or constant value if the port is not connected
    virtual void emitInput(ShaderStage& stage, const GenContext& context, const ShaderInput* input) const;

    /// Emit the output variable name for an output, optionally including it's type
    /// and default value assignment.
    virtual void emitOutput(ShaderStage& stage, const GenContext& context, const ShaderOutput* output, 
                            bool includeType, bool assignDefaultValue) const;

    /// Push a new active shader graph.
    /// Used when emitting code for compounds / subgraphs.
    void pushActiveGraph(ShaderStage& stage, ShaderGraph* graph) const;

    /// Reactivate the previously last used shader graph.
    void popActiveGraph(ShaderStage& stage) const;

    /// Get the connected variable name for an input,
    /// or constant value if the port is not connected
    virtual void getInput(const GenContext& context, const ShaderInput* input, string& result) const;

<<<<<<< HEAD
=======
    /// Emit the output variable name for an output, optionally including it's type
    /// and default value assignment.
    virtual void emitOutput(const GenContext& context, const ShaderOutput* output, bool includeType, bool assignDefault, Shader& shader) const;

    /// Utility to emit a block of either uniform or constant variables
    /// @param block Block to emit.
    /// @param qualifier Optional qualifier to add before the variable declaration.
    /// Qualifiers are specified by the syntax for the generator.
    /// @param separator Separator to use between variables.
    /// @param shader Shader to emit to.
    virtual void emitVariableBlock(const Shader::VariableBlock& block, const string& qualifier, const string& separator, Shader& shader);

    /// Emit a shader input variable
    /// @param variable Variable to emit
    /// @param qualifier Optional qualifier to add before the variable declaration.
    /// Qualifiers are specified by the syntax for the generator.
    /// @param shader Shader source to emit output to
    virtual void emitVariable(const Shader::Variable& variable, const string& qualifier, Shader& shader);

>>>>>>> 107c6c4d
    /// Return the syntax object for the language used by the code generator
    const Syntax* getSyntax() const { return _syntax.get(); }

    /// Add context id's to the given node to control
    /// in which contexts this node should be used.
    virtual void addContextIDs(ShaderNode* node) const;

    /// Return the context corresponding to the given id,
    /// or nullptr if no such context is found.
    const GenContext* getContext(int id) const;

    template<class T>
    using CreatorFunction = shared_ptr<T>(*)();

    /// Register a shader node implementation for a given implementation element name
    void registerImplementation(const string& name, CreatorFunction<ShaderNodeImpl> creator);

    /// Determine if a shader node implementation has been registered for a given implementation element name
    bool implementationRegistered(const string& name) const;

    /// Sets the color management system
    void setColorManagementSystem(ColorManagementSystemPtr colorManagementSystem)
    {
        _colorManagementSystem = colorManagementSystem;
    }

    /// Returns the color management system
    ColorManagementSystemPtr getColorManagementSystem()
    {
        return _colorManagementSystem;
    }

    /// Return a registered shader node implementation given an implementation element.
    /// The element must be an Implementation or a NodeGraph acting as implementation.
    /// If no registered implementation is found a 'default' implementation instance
    /// will be returned, as defined by the createDefaultImplementation method.
    ShaderNodeImplPtr getImplementation(InterfaceElementPtr element, const GenOptions& options);

    /// Add to the search path used for finding source code.
    void registerSourceCodeSearchPath(const FilePath& path);

    /// Resolve a source code file using the registered search paths.
    FilePath findSourceCode(const FilePath& filename);

    /// Get the source code search path
    const FileSearchPath& sourceCodeSearchPath()
    {
        return _sourceCodeSearchPath;
    }

    /// Given a input element attempt to remap this to an enumeration which is accepted by
    /// the shader generator. The enumeration may be of a different type than the input value type.
    /// @param input Input value element to test.
    /// @param mappingElement Element which provides enumeration information for mapping.
    /// @param enumerationType Enumeration type description (returned).
    /// @return Enumeration value. Null if no remapping is performed.
    virtual ValuePtr remapEnumeration(const ValueElementPtr& /*input*/, const InterfaceElement& /*mappingElement*/, const TypeDesc*& /*enumerationType*/)
    {
        return nullptr;
    }

    /// Given a input specification (name, value, type) attempt to remap this to an enumeration which is accepted by
    /// the shader generator. The enumeration may be of a different type than the input value type.
    /// which is accepted by the shader generator.
    /// @param inputName Name of input parameter.
    /// @param inputValue Input value to test.
    /// @param inputType Input type.
    /// @param mappingElement Element which provides enumeration information for mapping.
    /// @param enumerationType Enumeration type description (returned).
    /// @return Enumeration value. Null if no remapping is performed.
    virtual ValuePtr remapEnumeration(const string& /*inputName*/, const string& /*inputValue*/, const string& /*inputType*/,
                                      const InterfaceElement& /*mappingElement*/, const TypeDesc*& /*enumerationType*/)
    {
        return nullptr;
    }

    /// Return a cached implementation if used during shader generation
    const ShaderNodeImplPtr getCachedImplementation(const string& name) const
    {
        auto it = _cachedImpls.find(name);
        if (it != _cachedImpls.end())
        {
            return it->second;
        }
        return nullptr;
    }

public:
    /// Identifiers for contexts
    enum Context
    {
        CONTEXT_DEFAULT = 0
    };

    static string SEMICOLON_NEWLINE;
    static string COMMA;

protected:
    /// Protected constructor
    ShaderGenerator(SyntaxPtr syntax);

    /// Create a new stage in a shader.
    virtual ShaderStagePtr createStage(Shader& shader, const string& name);

    /// Create a default implementation which is the implementation class to use
    /// for nodes that has no specific implementation registered for it.
    /// Derived classes can override this to use custom default implementations.
    virtual ShaderNodeImplPtr createDefaultImplementation(ImplementationPtr impl);

    /// Create a compound implementation which is the implementation class to use
    /// for nodes using a nodegraph as their implementation.
    /// Derived classes can override this to use custom compound implementations.
    virtual ShaderNodeImplPtr createCompoundImplementation(NodeGraphPtr impl);

    /// Create a new node context with the given id. The context is added to the
    /// shader generators node context storage and returned.
    GenContextPtr createContext(int id);

<<<<<<< HEAD
    /// Utility to emit a block of either uniform or constant variables
    /// @param block Block to emit.
    /// @param qualifier Optional qualifier to add before the variable declaration.
    /// Qualifiers are specified by the syntax for the generator.
    /// @param shader Shader to emit to.
    virtual void emitVariableBlock(ShaderStage& stage, const VariableBlock& block, const string& qualifier);

    /// Emit a shader input variable
    /// @param variable Variable to emit
    /// @param qualifier Optional qualifier to add before the variable declaration.
    /// Qualifiers are specified by the syntax for the generator.
    /// @param shader Shader source to emit output to
    virtual void emitVariable(ShaderStage& stage, const Variable& variable, const string& qualifier);

    /// Utility to emit a shader constant variable
    virtual void emitConstant(ShaderStage& stage, const Variable& variable);

    /// Utility to emit a shader uniform input variable
    virtual void emitUniform(ShaderStage& stage, const Variable& variable);

=======
>>>>>>> 107c6c4d
    SyntaxPtr _syntax;
    Factory<ShaderNodeImpl> _implFactory;
    std::unordered_map<string, ShaderNodeImplPtr> _cachedImpls;

    FileSearchPath _sourceCodeSearchPath;

    std::unordered_map<int, GenContextPtr> _contexts;
    GenContextPtr _defaultContext;

    ColorManagementSystemPtr _colorManagementSystem;
};

} // namespace MaterialX

#endif<|MERGE_RESOLUTION|>--- conflicted
+++ resolved
@@ -63,7 +63,6 @@
     /// Add a block of code.
     virtual void emitBlock(ShaderStage& stage, const string& str);
 
-<<<<<<< HEAD
     /// Add the function definition for a node.
     virtual void emitFunctionDefinition(ShaderStage& stage, ShaderNode* node);
 
@@ -88,8 +87,6 @@
     /// Emit type definitions for all data types that needs it.
     virtual void emitTypeDefinitions(ShaderStage& stage);
 
-=======
->>>>>>> 107c6c4d
     /// Emit the connected variable name for an input,
     /// or constant value if the port is not connected
     virtual void emitInput(ShaderStage& stage, const GenContext& context, const ShaderInput* input) const;
@@ -99,39 +96,38 @@
     virtual void emitOutput(ShaderStage& stage, const GenContext& context, const ShaderOutput* output, 
                             bool includeType, bool assignDefaultValue) const;
 
-    /// Push a new active shader graph.
-    /// Used when emitting code for compounds / subgraphs.
-    void pushActiveGraph(ShaderStage& stage, ShaderGraph* graph) const;
-
-    /// Reactivate the previously last used shader graph.
-    void popActiveGraph(ShaderStage& stage) const;
-
-    /// Get the connected variable name for an input,
-    /// or constant value if the port is not connected
-    virtual void getInput(const GenContext& context, const ShaderInput* input, string& result) const;
-
-<<<<<<< HEAD
-=======
-    /// Emit the output variable name for an output, optionally including it's type
-    /// and default value assignment.
-    virtual void emitOutput(const GenContext& context, const ShaderOutput* output, bool includeType, bool assignDefault, Shader& shader) const;
-
     /// Utility to emit a block of either uniform or constant variables
     /// @param block Block to emit.
     /// @param qualifier Optional qualifier to add before the variable declaration.
     /// Qualifiers are specified by the syntax for the generator.
-    /// @param separator Separator to use between variables.
     /// @param shader Shader to emit to.
-    virtual void emitVariableBlock(const Shader::VariableBlock& block, const string& qualifier, const string& separator, Shader& shader);
-
-    /// Emit a shader input variable
+    virtual void emitVariableBlock(ShaderStage& stage, const VariableBlock& block,
+        const string& qualifier, const string& separator);
+
+    /// Emit a shader variable
     /// @param variable Variable to emit
     /// @param qualifier Optional qualifier to add before the variable declaration.
     /// Qualifiers are specified by the syntax for the generator.
     /// @param shader Shader source to emit output to
-    virtual void emitVariable(const Shader::Variable& variable, const string& qualifier, Shader& shader);
-
->>>>>>> 107c6c4d
+    virtual void emitVariable(ShaderStage& stage, const Variable& variable, const string& qualifier);
+
+    /// Utility to emit a shader constant variable
+    virtual void emitConstant(ShaderStage& stage, const Variable& variable);
+
+    /// Utility to emit a shader uniform input variable
+    virtual void emitUniform(ShaderStage& stage, const Variable& variable);
+
+    /// Push a new active shader graph.
+    /// Used when emitting code for compounds / subgraphs.
+    void pushActiveGraph(ShaderStage& stage, ShaderGraph* graph) const;
+
+    /// Reactivate the previously last used shader graph.
+    void popActiveGraph(ShaderStage& stage) const;
+
+    /// Get the connected variable name for an input,
+    /// or constant value if the port is not connected
+    virtual void getInput(const GenContext& context, const ShaderInput* input, string& result) const;
+
     /// Return the syntax object for the language used by the code generator
     const Syntax* getSyntax() const { return _syntax.get(); }
 
@@ -250,29 +246,6 @@
     /// shader generators node context storage and returned.
     GenContextPtr createContext(int id);
 
-<<<<<<< HEAD
-    /// Utility to emit a block of either uniform or constant variables
-    /// @param block Block to emit.
-    /// @param qualifier Optional qualifier to add before the variable declaration.
-    /// Qualifiers are specified by the syntax for the generator.
-    /// @param shader Shader to emit to.
-    virtual void emitVariableBlock(ShaderStage& stage, const VariableBlock& block, const string& qualifier);
-
-    /// Emit a shader input variable
-    /// @param variable Variable to emit
-    /// @param qualifier Optional qualifier to add before the variable declaration.
-    /// Qualifiers are specified by the syntax for the generator.
-    /// @param shader Shader source to emit output to
-    virtual void emitVariable(ShaderStage& stage, const Variable& variable, const string& qualifier);
-
-    /// Utility to emit a shader constant variable
-    virtual void emitConstant(ShaderStage& stage, const Variable& variable);
-
-    /// Utility to emit a shader uniform input variable
-    virtual void emitUniform(ShaderStage& stage, const Variable& variable);
-
-=======
->>>>>>> 107c6c4d
     SyntaxPtr _syntax;
     Factory<ShaderNodeImpl> _implFactory;
     std::unordered_map<string, ShaderNodeImplPtr> _cachedImpls;
