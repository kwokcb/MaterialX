// Compile if module flags were set
#if defined(MATERIALX_TEST_RENDER) && defined(MATERIALX_BUILD_RENDER) && defined(MATERIALX_BUILD_GEN_GLSL)

// Run only on supported platforms
#include <MaterialXRender/Window/HardwarePlatform.h>
#if defined(OSWin_) || defined(OSLinux_) || defined(OSMac_)

#include <MaterialXTest/Catch/catch.hpp>

#include <MaterialXCore/Document.h>

#include <MaterialXFormat/XmlIo.h>

#include <MaterialXGenShader/Util.h>
#include <MaterialXGenShader/Nodes/SwizzleNode.h>
#include <MaterialXGenShader/HwShader.h>
#include <MaterialXGenShader/HwLightHandler.h>

#ifdef MATERIALX_BUILD_GEN_GLSL
#include <MaterialXGenGlsl/GlslShaderGenerator.h>
#include <MaterialXRender/ShaderValidators/Glsl/GlslValidator.h>
#include <MaterialXRender/OpenGL/GLTextureHandler.h>
#endif

#ifdef MATERIALX_BUILD_GEN_OSL
#include <MaterialXGenOsl/ArnoldShaderGenerator.h>
#include <MaterialXRender/ShaderValidators/Osl/OslValidator.h>
#endif

#include <MaterialXRender/Handlers/TinyEXRImageLoader.h>
#include <MaterialXRender/Handlers/stbImageLoader.h>

#include <fstream>
#include <iostream>
#include <unordered_set>

namespace mx = MaterialX;

#define LOG_TO_FILE

extern void loadLibraries(const mx::StringVec& libraryNames, const mx::FilePath& searchPath, mx::DocumentPtr doc);
extern void createLightRig(mx::DocumentPtr doc, mx::HwLightHandler& lightHandler, mx::HwShaderGenerator& shadergen, const mx::GenOptions& options);
extern void createExampleMaterials(mx::DocumentPtr doc, std::vector<mx::MaterialPtr>& materials);

TEST_CASE("GLSL Source", "[shadervalid]")
{
#ifdef LOG_TO_FILE
    std::ofstream logfile("log_shadervalid_glsl_source.txt");
    std::ostream& log(logfile);
#else
    std::ostream& log(std::cout);
#endif

    mx::DocumentPtr doc = mx::createDocument();

    mx::FilePath searchPath = mx::FilePath::getCurrentPath() / mx::FilePath("documents/Libraries");
    loadLibraries({ "stdlib", "sxpbrlib" }, searchPath, doc);

    mx::GlslShaderGeneratorPtr glslShaderGenerator = std::static_pointer_cast<mx::GlslShaderGenerator>(mx::GlslShaderGenerator::create());
    glslShaderGenerator->registerSourceCodeSearchPath(searchPath);

    mx::GenOptions options;

    mx::HwLightHandlerPtr lightHandler = mx::HwLightHandler::create();
    createLightRig(doc, *lightHandler, *glslShaderGenerator, options);

    // Initialize a GLSL validator and set image handler.
    // Validator initiazation will create a offscreen
    // window and offscreen OpenGL context for usage.
    mx::GlslValidatorPtr validator = mx::GlslValidator::create();
    mx::TinyEXRImageLoaderPtr exrLoader = mx::TinyEXRImageLoader::create();
    mx::GLTextureHandlerPtr handler = mx::GLTextureHandler::create(exrLoader);
    mx::stbImageLoaderPtr stbLoader = mx::stbImageLoader::create();
    handler->addLoader(stbLoader);
    bool initialized = false;
    bool orthographicsView = true;
    try
    {
        validator->initialize();
        validator->setImageHandler(handler);
        // Set geometry to draw with
        const std::string geometryFile(mx::FilePath::getCurrentPath() / mx::FilePath("documents/TestSuite/Geometry/sphere.obj"));
        mx::GeometryHandlerPtr geometryHandler = validator->getGeometryHandler();
        geometryHandler->setIdentifier(geometryFile);
        if (geometryHandler->getIdentifier() == geometryFile)
        {
            orthographicsView = false;
        }
        initialized = true;
    }
    catch (mx::ExceptionShaderValidationError e)
    {
        for (auto error : e.errorLog())
        {
            log << e.what() << " " << error << std::endl;
        }
    }
    REQUIRE(initialized);

    // Test through set of fragment and vertex shader stage pairs
    // of files
    const std::vector<std::string> shaderNames =
    {
        "conditionals",
        "hello_world_graph",
        "hello_world_node",
        "hello_world_shaderref",
        "geometric_nodes",
        "subgraph_ex1",
        "subgraph_ex2",
        "test_noise2d",
        "test_noise3d",
        "test_cellnoise2d",
        "test_cellnoise3d",
        "test_fractal3d",
        "example1_surface",
        "example2_surface",
        "example3_surface",
        "example4_surface"
    };

    const std::set<std::string> shadersUseLighting =
    {
        "subgraph_ex2",
        "example1_surface",
        "example2_surface",
        "example3_surface",
        "example4_surface"
    };

    for (auto shaderName : shaderNames)
    {
        log << "------------ Validate shader from source: " << shaderName << std::endl;
        std::string vertexShaderPath = shaderName + "_vs.glsl";
        std::string pixelShaderPath = shaderName + "_ps.glsl";

        unsigned int stagesFound = 0;
        std::stringstream vertexShaderStream;
        std::stringstream pixelShaderStream;
        std::ifstream shaderFile;
        shaderFile.open(vertexShaderPath);
        if (shaderFile.is_open())
        {
            vertexShaderStream << shaderFile.rdbuf();
            shaderFile.close();
            stagesFound++;
        }
        shaderFile.open(pixelShaderPath);
        if (shaderFile.is_open())
        {
            pixelShaderStream << shaderFile.rdbuf();
            shaderFile.close();
            stagesFound++;
        }

        // To do: Make the dependence on ShaderGen test generated files more explicit
        // so as to avoid the possibility of failure here. For now skip tests if files not
        // found.
        //REQUIRE(stagesFound == 2);
        if (stagesFound != 2)
        {
            continue;
        }

        if (shadersUseLighting.count(shaderName))
        {
            validator->setLightHandler(lightHandler);
        }
        else
        {
            validator->setLightHandler(nullptr);
        }

        // Check program compilation
        bool programCompiled = false;
        mx::GlslProgramPtr program = validator->program();
        try {
            // Set stages and validate.
            // Note that pixel stage is first, then vertex stage
            std::vector<std::string> stages;
            stages.push_back(pixelShaderStream.str());
            stages.push_back(vertexShaderStream.str());

            validator->validateCreation(stages);
            validator->validateInputs();

            programCompiled = true;
        }
        catch (mx::ExceptionShaderValidationError e)
        {
            for (auto error : e.errorLog())
            {
                log << e.what() << " " << error << std::endl;
            }

            std::string stage = program->getStage(mx::HwShader::VERTEX_STAGE);
            log << ">> Failed vertex stage code:\n";
            log << stage;
            stage = program->getStage(mx::HwShader::PIXEL_STAGE);
            log << ">> Failed pixel stage code:\n";
            log << stage;
        }
        REQUIRE(programCompiled);

        // Check getting uniforms list
        bool uniformsParsed = false;
        try
        {
            program->printUniforms(log);
            uniformsParsed = true;
        }
        catch (mx::ExceptionShaderValidationError e)
        {
            for (auto error : e.errorLog())
            {
                log << e.what() << " " << error << std::endl;
            }
        }
        REQUIRE(uniformsParsed);

        // Check getting attributes list
        bool attributesParsed = false;
        try
        {
            program->printAttributes(log);
            attributesParsed = true;
        }
        catch (mx::ExceptionShaderValidationError e)
        {
            for (auto error : e.errorLog())
            {
                log << e.what() << " " << error << std::endl;
            }
        }
        REQUIRE(attributesParsed);

        // Check rendering which includes checking binding
        bool renderSucceeded = false;
        try
        {
            validator->validateRender(orthographicsView);
            renderSucceeded = true;
        }
        catch (mx::ExceptionShaderValidationError e)
        {
            for (auto error : e.errorLog())
            {
                log << e.what() << " " << error << std::endl;
            }
        }
        REQUIRE(renderSucceeded);

        try
        {
            std::string fileName = shaderName + ".exr";
            validator->save(fileName);
        }
        catch (mx::ExceptionShaderValidationError e)
        {
            for (auto error : e.errorLog())
            {
                log << e.what() << " " << error << std::endl;
            }
        }
    }
}

#ifdef MATERIALX_BUILD_GEN_GLSL
//
// Create a validator with an image and geometry handler
// If a filename is supplied then a stock geometry of that name will be used if it can be loaded.
// By default if the file can be loaded it is assumed that rendering is done using a perspective
// view vs an orthographic view. This flag argument is updated and returned.
//
static mx::GlslValidatorPtr createGLSLValidator(bool& orthographicView, const std::string& fileName,
                                                std::ostream& log)
{
    bool initialized = false;
    orthographicView = true;
    mx::GlslValidatorPtr validator = mx::GlslValidator::create();
    mx::TinyEXRImageLoaderPtr imageLoader = mx::TinyEXRImageLoader::create();
    mx::GLTextureHandlerPtr imageHandler = mx::GLTextureHandler::create(imageLoader);
    mx::stbImageLoaderPtr stbLoader = mx::stbImageLoader::create();
    imageHandler->addLoader(stbLoader);
    try
    {
        validator->initialize();
        validator->setImageHandler(imageHandler);
        validator->setLightHandler(nullptr);
        mx::GeometryHandlerPtr geometryHandler = validator->getGeometryHandler();
        std::string geometryFile;
        if (fileName.length())
        {
            geometryFile =  mx::FilePath::getCurrentPath() / mx::FilePath("documents/TestSuite/Geometry/") / mx::FilePath(fileName);
            geometryHandler->setIdentifier(geometryFile);
        }
        if (geometryHandler->getIdentifier() == geometryFile)
        {
            orthographicView = false;
        }
        initialized = true;
    }
    catch (mx::ExceptionShaderValidationError e)
    {
        for (auto error : e.errorLog())
        {
            log << e.what() << " " << error << std::endl;
        }
    }
    REQUIRE(initialized);

    return validator;
}
#endif

#ifdef MATERIALX_BUILD_GEN_OSL
static mx::OslValidatorPtr createOSLValidator(bool& orthographicView, std::ostream& log)
{
    bool initialized = false;
    orthographicView = true;
    bool initializeTestRender = false;

    mx::OslValidatorPtr validator = mx::OslValidator::create();
#ifdef MATERIALX_OSLC_EXECUTABLE
    validator->setOslCompilerExecutable(MATERIALX_OSLC_EXECUTABLE);
#endif
#ifdef MATERIALX_TESTSHADE_EXECUTABLE
    validator->setOslTestShadeExecutable(MATERIALX_TESTSHADE_EXECUTABLE);
#endif
#ifdef MATERIALX_TESTRENDER_EXECUTABLE
    validator->setOslTestRenderExecutable(MATERIALX_TESTRENDER_EXECUTABLE);
    initializeTestRender = true;
#endif
#ifdef MATERIALX_OSL_INCLUDE_PATH
    validator->setOslIncludePath(MATERIALX_OSL_INCLUDE_PATH);
#endif
    try
    {
        validator->initialize();
        validator->setImageHandler(nullptr);
        validator->setLightHandler(nullptr);
        initialized = true;

        // Pre-compile some required shaders for testrender
        if (initializeTestRender)
        {
            mx::FilePath shaderPath = mx::FilePath::getCurrentPath() / mx::FilePath("documents/TestSuite/Utilities/");
            validator->setOslOutputFilePath(shaderPath);

            mx::StringVec files;
            const std::string OSL_EXTENSION("osl");
            mx::getFilesInDirectory(shaderPath.asString(), files, OSL_EXTENSION);
            for (std::string file : files)
            {
                mx::FilePath filePath = shaderPath / file;
                validator->compileOSL(filePath.asString());
            }

            // Set the search path for these compiled shaders.
            validator->setOslUtilityOSOPath(shaderPath);
        }
    }
    catch(mx::ExceptionShaderValidationError e)
    {
        for (auto error : e.errorLog())
        {
            log << e.what() << " " << error << std::endl;
        }
    }
    REQUIRE(initialized);

    return validator;
}
#endif

//
// Shader validation options structure
//
class ShaderValidTestOptions
{
public:
    // Filter list of files to only run validation on.
    MaterialX::StringVec overrideFiles;

    // Set to true to always dump glsl generated files to disk
    bool dumpGlslFiles = false;

    // Execute GLSL tests
    bool runGLSLTests = true;

    // Execute OSL tests
    bool runOSLTests = true;

    // Run using a set of interfaces:
    // - 3 = run complete + reduced.
    // - 2 = run complete only (default)
    // - 1 = run reduced only.
    int shaderInterfaces = 2;

    // Non-shader GLSL geometry file
    MaterialX::FilePath glslNonShaderGeometry = "sphere.obj";

    // Shader GLSL geometry file
    MaterialX::FilePath glslShaderGeometry = "shaderball.obj";
};

// Create a list of generation options based on unit test options
void getGenerationOptions(const ShaderValidTestOptions& testOptions, std::vector<mx::GenOptions>& optionsList)
{
    optionsList.clear();
    if (testOptions.shaderInterfaces & 1)
    {
        mx::GenOptions reducedOption;
        reducedOption.shaderInterfaceType = mx::SHADER_INTERFACE_REDUCED;
        optionsList.push_back(reducedOption);
    }
    // Alway fallback to complete if no options specified.
    if ((testOptions.shaderInterfaces & 2) || optionsList.empty())
    {
        mx::GenOptions completeOption;
        completeOption.shaderInterfaceType = mx::SHADER_INTERFACE_COMPLETE;
        optionsList.push_back(completeOption);
    }
}

#ifdef MATERIALX_BUILD_GEN_GLSL
// Test by connecting it to a supplied element
// 1. Create the shader and checks for source generation
// 2. Writes doc to disk if valid
// 3. Writes vertex and pixel shaders to disk
// 4. Validates creation / compilation of shader program
// 5. Validates that inputs were created properly
// 6. Validates rendering
// 7. Saves rendered image to disk
//
// Outputs error log if validation fails
//
static void runGLSLValidation(const std::string& shaderName, mx::TypedElementPtr element, mx::GlslValidator& validator,
                              mx::GlslShaderGenerator& shaderGenerator, const mx::HwLightHandlerPtr lightHandler, mx::DocumentPtr doc,
                              std::ostream& log, const ShaderValidTestOptions& testOptions, const std::string& outputPath=".")
{
    std::vector<mx::GenOptions> optionsList;
    getGenerationOptions(testOptions, optionsList);

    if(element && doc)
    {
        log << "------------ Run validation with element: " << element->getNamePath() << "-------------------" << std::endl;

<<<<<<< HEAD
        std::string shaderPath;
        // Note: mkdir will fail if the directory already exists which is ok.
        mx::makeDirectory(outputPath);
        shaderPath = mx::FilePath(outputPath) / mx::FilePath(shaderName);

        mx::ShaderPtr shader;
        try
        {
            options.hwTransparency = mx::isTransparentSurface(element, shaderGenerator);
            shader = shaderGenerator.generate(shaderName, element, options);
        }
        catch(mx::ExceptionShaderGenError e)
        {
            log << ">> " << e.what() << "\n";
            shader = nullptr;
        }
        CHECK(shader != nullptr);
        if (shader == nullptr)
        {
            log << ">> Failed to generate shader\n";
            return;
        }
        CHECK(shader->getSourceCode(mx::HwShader::PIXEL_STAGE).length() > 0);
        CHECK(shader->getSourceCode(mx::HwShader::VERTEX_STAGE).length() > 0);

        if (outputMtlxDoc)
=======
        for (auto options : optionsList)
>>>>>>> 36f9cf4a
        {
            std::string shaderPath;
            mx::FilePath outputFilePath = outputPath;
            // Use separate directory for reduced output
            if (options.shaderInterfaceType == mx::SHADER_INTERFACE_REDUCED)
            {
                outputFilePath = outputFilePath / mx::FilePath("reduced");
            }

<<<<<<< HEAD
        // Write out glsl files
        std::ofstream file;
        file.open(shaderPath + "_vs.glsl");
        file << shader->getSourceCode(mx::HwShader::VERTEX_STAGE);
        file.close();
        file.open(shaderPath + "_ps.glsl");
        file << shader->getSourceCode(mx::HwShader::PIXEL_STAGE);
        file.close();

        // Validate
        MaterialX::GlslProgramPtr program = validator.program();
        bool validated = false;
        try
        {
            mx::GeometryHandlerPtr geomHandler = validator.getGeometryHandler();
=======
            // Note: mkdir will fail if the directory already exists which is ok.
            mx::makeDirectory(outputFilePath);
            shaderPath = mx::FilePath(outputFilePath) / mx::FilePath(shaderName);
>>>>>>> 36f9cf4a

            mx::ShaderPtr shader;
            try
            {
                options.hwTransparency = mx::isTransparentSurface(element, shaderGenerator);
                shader = shaderGenerator.generate(shaderName, element, options);
            }
            catch (mx::ExceptionShaderGenError e)
            {
                log << ">> " << e.what() << "\n";
                shader = nullptr;
            }
            CHECK(shader != nullptr);
            if (shader == nullptr)
            {
                log << ">> Failed to generate shader\n";
                return;
            }
            CHECK(shader->getSourceCode(mx::HwShader::PIXEL_STAGE).length() > 0);
            CHECK(shader->getSourceCode(mx::HwShader::VERTEX_STAGE).length() > 0);

            // Validate
            MaterialX::GlslProgramPtr program = validator.program();
            bool validated = false;
            try
            {
                mx::GeometryHandlerPtr geomHandler = validator.getGeometryHandler();

                bool isShader = mx::elementRequiresShading(element);
                if (isShader)
                {
                    mx::FilePath geomPath;
                    if (!testOptions.glslShaderGeometry.isEmpty())
                    {
                        if (!testOptions.glslShaderGeometry.isAbsolute())
                        {
                            geomPath = mx::FilePath::getCurrentPath() / mx::FilePath("documents/TestSuite/Geometry") / testOptions.glslShaderGeometry;
                        }
                        else
                        {
                            geomPath = testOptions.glslShaderGeometry;
                        }
                    }
                    else
                    {
                        geomPath = mx::FilePath::getCurrentPath() / mx::FilePath("documents/TestSuite/Geometry/shaderball.obj");
                    }
                    geomHandler->setIdentifier(geomPath);
                    validator.setLightHandler(lightHandler);
                }
                else
                {
                    mx::FilePath geomPath;
                    if (!testOptions.glslNonShaderGeometry.isEmpty())
                    {
                        if (!testOptions.glslNonShaderGeometry.isAbsolute())
                        {
                            geomPath = mx::FilePath::getCurrentPath() / mx::FilePath("documents/TestSuite/Geometry") / testOptions.glslNonShaderGeometry;
                        }
                        else
                        {
                            geomPath = testOptions.glslNonShaderGeometry;
                        }
                    }
                    else
                    {
                        geomPath = mx::FilePath::getCurrentPath() / mx::FilePath("documents/TestSuite/Geometry/sphere.obj");
                    }
                    geomHandler->setIdentifier(geomPath);
                    validator.setLightHandler(nullptr);
                }

<<<<<<< HEAD
            validated = true;
        }
        catch (mx::ExceptionShaderValidationError e)
        {
            for (auto error : e.errorLog())
=======
                validator.validateCreation(shader);
                validator.validateInputs();

                program->printUniforms(log);
                program->printAttributes(log);

                validator.validateRender(!isShader);
                std::string fileName = shaderPath + ".exr";
                validator.save(fileName);

                if (testOptions.dumpGlslFiles)
                {
                    std::ofstream file;
                    file.open(shaderPath + "_vs.glsl");
                    file << shader->getSourceCode(mx::HwShader::VERTEX_STAGE);
                    file.close();
                    file.open(shaderPath + "_ps.glsl");
                    file << shader->getSourceCode(mx::HwShader::PIXEL_STAGE);
                    file.close();
                }
                validated = true;
            }
            catch (mx::ExceptionShaderValidationError e)
>>>>>>> 36f9cf4a
            {
                if (!testOptions.dumpGlslFiles)
                {
                    // Dump shader stages on error
                    std::ofstream file;
                    file.open(shaderPath + "_vs.glsl");
                    file << shader->getSourceCode(mx::HwShader::VERTEX_STAGE);
                    file.close();
                    file.open(shaderPath + "_ps.glsl");
                    file << shader->getSourceCode(mx::HwShader::PIXEL_STAGE);
                    file.close();
                }

                for (auto error : e.errorLog())
                {
                    log << e.what() << " " << error << std::endl;
                }
                log << ">> Refer to shader code in dump files: " << shaderPath << "(_vs.glsl, _ps.glsl) files" << std::endl;
            }
            CHECK(validated);
        }
    }
}
#endif

#ifdef MATERIALX_BUILD_GEN_OSL
static void runOSLValidation(const std::string& shaderName, mx::TypedElementPtr element, mx::OslValidator& validator,
                             mx::ArnoldShaderGenerator& shaderGenerator, mx::DocumentPtr doc, std::ostream& log,
                             const ShaderValidTestOptions& testOptions, const std::string& outputPath=".")
{
    std::vector<mx::GenOptions> optionsList;
    getGenerationOptions(testOptions, optionsList);

    if(element && doc)
    {
        log << "------------ Run validation with element: " << element->getNamePath() << "-------------------" << std::endl;

        for (auto options : optionsList)
        {
            mx::ShaderPtr shader;
            try
            {
                shader = shaderGenerator.generate(shaderName, element, options);
            }
            catch (mx::ExceptionShaderGenError e)
            {
                log << ">> " << e.what() << "\n";
                shader = nullptr;
            }
            CHECK(shader != nullptr);
            if (shader == nullptr)
            {
                log << ">> Failed to generate shader\n";
                return;
            }
            CHECK(shader->getSourceCode().length() > 0);

            std::string shaderPath;
            mx::FilePath outputFilePath = outputPath;
            // Use separate directory for reduced output
            if (options.shaderInterfaceType == mx::SHADER_INTERFACE_REDUCED)
            {
                outputFilePath = outputFilePath / mx::FilePath("reduced");
            }

            // Note: mkdir will fail if the directory already exists which is ok.
            mx::makeDirectory(outputFilePath);
            shaderPath = mx::FilePath(outputFilePath) / mx::FilePath(shaderName);

            // Write out osl file
            std::ofstream file;
            file.open(shaderPath + ".osl");
            file << shader->getSourceCode();
            file.close();

            // Validate
            validator.initialize();
            bool validated = false;
            try
            {
                // Set output path and shader name
                validator.setOslOutputFilePath(outputFilePath);
                validator.setOslShaderName(shaderName);

                // Validate compilation
                validator.validateCreation(shader);

                std::string elementType;
                std::string sceneTemplateFile;
                mx::string outputName = element->getName();

                bool isShader = mx::elementRequiresShading(element);
                if (isShader)
                {
                    // TODO: Assume name is "out". This is the default value.
                    // We require shader generation to provide us an output name
                    // to the actual name.
                    outputName = "out";

                    // TODO: Asume type is closure color until we can
                    // get the actual output type from code generation
                    elementType = mx::OslValidator::OSL_CLOSURE_COLOR_STRING;

                    sceneTemplateFile.assign("closure_color_scene.xml");
                }
                else
                {
                    elementType.assign(element->getType());
                    sceneTemplateFile.assign("constant_color_scene.xml");
                }

                // Set shader output name and type to use
                //
                // If the generator has already remapped the output type then indicate to
                // not do so again during validation.
                validator.setOslShaderOutputNameAndType(outputName, elementType, shaderGenerator.remappedShaderOutput());

                // Set scene template file. For now we only have the constant color scene file
                mx::FilePath sceneTemplatePath = mx::FilePath::getCurrentPath() / mx::FilePath("documents/TestSuite/Utilities/");
                sceneTemplatePath = sceneTemplatePath / sceneTemplateFile;
                validator.setOslTestRenderSceneTemplateFile(sceneTemplatePath.asString());

                // Validate rendering
                validator.validateRender();

                // TODO: Call additional validation routines here when they are available
                validated = true;
            }
            catch (mx::ExceptionShaderValidationError e)
            {
                for (auto error : e.errorLog())
                {
                    log << e.what() << " " << error << std::endl;
                }
                log << ">> Refer to shader code in dump file: " << shaderPath << ".osl file" << std::endl;
            }
            CHECK(validated);
        }
    }
}
#endif

bool getTestOptions(const std::string& optionFile, ShaderValidTestOptions& options)
{
    options.overrideFiles.clear();
    options.dumpGlslFiles = false;

    MaterialX::DocumentPtr doc = MaterialX::createDocument();            
    try {
        MaterialX::readFromXmlFile(doc, optionFile);

        MaterialX::NodeDefPtr optionDefs = doc->getNodeDef("ShaderValidTestOptions");
        if (optionDefs)
        {
            for (MaterialX::ParameterPtr p : optionDefs->getParameters())
            {
                const std::string& name = p->getName();
                MaterialX::ValuePtr val = p->getValue();
                if (val)
                {
                    if (name == "overrideFiles")
                    {
                        options.overrideFiles = MaterialX::splitString(p->getValueString(), ",");
                    }
                    else if (name == "shaderInterfaces")
                    {
                        options.shaderInterfaces = val->asA<int>();
                    }
                    else if (name == "runOSLTests")
                    {
                        options.runOSLTests = val->asA<bool>();
                    }
                    else if (name == "runGLSLTests")
                    {
                        options.runGLSLTests = val->asA<bool>();
                    }
                    else if (name == "dumpGlslFiles")
                    {
                        options.dumpGlslFiles = val->asA<bool>();
                    }
                    else if (name == "glslNonShaderGeometry")
                    {
                        options.glslNonShaderGeometry = p->getValueString();
                    }
                    else if (name == "glslShaderGeometry")
                    {
                        options.glslShaderGeometry = p->getValueString();
                    }
                }
            }
        }
        return true;
    }
    catch (mx::Exception e)
    {
    }
    return false;
}

TEST_CASE("MaterialX documents", "[shadervalid]")
{
    bool runValidation = false;
#ifdef MATERIALX_BUILD_GEN_GLSL
    runValidation = true;
#endif
#ifdef MATERIALX_BUILD_GEN_OSL
    runValidation = true;
#endif
    if (!runValidation)
    {
        // No generators exist so there is nothing to test. Just return
        return;
    }

#ifdef LOG_TO_FILE
    #ifdef MATERIALX_BUILD_GEN_GLSL
    std::ofstream glslLogfile("log_shadervalid_glsl_materialx_documents.txt");
    std::ostream& glslLog(glslLogfile);
    #endif
    #ifdef MATERIALX_BUILD_GEN_OSL
    std::ofstream oslLogfile("log_shadervalid_osl_materialx_documents.txt");
    std::ostream& oslLog(oslLogfile);
    #endif
    std::ofstream docValidLogfile("log_docvalid_materialx_documents.txt");
    std::ostream& docValidLog(docValidLogfile);
#else
    #ifdef MATERIALX_BUILD_GEN_GLSL
    std::ostream& glslLog(std::cout);
    #endif
    #ifdef MATERIALX_BUILD_GEN_OSL
    std::ostream& oslLog(std::cout);
    #endif
    std::ostream& docValidLog(std::cout);
#endif

    // For debugging, add files to this set to override
    // which files in the test suite are being tested.
    // Add only the test suite filename not the full path.
    std::set<std::string> testfileOverride;

    // Library search path
    mx::FilePath searchPath = mx::FilePath::getCurrentPath() / mx::FilePath("documents/Libraries");

    // Create validators and generators
    bool orthographicView = true;
#ifdef MATERIALX_BUILD_GEN_GLSL
    mx::GlslValidatorPtr glslValidator = createGLSLValidator(orthographicView, "sphere.obj", glslLog);
    mx::GlslShaderGeneratorPtr glslShaderGenerator = std::static_pointer_cast<mx::GlslShaderGenerator>(mx::GlslShaderGenerator::create());
    glslShaderGenerator->registerSourceCodeSearchPath(searchPath);
#endif
#ifdef MATERIALX_BUILD_GEN_OSL
    mx::OslValidatorPtr oslValidator = createOSLValidator(orthographicView, oslLog);
    mx::ArnoldShaderGeneratorPtr oslShaderGenerator = std::static_pointer_cast<mx::ArnoldShaderGenerator>(mx::ArnoldShaderGenerator::create());
    oslShaderGenerator->setRemappedShaderOutput(false);
    oslShaderGenerator->registerSourceCodeSearchPath(searchPath);
    oslShaderGenerator->registerSourceCodeSearchPath(searchPath / mx::FilePath("stdlib/osl"));
#endif

    // Load in the library dependencies once
    // This will be imported in each test document below
    mx::DocumentPtr dependLib = mx::createDocument();
    loadLibraries({ "stdlib", "sxpbrlib" }, searchPath, dependLib);

    mx::CopyOptions importOptions;
    importOptions.skipDuplicateElements = true;

    // Add lights as a dependency
    mx::GenOptions options;
    mx::HwLightHandlerPtr lightHandler = mx::HwLightHandler::create();
    createLightRig(dependLib, *lightHandler, *glslShaderGenerator, options);

    // Clamp the number of light sources to the number bound
    size_t lightSourceCount = lightHandler->getLightSources().size();
    glslShaderGenerator->setMaxActiveLightSources(lightSourceCount);

    // Map to replace "/" in Element path names with "_".
    mx::StringMap pathMap;
    pathMap["/"] = "_";

    mx::FilePath path = mx::FilePath::getCurrentPath() / mx::FilePath("documents/TestSuite");
    mx::StringVec dirs;
    std::string baseDirectory = path;
    mx::getSubDirectories(baseDirectory, dirs);

    const std::string MTLX_EXTENSION("mtlx");

    // Check for an option file
    ShaderValidTestOptions options;
    const mx::FilePath optionsPath = path / mx::FilePath("_options.mtlx");
    // Append to file filter list
    if (getTestOptions(optionsPath, options))
    {
        for (auto filterFile : options.overrideFiles)
        {
            testfileOverride.insert(filterFile);
        }
    }

    for (auto dir : dirs)
    {
        mx::StringVec files;
        mx::getFilesInDirectory(dir, files, MTLX_EXTENSION);
        for (const std::string& file : files)
        {
            if (file == "_options.mtlx")
            {
                continue;
            }

            // Check if a file override set is used and ignore all files
            // not part of the override set
            if (testfileOverride.size() && testfileOverride.count(file) == 0)
            {
                continue;
            }

            const mx::FilePath filePath = mx::FilePath(dir) / mx::FilePath(file);
            const std::string filename = filePath;

            mx::DocumentPtr doc = mx::createDocument();
            readFromXmlFile(doc, filename);
            doc->importLibrary(dependLib, &importOptions);

            std::cout << "Validating MTLX file: " << filename << std::endl;
#ifdef MATERIALX_BUILD_GEN_GLSL
            glslLog << "MTLX Filename: " << filename << std::endl;
#endif
#ifdef MATERIALX_BUILD_GEN_OSL
            oslLog << "MTLX Filename: " << filename << std::endl;
#endif
            // Validate the test document
            std::string validationErrors;
            bool validDoc = doc->validate(&validationErrors);
            if (!validDoc)
            {
                docValidLog << validationErrors << std::endl;
            }
            CHECK(validDoc);

            std::vector<mx::TypedElementPtr> elements;
            mx::findRenderableElements(doc, elements);

            std::string outputPath = mx::FilePath(dir) / mx::FilePath(mx::removeExtension(file));
            for (auto element : elements)
            { 
                mx::OutputPtr output = element->asA<mx::Output>();
                mx::ShaderRefPtr shaderRef = element->asA<mx::ShaderRef>();
                mx::NodeDefPtr nodeDef = nullptr;
                if (output)
                {
                    nodeDef = output->getConnectedNode()->getNodeDef();
                }
                else if (shaderRef)
                {
                    nodeDef = shaderRef->getNodeDef();
                }
                if (nodeDef)
                {
                    mx::string elementName = mx::replaceSubstrings(element->getNamePath(), pathMap);
#ifdef MATERIALX_BUILD_GEN_GLSL
                    if (options.runGLSLTests && nodeDef->getImplementation(glslShaderGenerator->getTarget(), glslShaderGenerator->getLanguage()))
                    {
                        runGLSLValidation(elementName, element, *glslValidator, *glslShaderGenerator, lightHandler, doc, glslLog, options, outputPath);
                    }
#endif
#ifdef MATERIALX_BUILD_GEN_OSL
                    if (options.runOSLTests && nodeDef->getImplementation(oslShaderGenerator->getTarget(), oslShaderGenerator->getLanguage()))
                    {
                        runOSLValidation(elementName, element, *oslValidator, *oslShaderGenerator, doc, oslLog, options, outputPath);
                    }
#endif
                }
            }
        }
    }
}

#endif
#endif<|MERGE_RESOLUTION|>--- conflicted
+++ resolved
@@ -446,36 +446,7 @@
     {
         log << "------------ Run validation with element: " << element->getNamePath() << "-------------------" << std::endl;
 
-<<<<<<< HEAD
-        std::string shaderPath;
-        // Note: mkdir will fail if the directory already exists which is ok.
-        mx::makeDirectory(outputPath);
-        shaderPath = mx::FilePath(outputPath) / mx::FilePath(shaderName);
-
-        mx::ShaderPtr shader;
-        try
-        {
-            options.hwTransparency = mx::isTransparentSurface(element, shaderGenerator);
-            shader = shaderGenerator.generate(shaderName, element, options);
-        }
-        catch(mx::ExceptionShaderGenError e)
-        {
-            log << ">> " << e.what() << "\n";
-            shader = nullptr;
-        }
-        CHECK(shader != nullptr);
-        if (shader == nullptr)
-        {
-            log << ">> Failed to generate shader\n";
-            return;
-        }
-        CHECK(shader->getSourceCode(mx::HwShader::PIXEL_STAGE).length() > 0);
-        CHECK(shader->getSourceCode(mx::HwShader::VERTEX_STAGE).length() > 0);
-
-        if (outputMtlxDoc)
-=======
         for (auto options : optionsList)
->>>>>>> 36f9cf4a
         {
             std::string shaderPath;
             mx::FilePath outputFilePath = outputPath;
@@ -485,27 +456,9 @@
                 outputFilePath = outputFilePath / mx::FilePath("reduced");
             }
 
-<<<<<<< HEAD
-        // Write out glsl files
-        std::ofstream file;
-        file.open(shaderPath + "_vs.glsl");
-        file << shader->getSourceCode(mx::HwShader::VERTEX_STAGE);
-        file.close();
-        file.open(shaderPath + "_ps.glsl");
-        file << shader->getSourceCode(mx::HwShader::PIXEL_STAGE);
-        file.close();
-
-        // Validate
-        MaterialX::GlslProgramPtr program = validator.program();
-        bool validated = false;
-        try
-        {
-            mx::GeometryHandlerPtr geomHandler = validator.getGeometryHandler();
-=======
             // Note: mkdir will fail if the directory already exists which is ok.
             mx::makeDirectory(outputFilePath);
             shaderPath = mx::FilePath(outputFilePath) / mx::FilePath(shaderName);
->>>>>>> 36f9cf4a
 
             mx::ShaderPtr shader;
             try
@@ -578,13 +531,6 @@
                     validator.setLightHandler(nullptr);
                 }
 
-<<<<<<< HEAD
-            validated = true;
-        }
-        catch (mx::ExceptionShaderValidationError e)
-        {
-            for (auto error : e.errorLog())
-=======
                 validator.validateCreation(shader);
                 validator.validateInputs();
 
@@ -608,7 +554,6 @@
                 validated = true;
             }
             catch (mx::ExceptionShaderValidationError e)
->>>>>>> 36f9cf4a
             {
                 if (!testOptions.dumpGlslFiles)
                 {
