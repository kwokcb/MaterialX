--- conflicted
+++ resolved
@@ -395,7 +395,6 @@
 
             shaderPath = mx::FilePath(outputFilePath) / mx::FilePath(shaderName);
             mx::ShaderPtr shader;
-            bool validated = false;
             try
             {
                 AdditiveScopedTimer transpTimer(profileTimes.ogsfxTimes.transparencyTime, "OGSFX transparency time");
@@ -404,7 +403,6 @@
                 AdditiveScopedTimer generationTimer(profileTimes.ogsfxTimes.generationTime, "OGSFX generation time");
                 shader = shaderGenerator.generate(shaderName, element, options);
                 generationTimer.endTimer();
-<<<<<<< HEAD
 
                 if (shader && testOptions.dumpGeneratedCode)
                 {
@@ -414,8 +412,6 @@
                     file << shader->getSourceCode(MaterialX::OgsFxShader::FINAL_FX_STAGE);
                     file.close();
                 }
-=======
->>>>>>> d97be36d
             }
             catch (mx::ExceptionShaderGenError e)
             {
@@ -441,16 +437,7 @@
             }
 
             const std::string& sourceCode = shader->getSourceCode(mx::OgsFxShader::FINAL_FX_STAGE);
-            validated = sourceCode.length() > 0;
-            if (validated && testOptions.dumpGlslFiles)
-            {
-                AdditiveScopedTimer dumpTimer(profileTimes.ogsfxTimes.ioTime, "OGSFX io time");
-                std::ofstream file;
-                file.open(shaderPath + ".ogsfx");
-                file << sourceCode;
-                file.close();
-            }
-            CHECK(validated);          
+            CHECK(sourceCode.length() > 0);
         }
     }
 }
@@ -527,7 +514,7 @@
             CHECK(vertexSourceCode.length() > 0);
             CHECK(pixelSourceCode.length() > 0);
 
-            if (testOptions.dumpGlslFiles)
+            if (testOptions.dumpGeneratedCode)
             {
                 AdditiveScopedTimer dumpTimer(profileTimes.glslTimes.ioTime, "GLSL io time");
                 std::ofstream file;
@@ -632,20 +619,6 @@
                     }
                 }
 
-<<<<<<< HEAD
-                if (testOptions.dumpGeneratedCode)
-                {
-                    AdditiveScopedTimer dumpTimer(profileTimes.glslTimes.ioTime, "GLSL io time");
-                    std::ofstream file;
-                    file.open(shaderPath + "_vs.glsl");
-                    file << shader->getSourceCode(mx::HwShader::VERTEX_STAGE);
-                    file.close();
-                    file.open(shaderPath + "_ps.glsl");
-                    file << shader->getSourceCode(mx::HwShader::PIXEL_STAGE);
-                    file.close();
-                }
-=======
->>>>>>> d97be36d
                 validated = true;
             }
             catch (mx::ExceptionShaderValidationError e)
@@ -885,13 +858,8 @@
                     else if (name == "checkImplCount")
                     {
                         options.checkImplCount = val->asA<bool>();
-<<<<<<< HEAD
                     }                    
                     else if (name == "dumpGeneratedCode")
-=======
-                    }
-                    else if (name == "dumpGlslFiles")
->>>>>>> d97be36d
                     {
                         options.dumpGeneratedCode = val->asA<bool>();
                     }
