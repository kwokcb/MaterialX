// Compile if module flags were set
#if defined(MATERIALX_TEST_RENDER) && defined(MATERIALX_BUILD_RENDER) && defined(MATERIALX_BUILD_GEN_GLSL)

// Run only on supported platforms
#include <MaterialXRender/Window/HardwarePlatform.h>
#if defined(OSWin_) || defined(OSLinux_) || defined(OSMac_)

#include <MaterialXTest/Catch/catch.hpp>

#include <MaterialXCore/Document.h>

#include <MaterialXFormat/XmlIo.h>

#include <MaterialXGenShader/Util.h>
#include <MaterialXGenShader/Nodes/SwizzleNode.h>
#include <MaterialXGenShader/HwShader.h>
#include <MaterialXGenShader/HwLightHandler.h>
#include <MaterialXGenShader/DefaultColorManagementSystem.h>

#ifdef MATERIALX_BUILD_GEN_GLSL
#include <MaterialXGenGlsl/GlslShaderGenerator.h>
#include <MaterialXRender/ShaderValidators/Glsl/GlslValidator.h>
#include <MaterialXRender/OpenGL/GLTextureHandler.h>
#endif

#ifdef MATERIALX_BUILD_GEN_OSL
#include <MaterialXGenOsl/ArnoldShaderGenerator.h>
#include <MaterialXRender/ShaderValidators/Osl/OslValidator.h>
#endif

#include <MaterialXRender/Handlers/TinyEXRImageLoader.h>
#include <MaterialXRender/Handlers/stbImageLoader.h>

#include <fstream>
#include <iostream>
#include <unordered_set>
#include <chrono>
#include <ctime>

namespace mx = MaterialX;

#define LOG_TO_FILE

extern void loadLibraries(const mx::StringVec& libraryNames, const mx::FilePath& searchPath, mx::DocumentPtr doc);
<<<<<<< HEAD
extern void createLightRig(mx::DocumentPtr doc, mx::HwLightHandler& lightHandler, mx::HwShaderGenerator& shadergen, const mx::GenOptions& options);

TEST_CASE("GLSL Source", "[shadervalid]")
{
#ifdef LOG_TO_FILE
    std::ofstream logfile("log_shadervalid_glsl_source.txt");
    std::ostream& log(logfile);
#else
    std::ostream& log(std::cout);
#endif

    mx::DocumentPtr doc = mx::createDocument();

    mx::FilePath searchPath = mx::FilePath::getCurrentPath() / mx::FilePath("documents/Libraries");
    loadLibraries({ "stdlib", "sxpbrlib" }, searchPath, doc);

    mx::GlslShaderGeneratorPtr glslShaderGenerator = std::static_pointer_cast<mx::GlslShaderGenerator>(mx::GlslShaderGenerator::create());
    glslShaderGenerator->registerSourceCodeSearchPath(searchPath);

    mx::GenOptions genOptions;
    mx::HwLightHandlerPtr lightHandler = mx::HwLightHandler::create();
    createLightRig(doc, *lightHandler, *glslShaderGenerator, genOptions);

    // Initialize a GLSL validator and set image handler.
    // Validator initiazation will create a offscreen
    // window and offscreen OpenGL context for usage.
    mx::GlslValidatorPtr validator = mx::GlslValidator::create();
    mx::TinyEXRImageLoaderPtr exrLoader = mx::TinyEXRImageLoader::create();
    mx::GLTextureHandlerPtr handler = mx::GLTextureHandler::create(exrLoader);
    mx::stbImageLoaderPtr stbLoader = mx::stbImageLoader::create();
    handler->addLoader(stbLoader);
    bool initialized = false;
    bool orthographicsView = true;
    try
    {
        validator->initialize();
        validator->setImageHandler(handler);
        // Set geometry to draw with
        const std::string geometryFile(mx::FilePath::getCurrentPath() / mx::FilePath("documents/TestSuite/Geometry/sphere.obj"));
        mx::GeometryHandlerPtr geometryHandler = validator->getGeometryHandler();
        geometryHandler->setIdentifier(geometryFile);
        if (geometryHandler->getIdentifier() == geometryFile)
        {
            orthographicsView = false;
        }
        initialized = true;
    }
    catch (mx::ExceptionShaderValidationError e)
    {
        for (auto error : e.errorLog())
        {
            log << e.what() << " " << error << std::endl;
        }
    }
    REQUIRE(initialized);

    // Test through set of fragment and vertex shader stage pairs
    // of files
    const std::vector<std::string> shaderNames =
    {
        "conditionals",
        "hello_world_graph",
        "hello_world_node",
        "hello_world_shaderref",
        "geometric_nodes",
        "subgraph_ex1",
        "subgraph_ex2",
        "test_noise2d",
        "test_noise3d",
        "test_cellnoise2d",
        "test_cellnoise3d",
        "test_fractal3d",
        "example1_surface",
        "example2_surface",
        "example3_surface",
        "example4_surface"
    };

    const std::set<std::string> shadersUseLighting =
    {
        "subgraph_ex2",
        "example1_surface",
        "example2_surface",
        "example3_surface",
        "example4_surface"
    };

    for (auto shaderName : shaderNames)
    {
        log << "------------ Validate shader from source: " << shaderName << std::endl;
        std::string vertexShaderPath = shaderName + "_vs.glsl";
        std::string pixelShaderPath = shaderName + "_ps.glsl";

        unsigned int stagesFound = 0;
        std::stringstream vertexShaderStream;
        std::stringstream pixelShaderStream;
        std::ifstream shaderFile;
        shaderFile.open(vertexShaderPath);
        if (shaderFile.is_open())
        {
            vertexShaderStream << shaderFile.rdbuf();
            shaderFile.close();
            stagesFound++;
        }
        shaderFile.open(pixelShaderPath);
        if (shaderFile.is_open())
        {
            pixelShaderStream << shaderFile.rdbuf();
            shaderFile.close();
            stagesFound++;
        }

        // To do: Make the dependence on ShaderGen test generated files more explicit
        // so as to avoid the possibility of failure here. For now skip tests if files not
        // found.
        //REQUIRE(stagesFound == 2);
        if (stagesFound != 2)
        {
            continue;
        }

        if (shadersUseLighting.count(shaderName))
        {
            validator->setLightHandler(lightHandler);
        }
        else
        {
            validator->setLightHandler(nullptr);
        }

        // Check program compilation
        bool programCompiled = false;
        mx::GlslProgramPtr program = validator->program();
        try {
            // Set stages and validate.
            // Note that pixel stage is first, then vertex stage
            std::vector<std::string> stages;
            stages.push_back(pixelShaderStream.str());
            stages.push_back(vertexShaderStream.str());

            validator->validateCreation(stages);
            validator->validateInputs();

            programCompiled = true;
        }
        catch (mx::ExceptionShaderValidationError e)
        {
            for (auto error : e.errorLog())
            {
                log << e.what() << " " << error << std::endl;
            }

            std::string stage = program->getStage(mx::HwShader::VERTEX_STAGE);
            log << ">> Failed vertex stage code:\n";
            log << stage;
            stage = program->getStage(mx::HwShader::PIXEL_STAGE);
            log << ">> Failed pixel stage code:\n";
            log << stage;
        }
        REQUIRE(programCompiled);

        // Check getting uniforms list
        bool uniformsParsed = false;
        try
        {
            program->printUniforms(log);
            uniformsParsed = true;
        }
        catch (mx::ExceptionShaderValidationError e)
        {
            for (auto error : e.errorLog())
            {
                log << e.what() << " " << error << std::endl;
            }
        }
        REQUIRE(uniformsParsed);

        // Check getting attributes list
        bool attributesParsed = false;
        try
        {
            program->printAttributes(log);
            attributesParsed = true;
        }
        catch (mx::ExceptionShaderValidationError e)
        {
            for (auto error : e.errorLog())
            {
                log << e.what() << " " << error << std::endl;
            }
        }
        REQUIRE(attributesParsed);

        // Check rendering which includes checking binding
        bool renderSucceeded = false;
        try
        {
            validator->validateRender(orthographicsView);
            renderSucceeded = true;
        }
        catch (mx::ExceptionShaderValidationError e)
        {
            for (auto error : e.errorLog())
            {
                log << e.what() << " " << error << std::endl;
            }
        }
        REQUIRE(renderSucceeded);

        try
        {
            std::string fileName = shaderName + ".exr";
            validator->save(fileName);
        }
        catch (mx::ExceptionShaderValidationError e)
        {
            for (auto error : e.errorLog())
            {
                log << e.what() << " " << error << std::endl;
            }
        }
    }
}
=======
extern void createLightRig(mx::DocumentPtr doc, mx::HwLightHandler& lightHandler, mx::HwShaderGenerator& shadergen);
>>>>>>> 3dfdeef9

#ifdef MATERIALX_BUILD_GEN_GLSL
//
// Create a validator with an image and geometry handler
// If a filename is supplied then a stock geometry of that name will be used if it can be loaded.
// By default if the file can be loaded it is assumed that rendering is done using a perspective
// view vs an orthographic view. This flag argument is updated and returned.
//
static mx::GlslValidatorPtr createGLSLValidator(bool& orthographicView, const std::string& fileName,
                                                std::ostream& log)
{
    bool initialized = false;
    orthographicView = true;
    mx::GlslValidatorPtr validator = mx::GlslValidator::create();
    mx::TinyEXRImageLoaderPtr imageLoader = mx::TinyEXRImageLoader::create();
    mx::GLTextureHandlerPtr imageHandler = mx::GLTextureHandler::create(imageLoader);
    mx::stbImageLoaderPtr stbLoader = mx::stbImageLoader::create();
    imageHandler->addLoader(stbLoader);
    try
    {
        validator->initialize();
        validator->setImageHandler(imageHandler);
        validator->setLightHandler(nullptr);
        mx::GeometryHandlerPtr geometryHandler = validator->getGeometryHandler();
        std::string geometryFile;
        if (fileName.length())
        {
            geometryFile =  mx::FilePath::getCurrentPath() / mx::FilePath("documents/TestSuite/Geometry/") / mx::FilePath(fileName);
            geometryHandler->setIdentifier(geometryFile);
        }
        if (geometryHandler->getIdentifier() == geometryFile)
        {
            orthographicView = false;
        }
        initialized = true;
    }
    catch (mx::ExceptionShaderValidationError e)
    {
        for (auto error : e.errorLog())
        {
            log << e.what() << " " << error << std::endl;
        }
    }
    REQUIRE(initialized);

    return validator;
}
#endif

#ifdef MATERIALX_BUILD_GEN_OSL
static mx::OslValidatorPtr createOSLValidator(bool& orthographicView, std::ostream& log)
{
    bool initialized = false;
    orthographicView = true;
    bool initializeTestRender = false;

    mx::OslValidatorPtr validator = mx::OslValidator::create();
#ifdef MATERIALX_OSLC_EXECUTABLE
    validator->setOslCompilerExecutable(MATERIALX_OSLC_EXECUTABLE);
#endif
#ifdef MATERIALX_TESTSHADE_EXECUTABLE
    validator->setOslTestShadeExecutable(MATERIALX_TESTSHADE_EXECUTABLE);
#endif
#ifdef MATERIALX_TESTRENDER_EXECUTABLE
    validator->setOslTestRenderExecutable(MATERIALX_TESTRENDER_EXECUTABLE);
    initializeTestRender = true;
#endif
#ifdef MATERIALX_OSL_INCLUDE_PATH
    validator->setOslIncludePath(MATERIALX_OSL_INCLUDE_PATH);
#endif
    try
    {
        validator->initialize();
        validator->setImageHandler(nullptr);
        validator->setLightHandler(nullptr);
        initialized = true;

        // Pre-compile some required shaders for testrender
        if (initializeTestRender)
        {
            mx::FilePath shaderPath = mx::FilePath::getCurrentPath() / mx::FilePath("documents/TestSuite/Utilities/");
            validator->setOslOutputFilePath(shaderPath);

            mx::StringVec files;
            const std::string OSL_EXTENSION("osl");
            mx::getFilesInDirectory(shaderPath.asString(), files, OSL_EXTENSION);
            for (std::string file : files)
            {
                mx::FilePath filePath = shaderPath / file;
                validator->compileOSL(filePath.asString());
            }

            // Set the search path for these compiled shaders.
            validator->setOslUtilityOSOPath(shaderPath);
        }
    }
    catch(mx::ExceptionShaderValidationError e)
    {
        for (auto error : e.errorLog())
        {
            log << e.what() << " " << error << std::endl;
        }
    }
    REQUIRE(initialized);

    return validator;
}
#endif

//
// Shader validation options structure
//
class ShaderValidTestOptions
{
public:
    void print(std::ostream& output) const
    {
        output << "Shader Validation Test Options:" << std::endl;
        output << "\toverrideFiles: ";
        for (auto f : overrideFiles)
        {
            output << f << " ";
        }
        output << std::endl;
        output << "\tRun GLSL Tests: " << runGLSLTests << std::endl;
        output << "\tRun OSL Tests: " << runOSLTests << std::endl;
        output << "\tDump GLSL Files: " << dumpGlslFiles << std::endl;
        output << "\tShader Interfaces: " << shaderInterfaces << std::endl;
        output << "\tCompile code: " << compileCode << std::endl;
        output << "\tRender Images: " << renderImages << std::endl;
        output << "\tSave Images: " << saveImages << std::endl;
        output << "\tDump GLSL Uniforms and Attributes  " << dumpGlslUniformsAndAttributes << std::endl;
        output << "\tGLSL Non-Shader Geometry: " << glslNonShaderGeometry.asString() << std::endl;
        output << "\tGLSL Shader Geometry: " << glslShaderGeometry.asString() << std::endl;
    }

    // Filter list of files to only run validation on.
    MaterialX::StringVec overrideFiles;

    // Set to true to always dump glsl generated files to disk
    bool dumpGlslFiles = false;

    // Execute GLSL tests
    bool runGLSLTests = true;

    // Execute OSL tests
    bool runOSLTests = true;

    // Run using a set of interfaces:
    // - 3 = run complete + reduced.
    // - 2 = run complete only (default)
    // - 1 = run reduced only.
    int shaderInterfaces = 2;

    // Perform source code compilation validation test
    bool compileCode = true;

    // Perform rendering validation test
    bool renderImages = true;

    // Perform saving of image. Can only be disabled for GLSL tests.
    bool saveImages = true;

    // Set this to be true if it is desired to dump out GLSL uniform and attribut information to the logging file.
    bool dumpGlslUniformsAndAttributes = true;

    // Non-shader GLSL geometry file
    MaterialX::FilePath glslNonShaderGeometry = "sphere.obj";

    // Shader GLSL geometry file
    MaterialX::FilePath glslShaderGeometry = "shaderball.obj";
};

// Per language profile times
class LanguageProfileTimes
{
public:
    void print(const std::string& label, std::ostream& output) const
    {
        output << label << std::endl; 
        output << "\tTotal: " << totalTime << " seconds" << std::endl;;
        output << "\tSetup: " << setupTime << " seconds" << std::endl;;
        output << "\tTransparency: " << transparencyTime << " seconds" << std::endl;;
        output << "\tGeneration: " << generationTime << " seconds" << std::endl;;
        output << "\tCompile: " << compileTime << " seconds" << std::endl;
        output << "\tRender: " << renderTime << " seconds" << std::endl;
        output << "\tI/O: " << ioTime << " seconds" << std::endl;
        output << "\tImage save: " << imageSaveTime << " seconds" << std::endl;
    }
    double totalTime = 0.0;
    double setupTime = 0.0;
    double transparencyTime = 0.0;
    double generationTime = 0.0;
    double compileTime = 0.0;
    double renderTime = 0.0;
    double ioTime = 0.0;
    double imageSaveTime = 0.0;
};

//
// Shader validation profiling structure
//
class ShaderValidProfileTimes
{
public:
    void print(std::ostream& output) const
    {
        output << "Overall time: " << totalTime << " seconds" << std::endl;
        output << "\tOverhead time: " << (totalTime - glslTimes.totalTime - oslTimes.totalTime) << " seconds" << std::endl;
        output << "\tI/O time: " << ioTime << " seconds" << std::endl;
        output << "\tValidation time: " << validateTime << " seconds" << std::endl;
        output << "\tRenderable search time: " << renderableSearchTime << " seconds" << std::endl;

        glslTimes.print("GLSL Profile Times:", output);
        oslTimes.print("OSL Profile Times:", output);

        output << "Elements tested: " << elementsTested << std::endl;
    }

    LanguageProfileTimes glslTimes;
    LanguageProfileTimes oslTimes;
    double totalTime = 0;
    double ioTime = 0.0;
    double validateTime = 0.0;
    double renderableSearchTime = 0.0;
    unsigned int elementsTested = 0;
};

// Scoped timer which adds a duration to a given externally reference timing duration
class AdditiveScopedTimer
{
public:
    AdditiveScopedTimer(double& durationRefence, const std::string& label)
        : _duration(durationRefence)
        , _label(label)
    {
        startTimer();
    }

    ~AdditiveScopedTimer()
    {
        endTimer();
    }

    void startTimer()
    {
        _startTime = std::chrono::system_clock::now();

        if (_debugUpdate)
        {
            std::cout << "Start time for timer (" << _label << ") is: " << _duration << std::endl;
        }
    }

    void endTimer()
    {
        std::chrono::time_point<std::chrono::system_clock> endTime = std::chrono::system_clock::now();
        std::chrono::duration<double> timeDuration = endTime - _startTime;
        double currentDuration = timeDuration.count();
        _duration += currentDuration;
        _startTime = endTime;

        if (_debugUpdate)
        {
            std::cout << "Current duration for timer (" << _label << ") is: " << currentDuration << ". Total duration: " << _duration << std::endl;
        }
    }

protected:
    double& _duration;
    bool _debugUpdate = false;
    std::string _label;
    std::chrono::time_point<std::chrono::system_clock> _startTime;
};

// Create a list of generation options based on unit test options
void getGenerationOptions(const ShaderValidTestOptions& testOptions, std::vector<mx::GenOptions>& optionsList)
{
    optionsList.clear();
    if (testOptions.shaderInterfaces & 1)
    {
        mx::GenOptions reducedOption;
        reducedOption.shaderInterfaceType = mx::SHADER_INTERFACE_REDUCED;
        optionsList.push_back(reducedOption);
    }
    // Alway fallback to complete if no options specified.
    if ((testOptions.shaderInterfaces & 2) || optionsList.empty())
    {
        mx::GenOptions completeOption;
        completeOption.shaderInterfaceType = mx::SHADER_INTERFACE_COMPLETE;
        optionsList.push_back(completeOption);
    }
}

#ifdef MATERIALX_BUILD_GEN_GLSL
// Test by connecting it to a supplied element
// 1. Create the shader and checks for source generation
// 2. Writes doc to disk if valid
// 3. Writes vertex and pixel shaders to disk
// 4. Validates creation / compilation of shader program
// 5. Validates that inputs were created properly
// 6. Validates rendering
// 7. Saves rendered image to disk
//
// Outputs error log if validation fails
//
static void runGLSLValidation(const std::string& shaderName, mx::TypedElementPtr element, mx::GlslValidator& validator,
                              mx::GlslShaderGenerator& shaderGenerator, const mx::HwLightHandlerPtr lightHandler, mx::DocumentPtr doc,
                              std::ostream& log, const ShaderValidTestOptions& testOptions, ShaderValidProfileTimes& profileTimes, const std::string& outputPath=".")
{
    AdditiveScopedTimer totalGLSLTime(profileTimes.glslTimes.totalTime, "GLSL total time");

    std::vector<mx::GenOptions> optionsList;
    getGenerationOptions(testOptions, optionsList);

    if(element && doc)
    {
        log << "------------ Run validation with element: " << element->getNamePath() << "-------------------" << std::endl;

        for (auto options : optionsList)
        {
            profileTimes.elementsTested++;

            std::string shaderPath;
            mx::FilePath outputFilePath = outputPath;
            // Use separate directory for reduced output
            if (options.shaderInterfaceType == mx::SHADER_INTERFACE_REDUCED)
            {
                outputFilePath = outputFilePath / mx::FilePath("reduced");
            }

            // Note: mkdir will fail if the directory already exists which is ok.
            {
                AdditiveScopedTimer ioDir(profileTimes.glslTimes.ioTime, "GLSL dir time");
                mx::makeDirectory(outputFilePath);
            }

            shaderPath = mx::FilePath(outputFilePath) / mx::FilePath(shaderName);
            mx::ShaderPtr shader;
            try
            {
                AdditiveScopedTimer transpTimer(profileTimes.glslTimes.transparencyTime, "GLSL transparency time");
                options.hwTransparency = mx::isTransparentSurface(element, shaderGenerator);
                transpTimer.endTimer();
                AdditiveScopedTimer generationTimer(profileTimes.glslTimes.generationTime, "GLSL generation time");
                shader = shaderGenerator.generate(shaderName, element, options);
                generationTimer.endTimer();
            }
            catch (mx::ExceptionShaderGenError e)
            {
                log << ">> " << e.what() << "\n";
                shader = nullptr;
            }

            CHECK(shader != nullptr);
            if (shader == nullptr)
            {
                log << ">> Failed to generate shader\n";
                return;
            }
            CHECK(shader->getSourceCode(mx::HwShader::PIXEL_STAGE).length() > 0);
            CHECK(shader->getSourceCode(mx::HwShader::VERTEX_STAGE).length() > 0);

            if (!testOptions.compileCode)
            {
                return;
            }

            // Validate
            MaterialX::GlslProgramPtr program = validator.program();
            bool validated = false;
            try
            {
                mx::GeometryHandlerPtr geomHandler = validator.getGeometryHandler();

                bool isShader = mx::elementRequiresShading(element);
                if (isShader)
                {
                    mx::FilePath geomPath;
                    if (!testOptions.glslShaderGeometry.isEmpty())
                    {
                        if (!testOptions.glslShaderGeometry.isAbsolute())
                        {
                            geomPath = mx::FilePath::getCurrentPath() / mx::FilePath("documents/TestSuite/Geometry") / testOptions.glslShaderGeometry;
                        }
                        else
                        {
                            geomPath = testOptions.glslShaderGeometry;
                        }
                    }
                    else
                    {
                        geomPath = mx::FilePath::getCurrentPath() / mx::FilePath("documents/TestSuite/Geometry/shaderball.obj");
                    }
                    geomHandler->setIdentifier(geomPath);
                    validator.setLightHandler(lightHandler);
                }
                else
                {
                    mx::FilePath geomPath;
                    if (!testOptions.glslNonShaderGeometry.isEmpty())
                    {
                        if (!testOptions.glslNonShaderGeometry.isAbsolute())
                        {
                            geomPath = mx::FilePath::getCurrentPath() / mx::FilePath("documents/TestSuite/Geometry") / testOptions.glslNonShaderGeometry;
                        }
                        else
                        {
                            geomPath = testOptions.glslNonShaderGeometry;
                        }
                    }
                    else
                    {
                        geomPath = mx::FilePath::getCurrentPath() / mx::FilePath("documents/TestSuite/Geometry/sphere.obj");
                    }
                    geomHandler->setIdentifier(geomPath);
                    validator.setLightHandler(nullptr);
                }

                {
                    AdditiveScopedTimer compileTimer(profileTimes.glslTimes.compileTime, "GLSL compile time");
                    validator.validateCreation(shader);
                    validator.validateInputs();
                }

                if (options.shaderInterfaceType == mx::SHADER_INTERFACE_REDUCED)
                {
                    log << "-- SHADER_INTERFACE_REDUCED output:" << std::endl;
                }
                else
                {
                    log << "-- SHADER_INTERFACE_COMPLETE output:" << std::endl;
                }

                if (testOptions.dumpGlslUniformsAndAttributes)
                {
                    AdditiveScopedTimer printTimer(profileTimes.glslTimes.ioTime, "GLSL io time");
                    program->printUniforms(log);
                    program->printAttributes(log);
                }

                if (testOptions.renderImages)
                {
                    {
                        AdditiveScopedTimer renderTimer(profileTimes.glslTimes.renderTime, "GLSL render time");
                        validator.validateRender(!isShader);
                    }

                    if (testOptions.saveImages)
                    {
                        AdditiveScopedTimer ioTimer(profileTimes.glslTimes.imageSaveTime, "GLSL image save time");
                        std::string fileName = shaderPath + "_glsl.png";
                        validator.save(fileName, false);
                    }
                }

                if (testOptions.dumpGlslFiles)
                {
                    AdditiveScopedTimer dumpTimer(profileTimes.glslTimes.ioTime, "GLSL io time");
                    std::ofstream file;
                    file.open(shaderPath + "_vs.glsl");
                    file << shader->getSourceCode(mx::HwShader::VERTEX_STAGE);
                    file.close();
                    file.open(shaderPath + "_ps.glsl");
                    file << shader->getSourceCode(mx::HwShader::PIXEL_STAGE);
                    file.close();
                }
                validated = true;
            }
            catch (mx::ExceptionShaderValidationError e)
            {
                if (!testOptions.dumpGlslFiles)
                {
                    // Dump shader stages on error
                    std::ofstream file;
                    file.open(shaderPath + "_vs.glsl");
                    file << shader->getSourceCode(mx::HwShader::VERTEX_STAGE);
                    file.close();
                    file.open(shaderPath + "_ps.glsl");
                    file << shader->getSourceCode(mx::HwShader::PIXEL_STAGE);
                    file.close();
                }

                for (auto error : e.errorLog())
                {
                    log << e.what() << " " << error << std::endl;
                }
                log << ">> Refer to shader code in dump files: " << shaderPath << "(_vs.glsl, _ps.glsl) files" << std::endl;
            }
            CHECK(validated);
        }
    }
}
#endif

#ifdef MATERIALX_BUILD_GEN_OSL
static void runOSLValidation(const std::string& shaderName, mx::TypedElementPtr element, mx::OslValidator& validator,
                             mx::ArnoldShaderGenerator& shaderGenerator, mx::DocumentPtr doc, std::ostream& log,
                             const ShaderValidTestOptions& testOptions, ShaderValidProfileTimes& profileTimes, const std::string& outputPath=".")
{
    AdditiveScopedTimer totalOSLTime(profileTimes.oslTimes.totalTime, "OSL total time");

    std::vector<mx::GenOptions> optionsList;
    getGenerationOptions(testOptions, optionsList);
    
    if(element && doc)
    {
        log << "------------ Run validation with element: " << element->getNamePath() << "-------------------" << std::endl;

        for (auto options : optionsList)
        {
            profileTimes.elementsTested++;

            mx::ShaderPtr shader;
            try
            {
                AdditiveScopedTimer genTimer(profileTimes.oslTimes.generationTime, "OSL generation time");
                shader = shaderGenerator.generate(shaderName, element, options);
            }
            catch (mx::ExceptionShaderGenError e)
            {
                log << ">> " << e.what() << "\n";
                shader = nullptr;
            }
            CHECK(shader != nullptr);
            if (shader == nullptr)
            {
                log << ">> Failed to generate shader\n";
                return;
            }
            CHECK(shader->getSourceCode().length() > 0);

            if (!testOptions.compileCode)
            {
                return;
            }

            std::string shaderPath;
            mx::FilePath outputFilePath = outputPath;
            // Use separate directory for reduced output
            if (options.shaderInterfaceType == mx::SHADER_INTERFACE_REDUCED)
            {
                outputFilePath = outputFilePath / mx::FilePath("reduced");
            }

            // Note: mkdir will fail if the directory already exists which is ok.
            {
                AdditiveScopedTimer ioDir(profileTimes.oslTimes.ioTime, "OSL dir time");
                mx::makeDirectory(outputFilePath);
            }

            shaderPath = mx::FilePath(outputFilePath) / mx::FilePath(shaderName);

            // Write out osl file
            {
                AdditiveScopedTimer ioTimer(profileTimes.oslTimes.ioTime, "OSL io time");
                std::ofstream file;
                file.open(shaderPath + ".osl");
                file << shader->getSourceCode();
                file.close();
            }

            // Validate
            bool validated = false;
            try
            {
                // Set output path and shader name
                validator.setOslOutputFilePath(outputFilePath);
                validator.setOslShaderName(shaderName);

                // Validate compilation
                {
                    AdditiveScopedTimer compileTimer(profileTimes.oslTimes.compileTime, "OSL compile time");
                    validator.validateCreation(shader);
                }

                if (testOptions.renderImages)
                {
                    std::string elementType;
                    std::string sceneTemplateFile;
                    mx::string outputName = element->getName();

                    bool isShader = mx::elementRequiresShading(element);
                    if (isShader)
                    {
                        // TODO: Assume name is "out". This is the default value.
                        // We require shader generation to provide us an output name
                        // to the actual name.
                        outputName = "out";

                        // TODO: Asume type is closure color until we can
                        // get the actual output type from code generation
                        elementType = mx::OslValidator::OSL_CLOSURE_COLOR_STRING;

                        sceneTemplateFile.assign("closure_color_scene.xml");
                    }
                    else
                    {
                        elementType.assign(element->getType());
                        sceneTemplateFile.assign("constant_color_scene.xml");
                    }

                    // Set shader output name and type to use
                    //
                    // If the generator has already remapped the output type then indicate to
                    // not do so again during validation.
                    validator.setOslShaderOutputNameAndType(outputName, elementType, shaderGenerator.remappedShaderOutput());

                    // Set scene template file. For now we only have the constant color scene file
                    mx::FilePath sceneTemplatePath = mx::FilePath::getCurrentPath() / mx::FilePath("documents/TestSuite/Utilities/");
                    sceneTemplatePath = sceneTemplatePath / sceneTemplateFile;
                    validator.setOslTestRenderSceneTemplateFile(sceneTemplatePath.asString());

                    // Validate rendering
                    {
                        AdditiveScopedTimer renderTimer(profileTimes.oslTimes.renderTime, "OSL render time");
                        validator.validateRender();
                    }
                }

                validated = true;
            }
            catch (mx::ExceptionShaderValidationError e)
            {
                for (auto error : e.errorLog())
                {
                    log << e.what() << " " << error << std::endl;
                }
                log << ">> Refer to shader code in dump file: " << shaderPath << ".osl file" << std::endl;
            }
            CHECK(validated);
        }
    }
}
#endif

bool getTestOptions(const std::string& optionFile, ShaderValidTestOptions& options)
{
    options.overrideFiles.clear();
    options.dumpGlslFiles = false;

    MaterialX::DocumentPtr doc = MaterialX::createDocument();            
    try {
        MaterialX::readFromXmlFile(doc, optionFile);

        MaterialX::NodeDefPtr optionDefs = doc->getNodeDef("ShaderValidTestOptions");
        if (optionDefs)
        {
            for (MaterialX::ParameterPtr p : optionDefs->getParameters())
            {
                const std::string& name = p->getName();
                MaterialX::ValuePtr val = p->getValue();
                if (val)
                {
                    if (name == "overrideFiles")
                    {
                        options.overrideFiles = MaterialX::splitString(p->getValueString(), ",");
                    }
                    else if (name == "shaderInterfaces")
                    {
                        options.shaderInterfaces = val->asA<int>();
                    }
                    else if (name == "compileCode")
                    {
                        options.compileCode = val->asA<bool>();
                    }
                    else if (name == "renderImages")
                    {
                        options.renderImages = val->asA<bool>();
                    }
                    else if (name == "saveImages")
                    {
                        options.saveImages = val->asA<bool>();
                    }
                    else if (name == "dumpGlslUniformsAndAttributes")
                    {
                        options.dumpGlslUniformsAndAttributes = val->asA<bool>();
                    }                    
                    else if (name == "runOSLTests")
                    {
                        options.runOSLTests = val->asA<bool>();
                    }
                    else if (name == "runGLSLTests")
                    {
                        options.runGLSLTests = val->asA<bool>();
                    }
                    else if (name == "dumpGlslFiles")
                    {
                        options.dumpGlslFiles = val->asA<bool>();
                    }
                    else if (name == "glslNonShaderGeometry")
                    {
                        options.glslNonShaderGeometry = p->getValueString();
                    }
                    else if (name == "glslShaderGeometry")
                    {
                        options.glslShaderGeometry = p->getValueString();
                    }
                }
            }
        }

        if (!options.compileCode)
        {
            options.renderImages = false;
            options.saveImages = false;
        }
        if (!options.renderImages)
        {
            options.saveImages = false;
        }
        return true;
    }
    catch (mx::Exception e)
    {
    }
    return false;
}

TEST_CASE("MaterialX documents", "[shadervalid]")
{
    bool runValidation = false;
#ifdef MATERIALX_BUILD_GEN_GLSL
    runValidation = true;
#endif
#ifdef MATERIALX_BUILD_GEN_OSL
    runValidation = true;
#endif
    if (!runValidation)
    {
        // No generators exist so there is nothing to test. Just return
        return;
    }

    // Profiling times
    ShaderValidProfileTimes profileTimes;
    // Global setup timer
    AdditiveScopedTimer totalTime(profileTimes.totalTime, "Global total time");

#ifdef LOG_TO_FILE
    #ifdef MATERIALX_BUILD_GEN_GLSL
    std::ofstream glslLogfile("shadervalid_GLSL_log.txt");
    std::ostream& glslLog(glslLogfile);
    #endif
    #ifdef MATERIALX_BUILD_GEN_OSL
    std::ofstream oslLogfile("shadervalid_OSL_log.txt");
    std::ostream& oslLog(oslLogfile);
    #endif
    std::ofstream docValidLogfile("shadervalid_validate_doc_log.txt");
    std::ostream& docValidLog(docValidLogfile);
    std::ofstream profilingLogfile("shadervalid_profiling_log.txt");
    std::ostream& profilingLog(profilingLogfile);
#else
    #ifdef MATERIALX_BUILD_GEN_GLSL
    std::ostream& glslLog(std::cout);
    #endif
    #ifdef MATERIALX_BUILD_GEN_OSL
    std::ostream& oslLog(std::cout);
    #endif
    std::ostream& docValidLog(std::cout);
    std::ostream& profilingLog(std::cout);
#endif

    // For debugging, add files to this set to override
    // which files in the test suite are being tested.
    // Add only the test suite filename not the full path.
    std::set<std::string> testfileOverride;

    AdditiveScopedTimer ioTimer(profileTimes.ioTime, "Global I/O time");
    mx::FilePath path = mx::FilePath::getCurrentPath() / mx::FilePath("documents/TestSuite");
    mx::StringVec dirs;
    std::string baseDirectory = path;
    mx::getSubDirectories(baseDirectory, dirs);
    
    // Check for an option file
    ShaderValidTestOptions options;
    const mx::FilePath optionsPath = path / mx::FilePath("_options.mtlx");
    // Append to file filter list
    if (getTestOptions(optionsPath, options))
    {
        for (auto filterFile : options.overrideFiles)
        {
            testfileOverride.insert(filterFile);
        }
    }
    ioTimer.endTimer();

    // All tests have been turned off so just stop the test.
    if (!options.runGLSLTests && !options.runOSLTests)
    {
        return;
    }

    // Library search path
    mx::FilePath searchPath = mx::FilePath::getCurrentPath() / mx::FilePath("documents/Libraries");

    // Create validators and generators
    bool orthographicView = true;
#ifdef MATERIALX_BUILD_GEN_GLSL
<<<<<<< HEAD
    mx::GlslValidatorPtr glslValidator = createGLSLValidator(orthographicView, "sphere.obj", glslLog);
    mx::GlslShaderGeneratorPtr glslShaderGenerator = std::static_pointer_cast<mx::GlslShaderGenerator>(mx::GlslShaderGenerator::create());
    glslShaderGenerator->registerSourceCodeSearchPath(searchPath);
    mx::DefaultColorManagementSystemPtr glslColorManagementSystem = mx::DefaultColorManagementSystem::create(glslShaderGenerator->getLanguage());
    glslShaderGenerator->setColorManagementSystem(glslColorManagementSystem);
=======
    mx::GlslValidatorPtr glslValidator = nullptr;
    mx::GlslShaderGeneratorPtr glslShaderGenerator = nullptr;
    mx::DefaultColorManagementSystemPtr glslColorManagementSystem = nullptr;
    if (options.runGLSLTests)
    {
        AdditiveScopedTimer glslSetupTime(profileTimes.glslTimes.setupTime, "GLSL setup time");
        glslValidator = createGLSLValidator(orthographicView, "sphere.obj", glslLog);
        glslShaderGenerator = std::static_pointer_cast<mx::GlslShaderGenerator>(mx::GlslShaderGenerator::create());
        glslShaderGenerator->registerSourceCodeSearchPath(searchPath);
        glslColorManagementSystem = mx::DefaultColorManagementSystem::create(*glslShaderGenerator);
        glslShaderGenerator->setColorManagementSystem(glslColorManagementSystem);
        glslSetupTime.endTimer();
    }
>>>>>>> 3dfdeef9
#endif
#ifdef MATERIALX_BUILD_GEN_OSL
    mx::OslValidatorPtr oslValidator = nullptr;
    mx::ArnoldShaderGeneratorPtr oslShaderGenerator = nullptr;
    if (options.runOSLTests)
    {
        AdditiveScopedTimer oslSetupTime(profileTimes.oslTimes.setupTime, "OSL setup time");
        oslValidator = createOSLValidator(orthographicView, oslLog);
        oslShaderGenerator = std::static_pointer_cast<mx::ArnoldShaderGenerator>(mx::ArnoldShaderGenerator::create());
        oslShaderGenerator->setRemappedShaderOutput(false);
        oslShaderGenerator->registerSourceCodeSearchPath(searchPath);
        oslShaderGenerator->registerSourceCodeSearchPath(searchPath / mx::FilePath("stdlib/osl"));
        oslSetupTime.endTimer();
    }
#endif

    // Load in the library dependencies once
    // This will be imported in each test document below
    ioTimer.startTimer();
    mx::DocumentPtr dependLib = mx::createDocument();
    loadLibraries({ "stdlib", "sxpbrlib" }, searchPath, dependLib);
#ifdef MATERIALX_BUILD_GEN_GLSL
    if (options.runGLSLTests)
    {
        glslColorManagementSystem->loadLibrary(dependLib);
    }
#endif
    ioTimer.endTimer();

    mx::CopyOptions importOptions;
    importOptions.skipDuplicateElements = true;

<<<<<<< HEAD
    // Add lights as a dependency
    mx::GenOptions genOptions;
    mx::HwLightHandlerPtr lightHandler = mx::HwLightHandler::create();
    createLightRig(dependLib, *lightHandler, *glslShaderGenerator, genOptions);
=======
#ifdef MATERIALX_BUILD_GEN_GLSL
    mx::HwLightHandlerPtr lightHandler = nullptr;
    if (options.runGLSLTests)
    {
        AdditiveScopedTimer glslSetupLightingTimer(profileTimes.glslTimes.setupTime, "GLSL setup lighting time");

        // Add lights as a dependency
        lightHandler = mx::HwLightHandler::create();
        createLightRig(dependLib, *lightHandler, *glslShaderGenerator);
>>>>>>> 3dfdeef9

        // Clamp the number of light sources to the number bound
        size_t lightSourceCount = lightHandler->getLightSources().size();
        glslShaderGenerator->setMaxActiveLightSources(lightSourceCount);
    }
#endif

    // Map to replace "/" in Element path names with "_".
    mx::StringMap pathMap;
    pathMap["/"] = "_";

    AdditiveScopedTimer validateTimer(profileTimes.validateTime, "Global validation time");
    AdditiveScopedTimer renderableSearchTimer(profileTimes.renderableSearchTime, "Global renderable search time");

    const std::string MTLX_EXTENSION("mtlx");
    for (auto dir : dirs)
    {
        ioTimer.startTimer();
        mx::StringVec files;
        mx::getFilesInDirectory(dir, files, MTLX_EXTENSION);
        ioTimer.endTimer();

        for (const std::string& file : files)
        {
            if (file == "_options.mtlx")
            {
                continue;
            }

            ioTimer.startTimer();
            // Check if a file override set is used and ignore all files
            // not part of the override set
            if (testfileOverride.size() && testfileOverride.count(file) == 0)
            {
                ioTimer.endTimer();
                continue;
            }

            const mx::FilePath filePath = mx::FilePath(dir) / mx::FilePath(file);
            const std::string filename = filePath;

            mx::DocumentPtr doc = mx::createDocument();
            readFromXmlFile(doc, filename);
            doc->importLibrary(dependLib, &importOptions);

            ioTimer.endTimer();

            validateTimer.startTimer();
            std::cout << "Validating MTLX file: " << filename << std::endl;
#ifdef MATERIALX_BUILD_GEN_GLSL
            glslLog << "MTLX Filename: " << filename << std::endl;
#endif
#ifdef MATERIALX_BUILD_GEN_OSL
            oslLog << "MTLX Filename: " << filename << std::endl;
#endif
            // Validate the test document
            std::string validationErrors;
            bool validDoc = doc->validate(&validationErrors);
            if (!validDoc)
            {
                docValidLog << filename << std::endl;
                docValidLog << validationErrors << std::endl;
            }
            validateTimer.endTimer();
            CHECK(validDoc);

            renderableSearchTimer.startTimer();
            std::vector<mx::TypedElementPtr> elements;
            mx::findRenderableElements(doc, elements);
            renderableSearchTimer.endTimer();

            std::string outputPath = mx::FilePath(dir) / mx::FilePath(mx::removeExtension(file));
            for (auto element : elements)
            {
                mx::OutputPtr output = element->asA<mx::Output>();
                mx::ShaderRefPtr shaderRef = element->asA<mx::ShaderRef>();
                mx::NodeDefPtr nodeDef = nullptr;
                if (output)
                {
                    nodeDef = output->getConnectedNode()->getNodeDef();
                }
                else if (shaderRef)
                {
                    nodeDef = shaderRef->getNodeDef();
                }
                if (nodeDef)
                {
                    mx::string elementName = mx::replaceSubstrings(element->getNamePath(), pathMap);
                    //std::cout << "Validate element: " << elementName << std::endl;
#ifdef MATERIALX_BUILD_GEN_GLSL
                    if (options.runGLSLTests)
                    {
                        renderableSearchTimer.startTimer();
                        mx::InterfaceElementPtr impl = nodeDef->getImplementation(glslShaderGenerator->getTarget(), glslShaderGenerator->getLanguage());
                        renderableSearchTimer.endTimer();
                        if (impl)
                        {
                            runGLSLValidation(elementName, element, *glslValidator, *glslShaderGenerator, lightHandler, doc, glslLog, options, profileTimes, outputPath);
                        }
                    }
#endif
#ifdef MATERIALX_BUILD_GEN_OSL
                    if (options.runOSLTests)
                    {
                        if (file == "color_management.mtlx")
                        {
                            continue;
                        }
                        renderableSearchTimer.startTimer();
                        mx::InterfaceElementPtr impl2 = nodeDef->getImplementation(oslShaderGenerator->getTarget(), oslShaderGenerator->getLanguage());
                        renderableSearchTimer.endTimer();
                        if (impl2)
                        {
                            runOSLValidation(elementName, element, *oslValidator, *oslShaderGenerator, doc, oslLog, options, profileTimes, outputPath);
                        }
                    }
#endif
                }
            }
        }
    }

    // Dump out profiling information
    totalTime.endTimer();
    profileTimes.print(profilingLog);
    profilingLog << "------------------" << std::endl;
    options.print(profilingLog);
}

#endif
#endif<|MERGE_RESOLUTION|>--- conflicted
+++ resolved
@@ -42,233 +42,7 @@
 #define LOG_TO_FILE
 
 extern void loadLibraries(const mx::StringVec& libraryNames, const mx::FilePath& searchPath, mx::DocumentPtr doc);
-<<<<<<< HEAD
 extern void createLightRig(mx::DocumentPtr doc, mx::HwLightHandler& lightHandler, mx::HwShaderGenerator& shadergen, const mx::GenOptions& options);
-
-TEST_CASE("GLSL Source", "[shadervalid]")
-{
-#ifdef LOG_TO_FILE
-    std::ofstream logfile("log_shadervalid_glsl_source.txt");
-    std::ostream& log(logfile);
-#else
-    std::ostream& log(std::cout);
-#endif
-
-    mx::DocumentPtr doc = mx::createDocument();
-
-    mx::FilePath searchPath = mx::FilePath::getCurrentPath() / mx::FilePath("documents/Libraries");
-    loadLibraries({ "stdlib", "sxpbrlib" }, searchPath, doc);
-
-    mx::GlslShaderGeneratorPtr glslShaderGenerator = std::static_pointer_cast<mx::GlslShaderGenerator>(mx::GlslShaderGenerator::create());
-    glslShaderGenerator->registerSourceCodeSearchPath(searchPath);
-
-    mx::GenOptions genOptions;
-    mx::HwLightHandlerPtr lightHandler = mx::HwLightHandler::create();
-    createLightRig(doc, *lightHandler, *glslShaderGenerator, genOptions);
-
-    // Initialize a GLSL validator and set image handler.
-    // Validator initiazation will create a offscreen
-    // window and offscreen OpenGL context for usage.
-    mx::GlslValidatorPtr validator = mx::GlslValidator::create();
-    mx::TinyEXRImageLoaderPtr exrLoader = mx::TinyEXRImageLoader::create();
-    mx::GLTextureHandlerPtr handler = mx::GLTextureHandler::create(exrLoader);
-    mx::stbImageLoaderPtr stbLoader = mx::stbImageLoader::create();
-    handler->addLoader(stbLoader);
-    bool initialized = false;
-    bool orthographicsView = true;
-    try
-    {
-        validator->initialize();
-        validator->setImageHandler(handler);
-        // Set geometry to draw with
-        const std::string geometryFile(mx::FilePath::getCurrentPath() / mx::FilePath("documents/TestSuite/Geometry/sphere.obj"));
-        mx::GeometryHandlerPtr geometryHandler = validator->getGeometryHandler();
-        geometryHandler->setIdentifier(geometryFile);
-        if (geometryHandler->getIdentifier() == geometryFile)
-        {
-            orthographicsView = false;
-        }
-        initialized = true;
-    }
-    catch (mx::ExceptionShaderValidationError e)
-    {
-        for (auto error : e.errorLog())
-        {
-            log << e.what() << " " << error << std::endl;
-        }
-    }
-    REQUIRE(initialized);
-
-    // Test through set of fragment and vertex shader stage pairs
-    // of files
-    const std::vector<std::string> shaderNames =
-    {
-        "conditionals",
-        "hello_world_graph",
-        "hello_world_node",
-        "hello_world_shaderref",
-        "geometric_nodes",
-        "subgraph_ex1",
-        "subgraph_ex2",
-        "test_noise2d",
-        "test_noise3d",
-        "test_cellnoise2d",
-        "test_cellnoise3d",
-        "test_fractal3d",
-        "example1_surface",
-        "example2_surface",
-        "example3_surface",
-        "example4_surface"
-    };
-
-    const std::set<std::string> shadersUseLighting =
-    {
-        "subgraph_ex2",
-        "example1_surface",
-        "example2_surface",
-        "example3_surface",
-        "example4_surface"
-    };
-
-    for (auto shaderName : shaderNames)
-    {
-        log << "------------ Validate shader from source: " << shaderName << std::endl;
-        std::string vertexShaderPath = shaderName + "_vs.glsl";
-        std::string pixelShaderPath = shaderName + "_ps.glsl";
-
-        unsigned int stagesFound = 0;
-        std::stringstream vertexShaderStream;
-        std::stringstream pixelShaderStream;
-        std::ifstream shaderFile;
-        shaderFile.open(vertexShaderPath);
-        if (shaderFile.is_open())
-        {
-            vertexShaderStream << shaderFile.rdbuf();
-            shaderFile.close();
-            stagesFound++;
-        }
-        shaderFile.open(pixelShaderPath);
-        if (shaderFile.is_open())
-        {
-            pixelShaderStream << shaderFile.rdbuf();
-            shaderFile.close();
-            stagesFound++;
-        }
-
-        // To do: Make the dependence on ShaderGen test generated files more explicit
-        // so as to avoid the possibility of failure here. For now skip tests if files not
-        // found.
-        //REQUIRE(stagesFound == 2);
-        if (stagesFound != 2)
-        {
-            continue;
-        }
-
-        if (shadersUseLighting.count(shaderName))
-        {
-            validator->setLightHandler(lightHandler);
-        }
-        else
-        {
-            validator->setLightHandler(nullptr);
-        }
-
-        // Check program compilation
-        bool programCompiled = false;
-        mx::GlslProgramPtr program = validator->program();
-        try {
-            // Set stages and validate.
-            // Note that pixel stage is first, then vertex stage
-            std::vector<std::string> stages;
-            stages.push_back(pixelShaderStream.str());
-            stages.push_back(vertexShaderStream.str());
-
-            validator->validateCreation(stages);
-            validator->validateInputs();
-
-            programCompiled = true;
-        }
-        catch (mx::ExceptionShaderValidationError e)
-        {
-            for (auto error : e.errorLog())
-            {
-                log << e.what() << " " << error << std::endl;
-            }
-
-            std::string stage = program->getStage(mx::HwShader::VERTEX_STAGE);
-            log << ">> Failed vertex stage code:\n";
-            log << stage;
-            stage = program->getStage(mx::HwShader::PIXEL_STAGE);
-            log << ">> Failed pixel stage code:\n";
-            log << stage;
-        }
-        REQUIRE(programCompiled);
-
-        // Check getting uniforms list
-        bool uniformsParsed = false;
-        try
-        {
-            program->printUniforms(log);
-            uniformsParsed = true;
-        }
-        catch (mx::ExceptionShaderValidationError e)
-        {
-            for (auto error : e.errorLog())
-            {
-                log << e.what() << " " << error << std::endl;
-            }
-        }
-        REQUIRE(uniformsParsed);
-
-        // Check getting attributes list
-        bool attributesParsed = false;
-        try
-        {
-            program->printAttributes(log);
-            attributesParsed = true;
-        }
-        catch (mx::ExceptionShaderValidationError e)
-        {
-            for (auto error : e.errorLog())
-            {
-                log << e.what() << " " << error << std::endl;
-            }
-        }
-        REQUIRE(attributesParsed);
-
-        // Check rendering which includes checking binding
-        bool renderSucceeded = false;
-        try
-        {
-            validator->validateRender(orthographicsView);
-            renderSucceeded = true;
-        }
-        catch (mx::ExceptionShaderValidationError e)
-        {
-            for (auto error : e.errorLog())
-            {
-                log << e.what() << " " << error << std::endl;
-            }
-        }
-        REQUIRE(renderSucceeded);
-
-        try
-        {
-            std::string fileName = shaderName + ".exr";
-            validator->save(fileName);
-        }
-        catch (mx::ExceptionShaderValidationError e)
-        {
-            for (auto error : e.errorLog())
-            {
-                log << e.what() << " " << error << std::endl;
-            }
-        }
-    }
-}
-=======
-extern void createLightRig(mx::DocumentPtr doc, mx::HwLightHandler& lightHandler, mx::HwShaderGenerator& shadergen);
->>>>>>> 3dfdeef9
 
 #ifdef MATERIALX_BUILD_GEN_GLSL
 //
@@ -1068,13 +842,6 @@
     // Create validators and generators
     bool orthographicView = true;
 #ifdef MATERIALX_BUILD_GEN_GLSL
-<<<<<<< HEAD
-    mx::GlslValidatorPtr glslValidator = createGLSLValidator(orthographicView, "sphere.obj", glslLog);
-    mx::GlslShaderGeneratorPtr glslShaderGenerator = std::static_pointer_cast<mx::GlslShaderGenerator>(mx::GlslShaderGenerator::create());
-    glslShaderGenerator->registerSourceCodeSearchPath(searchPath);
-    mx::DefaultColorManagementSystemPtr glslColorManagementSystem = mx::DefaultColorManagementSystem::create(glslShaderGenerator->getLanguage());
-    glslShaderGenerator->setColorManagementSystem(glslColorManagementSystem);
-=======
     mx::GlslValidatorPtr glslValidator = nullptr;
     mx::GlslShaderGeneratorPtr glslShaderGenerator = nullptr;
     mx::DefaultColorManagementSystemPtr glslColorManagementSystem = nullptr;
@@ -1084,11 +851,10 @@
         glslValidator = createGLSLValidator(orthographicView, "sphere.obj", glslLog);
         glslShaderGenerator = std::static_pointer_cast<mx::GlslShaderGenerator>(mx::GlslShaderGenerator::create());
         glslShaderGenerator->registerSourceCodeSearchPath(searchPath);
-        glslColorManagementSystem = mx::DefaultColorManagementSystem::create(*glslShaderGenerator);
+        glslColorManagementSystem = mx::DefaultColorManagementSystem::create(glslShaderGenerator->getLanguage());
         glslShaderGenerator->setColorManagementSystem(glslColorManagementSystem);
         glslSetupTime.endTimer();
     }
->>>>>>> 3dfdeef9
 #endif
 #ifdef MATERIALX_BUILD_GEN_OSL
     mx::OslValidatorPtr oslValidator = nullptr;
@@ -1121,12 +887,6 @@
     mx::CopyOptions importOptions;
     importOptions.skipDuplicateElements = true;
 
-<<<<<<< HEAD
-    // Add lights as a dependency
-    mx::GenOptions genOptions;
-    mx::HwLightHandlerPtr lightHandler = mx::HwLightHandler::create();
-    createLightRig(dependLib, *lightHandler, *glslShaderGenerator, genOptions);
-=======
 #ifdef MATERIALX_BUILD_GEN_GLSL
     mx::HwLightHandlerPtr lightHandler = nullptr;
     if (options.runGLSLTests)
@@ -1134,9 +894,9 @@
         AdditiveScopedTimer glslSetupLightingTimer(profileTimes.glslTimes.setupTime, "GLSL setup lighting time");
 
         // Add lights as a dependency
+        mx::GenOptions genOptions;
         lightHandler = mx::HwLightHandler::create();
-        createLightRig(dependLib, *lightHandler, *glslShaderGenerator);
->>>>>>> 3dfdeef9
+        createLightRig(dependLib, *lightHandler, *glslShaderGenerator, genOptions);
 
         // Clamp the number of light sources to the number bound
         size_t lightSourceCount = lightHandler->getLightSources().size();
