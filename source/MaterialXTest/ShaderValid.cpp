--- conflicted
+++ resolved
@@ -649,13 +649,8 @@
     for (auto dir : dirs)
     {
         mx::StringVec files;
-<<<<<<< HEAD
-        mx::getDocumentsInDirectory(dir, files);
+        mx::getFilesInDirectory(dir, files, MTLX_EXTENSION);
         for (const std::string& file : files)
-=======
-        mx::getFilesInDirectory(dir, files, MTLX_EXTENSION);
-        for (std::string file : files)
->>>>>>> 37add992
         {
             // Check if a file override set is used and ignore all files
             // not part of the override set
