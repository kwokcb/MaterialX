--- conflicted
+++ resolved
@@ -30,9 +30,8 @@
     REQUIRE((v2 -= v1) == mx::Vector3(2, 4, 6));
     REQUIRE((v2 *= v1) == mx::Vector3(2, 8, 18));
     REQUIRE((v2 /= v1) == mx::Vector3(2, 4, 6));
-<<<<<<< HEAD
-    REQUIRE(v1 * 2 == mx::Vector3(2, 4, 6));
-    REQUIRE(2 * v1 == mx::Vector3(2, 4, 6));
+    REQUIRE(v1 * 2 == v2);
+    REQUIRE(v2 / 2 == v1);
     
     // Geometric operators
     mx::Vector3 v3(1.0f, 2.0f, 2.0f);
@@ -41,16 +40,7 @@
     REQUIRE(v3.magnitude() == 1.0f);
 }
 
-#include <iostream>
-
 TEST_CASE("Matrix operators", "[types]")
-=======
-    REQUIRE(v1 * 2 == v2);
-    REQUIRE(v2 / 2 == v1);
-}
-
-TEST_CASE("Matrices", "[types]")
->>>>>>> b2f16b54
 {
     mx::Matrix44 trans(1, 0, 0, 0,
                        0, 1, 0, 0,
@@ -116,24 +106,22 @@
     REQUIRE(quot3 == trans);
     REQUIRE(quot4 == mx::Matrix44::IDENTITY);
 
-    std::string res;
-
     // Matrix translation
     mx::Matrix44 trans44(mx::Matrix44::IDENTITY);
-    mx::Vector4 amount44(1.0f, 2.0f, 3.0f, 1.0f);
+    mx::Matrix44::RowArray amount44 { 1.0f, 2.0f, 3.0f, 1.0f };
     trans44.setTranslation(amount44);
-    REQUIRE(amount44 == trans44.getRow(3));
-    amount44 = { -1.0f, -2.0f, -3.0f, 1.0f };
+    REQUIRE(amount44 == trans44[3]);
+    amount44 = { -1.0f, -2.0f, -3.0f };
     mx::Matrix44 translateBy;
     translateBy.setTranslation(amount44);
     mx::Matrix44 translateResult = trans44 * translateBy;
     REQUIRE(translateResult == mx::Matrix44::IDENTITY);
 
     mx::Matrix33 trans33(mx::Matrix33::IDENTITY);
-    mx::Vector3 amount33(5.0f, 10.0f, 1.0f);
+    mx::Matrix33::RowArray amount33{ 5.0f, 10.0f, 1.0f };
     trans33.setTranslation(amount33);
-    REQUIRE(amount33 == trans33.getRow(2));
-    amount33 -= 2.0f*amount33;
+    REQUIRE(amount33 == trans33[2]);
+    amount33 = { -5.0f, -10.0f, -1.0f };
     mx::Matrix33 translateBy33;
     translateBy33.setTranslation(amount33);
     mx::Matrix33 translateResult33 = trans33 * translateBy33;
@@ -182,7 +170,7 @@
         0, 4, 0, 0,
         0, 0, 6, 0,
         1, 3, 5, 1);
-    mx::Vector4 scalar(8, 7, 6, 1);
+    mx::Matrix44::RowArray scalar{ 8, 7, 6, 1 };
     mx::Matrix44 scaleBy;
     scaleBy.setScale(scalar);
     mx::Matrix44 scaleResult = scale44 * scaleBy;
@@ -195,40 +183,12 @@
     mx::Matrix33 scale33(2, 0, 0,
         0, 4, 0,
         1, 3, 1);
-    mx::Vector3 scalar3(8, 7, 1);
+    mx::Matrix33::RowArray scalar3{ 8, 7, 1 };
     mx::Matrix33 scaleBy33;
     scaleBy33.setScale(scalar3);
     mx::Matrix33 scaleResult33 = scale33 * scaleBy33;
     mx::Matrix33 scaleCheck2(16.0, 0.0f, 0.0f,
         0.0f, 28.0f, 0.0f,
         8.0f, 21.0f, 1.0f);
-    REQUIRE(scaleCheck2.equivalent(scaleResult33, 0.000001f));
-
-    // Matrix transpose
-    mx::Matrix44 transp44(1, 2, 3, 4,
-                          5, 6, 7, 8,
-                          9, 10, 11, 12,
-                          13, 14, 15, 16);
-    mx::Matrix44 after_transp44 (transp44);
-    after_transp44.transpose();
-    for (unsigned int i = 0; i < 4; i++)
-    {
-        for (unsigned int j = 0; j < 4; j++)
-        {
-            REQUIRE(transp44[i][j] == after_transp44[j][i]);
-        }
-    }
-
-    mx::Matrix33 transp33(1, 2, 3,
-        4, 5, 6,
-        7, 8, 9);
-    mx::Matrix33 after_transp33(transp33);
-    after_transp33.transpose();
-    for (unsigned int i = 0; i < 3; i++)
-    {
-        for (unsigned int j = 0; j < 3; j++)
-        {
-            REQUIRE(transp33[i][j] == after_transp33[j][i]);
-        }
-    }
+    REQUIRE(scaleCheck2.equivalent(scaleResult33, 0.000001f));    
 }