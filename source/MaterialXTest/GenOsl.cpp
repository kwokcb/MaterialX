#include <MaterialXTest/Catch/catch.hpp>

#include <MaterialXCore/Document.h>

#include <MaterialXFormat/File.h>
<<<<<<< HEAD

#include <MaterialXGenShader/GenContext.h>

=======
>>>>>>> 2dd17eba
#include <MaterialXGenOsl/OslShaderGenerator.h>
#include <MaterialXGenOsl/OslSyntax.h>

#include <MaterialXGenShader/DefaultColorManagementSystem.h>
#include <MaterialXGenShader/Util.h>
#include <MaterialXTest/GenShaderUtil.h>

<<<<<<< HEAD
extern void checkImplementations(mx::GenContext& context,
                                 std::set<std::string> generatorSkipNodeTypes,
                                 std::set<std::string> generatorSkipNodeDefs);

extern void testUniqueNames(mx::GenContext& context, const std::string& stage);
=======
namespace mx = MaterialX;
>>>>>>> 2dd17eba

TEST_CASE("OSL Syntax", "[genosl]")
{
    mx::SyntaxPtr syntax = mx::OslSyntax::create();

    REQUIRE(syntax->getTypeName(mx::Type::FLOAT) == "float");
    REQUIRE(syntax->getTypeName(mx::Type::COLOR3) == "color");
    REQUIRE(syntax->getTypeName(mx::Type::VECTOR3) == "vector");
    REQUIRE(syntax->getTypeName(mx::Type::FLOATARRAY) == "float");
    REQUIRE(syntax->getTypeName(mx::Type::INTEGERARRAY) == "int");
    REQUIRE(mx::Type::FLOATARRAY->isArray());
    REQUIRE(mx::Type::INTEGERARRAY->isArray());

    REQUIRE(syntax->getTypeName(mx::Type::BSDF) == "BSDF");
    REQUIRE(syntax->getOutputTypeName(mx::Type::BSDF) == "output BSDF");

    // Set fixed precision with one digit
    mx::Value::ScopedFloatFormatting format(mx::Value::FloatFormatFixed, 1);

    std::string value;
    value = syntax->getDefaultValue(mx::Type::FLOAT);
    REQUIRE(value == "0.0");
    value = syntax->getDefaultValue(mx::Type::COLOR3);
    REQUIRE(value == "color(0.0)");
    value = syntax->getDefaultValue(mx::Type::COLOR3, true);
    REQUIRE(value == "color(0.0)");
    value = syntax->getDefaultValue(mx::Type::COLOR4);
    REQUIRE(value == "color4(color(0.0), 0.0)");
    value = syntax->getDefaultValue(mx::Type::COLOR4, true);
    REQUIRE(value == "{color(0.0), 0.0}");
    value = syntax->getDefaultValue(mx::Type::FLOATARRAY, true);
    REQUIRE(value.empty());
    value = syntax->getDefaultValue(mx::Type::INTEGERARRAY, true);
    REQUIRE(value.empty());

    mx::ValuePtr floatValue = mx::Value::createValue<float>(42.0f);
    value = syntax->getValue(mx::Type::FLOAT, *floatValue);
    REQUIRE(value == "42.0");
    value = syntax->getValue(mx::Type::FLOAT, *floatValue, true);
    REQUIRE(value == "42.0");

    mx::ValuePtr color3Value = mx::Value::createValue<mx::Color3>(mx::Color3(1.0f, 2.0f, 3.0f));
    value = syntax->getValue(mx::Type::COLOR3, *color3Value);
    REQUIRE(value == "color(1.0, 2.0, 3.0)");
    value = syntax->getValue(mx::Type::COLOR3, *color3Value, true);
    REQUIRE(value == "color(1.0, 2.0, 3.0)");

    mx::ValuePtr color4Value = mx::Value::createValue<mx::Color4>(mx::Color4(1.0f, 2.0f, 3.0f, 4.0f));
    value = syntax->getValue(mx::Type::COLOR4, *color4Value);
    REQUIRE(value == "color4(color(1.0, 2.0, 3.0), 4.0)");
    value = syntax->getValue(mx::Type::COLOR4, *color4Value, true);
    REQUIRE(value == "{color(1.0, 2.0, 3.0), 4.0}");

    std::vector<float> floatArray = { 0.1f, 0.2f, 0.3f, 0.4f, 0.5f, 0.6f, 0.7f };
    mx::ValuePtr floatArrayValue = mx::Value::createValue<std::vector<float>>(floatArray);
    value = syntax->getValue(mx::Type::FLOATARRAY, *floatArrayValue);
    REQUIRE(value == "{0.1, 0.2, 0.3, 0.4, 0.5, 0.6, 0.7}");

    std::vector<int> intArray = { 1, 2, 3, 4, 5, 6, 7 };
    mx::ValuePtr intArrayValue = mx::Value::createValue<std::vector<int>>(intArray);
    value = syntax->getValue(mx::Type::INTEGERARRAY, *intArrayValue);
    REQUIRE(value == "{1, 2, 3, 4, 5, 6, 7}");
}

TEST_CASE("OSL Implementation Check", "[genosl]")
{
    mx::GenContext context(mx::OslShaderGenerator::create());

    std::set<std::string> generatorSkipNodeTypes;
    generatorSkipNodeTypes.insert("light");
    generatorSkipNodeTypes.insert("pointlight");
    generatorSkipNodeTypes.insert("directionallight");
    generatorSkipNodeTypes.insert("spotlight");
    std::set<std::string> generatorSkipNodeDefs;

<<<<<<< HEAD
    checkImplementations(context, generatorSkipNodeTypes, generatorSkipNodeDefs);
=======
    GenShaderUtil::checkImplementations(generator, generatorSkipNodeTypes, generatorSkipNodeDefs);
>>>>>>> 2dd17eba
}

TEST_CASE("OSL Unique Names", "[genosl]")
{
    mx::GenContext context(mx::OslShaderGenerator::create());

    mx::FilePath searchPath = mx::FilePath::getCurrentPath() / mx::FilePath("documents/Libraries");
    context.registerSourceCodeSearchPath(searchPath);
    // Add path to find OSL include files
    context.registerSourceCodeSearchPath(searchPath / mx::FilePath("stdlib/osl"));

<<<<<<< HEAD
    testUniqueNames(context, mx::OSL::STAGE);
=======
    GenShaderUtil::testUniqueNames(shaderGenerator, mx::Shader::PIXEL_STAGE);
}

class OSLGenCodeGenerationTester : public GenShaderUtil::ShaderGeneratorTester
{
public:
    using ParentClass = GenShaderUtil::ShaderGeneratorTester;

    OSLGenCodeGenerationTester(const mx::FilePath& searchPath, const mx::FilePath& testRootPath,
        const mx::FilePath& logFilePath) : GenShaderUtil::ShaderGeneratorTester(searchPath, testRootPath, logFilePath)
    {}

    void createGenerator() override
    {
        _shaderGenerator = mx::OslShaderGenerator::create();
        _shaderGenerator->registerSourceCodeSearchPath(_searchPath);
        // Add path to find OSL include files
        _shaderGenerator->registerSourceCodeSearchPath(_searchPath / mx::FilePath("stdlib/osl"));

        if (!_shaderGenerator)
        {
            _logFile << ">> Failed to create OSL generator" << std::endl;
        }
    }

    void setTestStages() override
    {
        _testStages.push_back(mx::Shader::PIXEL_STAGE);
    }
};

static void generateOSLCode()
{
    const mx::FilePath searchPath = mx::FilePath::getCurrentPath() / mx::FilePath("documents/Libraries");
    const mx::FilePath testRootPath = mx::FilePath::getCurrentPath() / mx::FilePath("documents/TestSuite");
    const mx::FilePath logPath("genosl_vanilla_generate_test.txt");
    OSLGenCodeGenerationTester tester(searchPath, testRootPath, logPath);
 
    const mx::GenOptions genOptions;
    tester.testGeneration(genOptions);
}

TEST_CASE("OSL Shader Generation", "[genosl]")
{
    generateOSLCode();
>>>>>>> 2dd17eba
}<|MERGE_RESOLUTION|>--- conflicted
+++ resolved
@@ -1,30 +1,18 @@
 #include <MaterialXTest/Catch/catch.hpp>
+#include <MaterialXTest/GenShaderUtil.h>
 
 #include <MaterialXCore/Document.h>
 
 #include <MaterialXFormat/File.h>
-<<<<<<< HEAD
 
-#include <MaterialXGenShader/GenContext.h>
-
-=======
->>>>>>> 2dd17eba
 #include <MaterialXGenOsl/OslShaderGenerator.h>
 #include <MaterialXGenOsl/OslSyntax.h>
 
+#include <MaterialXGenShader/GenContext.h>
 #include <MaterialXGenShader/DefaultColorManagementSystem.h>
 #include <MaterialXGenShader/Util.h>
-#include <MaterialXTest/GenShaderUtil.h>
 
-<<<<<<< HEAD
-extern void checkImplementations(mx::GenContext& context,
-                                 std::set<std::string> generatorSkipNodeTypes,
-                                 std::set<std::string> generatorSkipNodeDefs);
-
-extern void testUniqueNames(mx::GenContext& context, const std::string& stage);
-=======
 namespace mx = MaterialX;
->>>>>>> 2dd17eba
 
 TEST_CASE("OSL Syntax", "[genosl]")
 {
@@ -100,11 +88,7 @@
     generatorSkipNodeTypes.insert("spotlight");
     std::set<std::string> generatorSkipNodeDefs;
 
-<<<<<<< HEAD
-    checkImplementations(context, generatorSkipNodeTypes, generatorSkipNodeDefs);
-=======
-    GenShaderUtil::checkImplementations(generator, generatorSkipNodeTypes, generatorSkipNodeDefs);
->>>>>>> 2dd17eba
+    GenShaderUtil::checkImplementations(context, generatorSkipNodeTypes, generatorSkipNodeDefs);
 }
 
 TEST_CASE("OSL Unique Names", "[genosl]")
@@ -116,10 +100,7 @@
     // Add path to find OSL include files
     context.registerSourceCodeSearchPath(searchPath / mx::FilePath("stdlib/osl"));
 
-<<<<<<< HEAD
-    testUniqueNames(context, mx::OSL::STAGE);
-=======
-    GenShaderUtil::testUniqueNames(shaderGenerator, mx::Shader::PIXEL_STAGE);
+    GenShaderUtil::testUniqueNames(context, mx::OSL::STAGE);
 }
 
 class OSLGenCodeGenerationTester : public GenShaderUtil::ShaderGeneratorTester
@@ -127,35 +108,30 @@
 public:
     using ParentClass = GenShaderUtil::ShaderGeneratorTester;
 
-    OSLGenCodeGenerationTester(const mx::FilePath& searchPath, const mx::FilePath& testRootPath,
-        const mx::FilePath& logFilePath) : GenShaderUtil::ShaderGeneratorTester(searchPath, testRootPath, logFilePath)
+    OSLGenCodeGenerationTester(const mx::FilePath& testRootPath, const mx::FilePath& libSearchPath,
+                               const mx::FileSearchPath& srcSearchPath, const mx::FilePath& logFilePath)
+        : GenShaderUtil::ShaderGeneratorTester(testRootPath, libSearchPath, srcSearchPath, logFilePath)
     {}
 
     void createGenerator() override
     {
         _shaderGenerator = mx::OslShaderGenerator::create();
-        _shaderGenerator->registerSourceCodeSearchPath(_searchPath);
-        // Add path to find OSL include files
-        _shaderGenerator->registerSourceCodeSearchPath(_searchPath / mx::FilePath("stdlib/osl"));
-
-        if (!_shaderGenerator)
-        {
-            _logFile << ">> Failed to create OSL generator" << std::endl;
-        }
     }
 
     void setTestStages() override
     {
-        _testStages.push_back(mx::Shader::PIXEL_STAGE);
+        _testStages.push_back(mx::OSL::STAGE);
     }
 };
 
 static void generateOSLCode()
 {
-    const mx::FilePath searchPath = mx::FilePath::getCurrentPath() / mx::FilePath("documents/Libraries");
     const mx::FilePath testRootPath = mx::FilePath::getCurrentPath() / mx::FilePath("documents/TestSuite");
+    const mx::FilePath libSearchPath = mx::FilePath::getCurrentPath() / mx::FilePath("documents/Libraries");
+    mx::FileSearchPath srcSearchPath = mx::FilePath::getCurrentPath() / mx::FilePath("documents/Libraries");
+    srcSearchPath.append(mx::FilePath::getCurrentPath() / mx::FilePath("documents/Libraries/stdlib/osl"));
     const mx::FilePath logPath("genosl_vanilla_generate_test.txt");
-    OSLGenCodeGenerationTester tester(searchPath, testRootPath, logPath);
+    OSLGenCodeGenerationTester tester(testRootPath, libSearchPath, srcSearchPath, logPath);
  
     const mx::GenOptions genOptions;
     tester.testGeneration(genOptions);
@@ -164,5 +140,4 @@
 TEST_CASE("OSL Shader Generation", "[genosl]")
 {
     generateOSLCode();
->>>>>>> 2dd17eba
 }