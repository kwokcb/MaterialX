#include <MaterialXTest/Catch/catch.hpp>

#include <MaterialXCore/Document.h>

#include <MaterialXFormat/File.h>

#include <MaterialXGenGlsl/GlslShaderGenerator.h>
#include <MaterialXGenGlsl/GlslSyntax.h>

#include <MaterialXTest/GenShaderUtil.h>

<<<<<<< HEAD
extern void checkImplementations(mx::GenContext& context,
                                 std::set<std::string> generatorSkipNodeTypes,
                                 std::set<std::string> generatorSkipNodeDefs);

extern void testUniqueNames(mx::GenContext& context, const std::string& stage);
=======
namespace mx = MaterialX;
>>>>>>> 2dd17eba

TEST_CASE("GLSL Syntax Check", "[genglsl]")
{
    mx::SyntaxPtr syntax = mx::GlslSyntax::create();

    REQUIRE(syntax->getTypeName(mx::Type::FLOAT) == "float");
    REQUIRE(syntax->getTypeName(mx::Type::COLOR3) == "vec3");
    REQUIRE(syntax->getTypeName(mx::Type::VECTOR3) == "vec3");

    REQUIRE(syntax->getTypeName(mx::Type::BSDF) == "BSDF");
    REQUIRE(syntax->getOutputTypeName(mx::Type::BSDF) == "out BSDF");

    // Set fixed precision with one digit
    mx::Value::ScopedFloatFormatting format(mx::Value::FloatFormatFixed, 1);

    std::string value;
    value = syntax->getDefaultValue(mx::Type::FLOAT);
    REQUIRE(value == "0.0");
    value = syntax->getDefaultValue(mx::Type::COLOR3);
    REQUIRE(value == "vec3(0.0)");
    value = syntax->getDefaultValue(mx::Type::COLOR3, true);
    REQUIRE(value == "vec3(0.0)");
    value = syntax->getDefaultValue(mx::Type::COLOR4);
    REQUIRE(value == "vec4(0.0)");
    value = syntax->getDefaultValue(mx::Type::COLOR4, true);
    REQUIRE(value == "vec4(0.0)");
    value = syntax->getDefaultValue(mx::Type::FLOATARRAY, true);
    REQUIRE(value.empty());
    value = syntax->getDefaultValue(mx::Type::INTEGERARRAY, true);
    REQUIRE(value.empty());

    mx::ValuePtr floatValue = mx::Value::createValue<float>(42.0f);
    value = syntax->getValue(mx::Type::FLOAT, *floatValue);
    REQUIRE(value == "42.0");
    value = syntax->getValue(mx::Type::FLOAT, *floatValue, true);
    REQUIRE(value == "42.0");

    mx::ValuePtr color3Value = mx::Value::createValue<mx::Color3>(mx::Color3(1.0f, 2.0f, 3.0f));
    value = syntax->getValue(mx::Type::COLOR3, *color3Value);
    REQUIRE(value == "vec3(1.0, 2.0, 3.0)");
    value = syntax->getValue(mx::Type::COLOR3, *color3Value, true);
    REQUIRE(value == "vec3(1.0, 2.0, 3.0)");

    mx::ValuePtr color4Value = mx::Value::createValue<mx::Color4>(mx::Color4(1.0f, 2.0f, 3.0f, 4.0f));
    value = syntax->getValue(mx::Type::COLOR4, *color4Value);
    REQUIRE(value == "vec4(1.0, 2.0, 3.0, 4.0)");
    value = syntax->getValue(mx::Type::COLOR4, *color4Value, true);
    REQUIRE(value == "vec4(1.0, 2.0, 3.0, 4.0)");

    std::vector<float> floatArray = { 0.1f, 0.2f, 0.3f, 0.4f, 0.5f, 0.6f, 0.7f };
    mx::ValuePtr floatArrayValue = mx::Value::createValue<std::vector<float>>(floatArray);
    value = syntax->getValue(mx::Type::FLOATARRAY, *floatArrayValue);
    REQUIRE(value == "float[7](0.1, 0.2, 0.3, 0.4, 0.5, 0.6, 0.7)");

    std::vector<int> intArray = { 1, 2, 3, 4, 5, 6, 7 };
    mx::ValuePtr intArrayValue = mx::Value::createValue<std::vector<int>>(intArray);
    value = syntax->getValue(mx::Type::INTEGERARRAY, *intArrayValue);
    REQUIRE(value == "int[7](1, 2, 3, 4, 5, 6, 7)");
}

TEST_CASE("GLSL Implementation Check", "[genglsl]")
{
    mx::GenContext context(mx::GlslShaderGenerator::create());

    std::set<std::string> generatorSkipNodeTypes;
    std::set<std::string> generatorSkipNodeDefs;
    generatorSkipNodeDefs.insert("ND_add_surfaceshader");
    generatorSkipNodeDefs.insert("ND_multiply_surfaceshaderF");
    generatorSkipNodeDefs.insert("ND_multiply_surfaceshaderC");
    generatorSkipNodeDefs.insert("ND_mix_surfaceshader");

<<<<<<< HEAD
    checkImplementations(context, generatorSkipNodeTypes, generatorSkipNodeDefs);
=======
    GenShaderUtil::checkImplementations(generator, generatorSkipNodeTypes, generatorSkipNodeDefs);
>>>>>>> 2dd17eba
}

TEST_CASE("GLSL Unique Names", "[genglsl]")
{
    mx::GenContext context(mx::GlslShaderGenerator::create());

    mx::FilePath searchPath = mx::FilePath::getCurrentPath() / mx::FilePath("documents/Libraries");
    context.registerSourceCodeSearchPath(searchPath);

<<<<<<< HEAD
    testUniqueNames(context, mx::HW::PIXEL_STAGE);
=======
    GenShaderUtil::testUniqueNames(shaderGenerator, mx::Shader::PIXEL_STAGE);
}

class GLSLGenCodeGenerationTester : public GenShaderUtil::ShaderGeneratorTester
{
public:
    using ParentClass = GenShaderUtil::ShaderGeneratorTester;

    GLSLGenCodeGenerationTester(const mx::FilePath& searchPath, const mx::FilePath& testRootPath,
        const mx::FilePath& logFilePath) : GenShaderUtil::ShaderGeneratorTester(searchPath, testRootPath, logFilePath)
    {}

    void createGenerator() override
    {
        _shaderGenerator = mx::GlslShaderGenerator::create();
        _shaderGenerator->registerSourceCodeSearchPath(_searchPath);

        if (!_shaderGenerator)
        {
            _logFile << ">> Failed to create GLSL generator" << std::endl;
        }
    }

    void addSkipNodeDefs() override
    {
        _skipNodeDefs.insert("ND_add_surfaceshader");
        _skipNodeDefs.insert("ND_multiply_surfaceshaderF");
        _skipNodeDefs.insert("ND_multiply_surfaceshaderC");
        _skipNodeDefs.insert("ND_mix_surfaceshader");
    }

    void setTestStages() override
    {
        _testStages.push_back(mx::HwShader::VERTEX_STAGE);
        _testStages.push_back(mx::HwShader::PIXEL_STAGE);
    }
};

static void generateGLSLCode()
{
    const mx::FilePath searchPath = mx::FilePath::getCurrentPath() / mx::FilePath("documents/Libraries");
    const mx::FilePath testRootPath = mx::FilePath::getCurrentPath() / mx::FilePath("documents/TestSuite");
    const mx::FilePath logPath("genglsl_glsl400_generate_test.txt");
    GLSLGenCodeGenerationTester tester(searchPath, testRootPath, logPath);

    const mx::GenOptions genOptions;
    tester.testGeneration(genOptions);
}

TEST_CASE("GLSL Shader Generation", "[genglsl]")
{
    generateGLSLCode();
>>>>>>> 2dd17eba
}<|MERGE_RESOLUTION|>--- conflicted
+++ resolved
@@ -9,15 +9,7 @@
 
 #include <MaterialXTest/GenShaderUtil.h>
 
-<<<<<<< HEAD
-extern void checkImplementations(mx::GenContext& context,
-                                 std::set<std::string> generatorSkipNodeTypes,
-                                 std::set<std::string> generatorSkipNodeDefs);
-
-extern void testUniqueNames(mx::GenContext& context, const std::string& stage);
-=======
 namespace mx = MaterialX;
->>>>>>> 2dd17eba
 
 TEST_CASE("GLSL Syntax Check", "[genglsl]")
 {
@@ -89,11 +81,7 @@
     generatorSkipNodeDefs.insert("ND_multiply_surfaceshaderC");
     generatorSkipNodeDefs.insert("ND_mix_surfaceshader");
 
-<<<<<<< HEAD
-    checkImplementations(context, generatorSkipNodeTypes, generatorSkipNodeDefs);
-=======
-    GenShaderUtil::checkImplementations(generator, generatorSkipNodeTypes, generatorSkipNodeDefs);
->>>>>>> 2dd17eba
+    GenShaderUtil::checkImplementations(context, generatorSkipNodeTypes, generatorSkipNodeDefs);
 }
 
 TEST_CASE("GLSL Unique Names", "[genglsl]")
@@ -103,10 +91,7 @@
     mx::FilePath searchPath = mx::FilePath::getCurrentPath() / mx::FilePath("documents/Libraries");
     context.registerSourceCodeSearchPath(searchPath);
 
-<<<<<<< HEAD
-    testUniqueNames(context, mx::HW::PIXEL_STAGE);
-=======
-    GenShaderUtil::testUniqueNames(shaderGenerator, mx::Shader::PIXEL_STAGE);
+    GenShaderUtil::testUniqueNames(context, mx::HW::PIXEL_STAGE);
 }
 
 class GLSLGenCodeGenerationTester : public GenShaderUtil::ShaderGeneratorTester
@@ -114,19 +99,14 @@
 public:
     using ParentClass = GenShaderUtil::ShaderGeneratorTester;
 
-    GLSLGenCodeGenerationTester(const mx::FilePath& searchPath, const mx::FilePath& testRootPath,
-        const mx::FilePath& logFilePath) : GenShaderUtil::ShaderGeneratorTester(searchPath, testRootPath, logFilePath)
+    GLSLGenCodeGenerationTester(const mx::FilePath& testRootPath, const mx::FilePath& libSearchPath,
+                                const mx::FileSearchPath& srcSearchPath, const mx::FilePath& logFilePath) 
+        : GenShaderUtil::ShaderGeneratorTester(testRootPath, libSearchPath, srcSearchPath, logFilePath)
     {}
 
     void createGenerator() override
     {
         _shaderGenerator = mx::GlslShaderGenerator::create();
-        _shaderGenerator->registerSourceCodeSearchPath(_searchPath);
-
-        if (!_shaderGenerator)
-        {
-            _logFile << ">> Failed to create GLSL generator" << std::endl;
-        }
     }
 
     void addSkipNodeDefs() override
@@ -139,17 +119,18 @@
 
     void setTestStages() override
     {
-        _testStages.push_back(mx::HwShader::VERTEX_STAGE);
-        _testStages.push_back(mx::HwShader::PIXEL_STAGE);
+        _testStages.push_back(mx::HW::VERTEX_STAGE);
+        _testStages.push_back(mx::HW::PIXEL_STAGE);
     }
 };
 
 static void generateGLSLCode()
 {
-    const mx::FilePath searchPath = mx::FilePath::getCurrentPath() / mx::FilePath("documents/Libraries");
     const mx::FilePath testRootPath = mx::FilePath::getCurrentPath() / mx::FilePath("documents/TestSuite");
+    const mx::FilePath libSearchPath = mx::FilePath::getCurrentPath() / mx::FilePath("documents/Libraries");
+    const mx::FileSearchPath srcSearchPath = mx::FilePath::getCurrentPath() / mx::FilePath("documents/Libraries");
     const mx::FilePath logPath("genglsl_glsl400_generate_test.txt");
-    GLSLGenCodeGenerationTester tester(searchPath, testRootPath, logPath);
+    GLSLGenCodeGenerationTester tester(testRootPath, libSearchPath, srcSearchPath, logPath);
 
     const mx::GenOptions genOptions;
     tester.testGeneration(genOptions);
@@ -158,5 +139,4 @@
 TEST_CASE("GLSL Shader Generation", "[genglsl]")
 {
     generateGLSLCode();
->>>>>>> 2dd17eba
 }