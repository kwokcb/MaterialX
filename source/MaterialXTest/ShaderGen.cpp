#include <MaterialXTest/Catch/catch.hpp>

#include <MaterialXCore/Document.h>
#include <MaterialXCore/Observer.h>

#include <MaterialXFormat/XmlIo.h>
#include <MaterialXFormat/File.h>

#include <MaterialXGenShader/ShaderGenerator.h>
#include <MaterialXGenShader/Nodes/Swizzle.h>
#include <MaterialXGenShader/TypeDesc.h>
#include <MaterialXGenShader/Util.h>
#include <MaterialXGenShader/HwShader.h>
#include <MaterialXGenShader/HwLightHandler.h>

#ifdef MATERIALX_BUILD_GEN_GLSL
#include <MaterialXGenGlsl/GlslShaderGenerator.h>
#include <MaterialXGenGlsl/GlslSyntax.h>
#endif

#ifdef MATERIALX_BUILD_GEN_OGSFX
#include <MaterialXGenOgsFx/OgsFxShaderGenerator.h>
#include <MaterialXGenOgsFx/OgsFxSyntax.h>
#endif

#ifdef MATERIALX_BUILD_GEN_OSL
#include <MaterialXGenOsl/ArnoldShaderGenerator.h>
#include <MaterialXGenOsl/OslSyntax.h>
#endif

#include <cstdlib>
#include <fstream>
#include <iostream>
#include <vector>
#include <set>

namespace mx = MaterialX;

void loadLibraries(const mx::StringVec& libraryNames, const mx::FilePath& searchPath, mx::DocumentPtr doc)
{
    for (const std::string& library : libraryNames)
    {
        mx::FilePath path = searchPath / library;
        mx::StringVec filenames;
        mx::getDocumentsInDirectory(path, filenames);

        for (const std::string& filename : filenames)
        {
            mx::FilePath file = path / filename;
            mx::DocumentPtr libDoc = mx::createDocument();
            mx::readFromXmlFile(libDoc, file);
            libDoc->setSourceUri(file);
            mx::CopyOptions copyOptions;
            copyOptions.skipDuplicateElements = true;
            doc->importLibrary(libDoc, &copyOptions);
        }
    }
    REQUIRE(doc->getNodeDefs().size() > 0);
}

void loadExamples(const mx::StringVec& exampleNames, const mx::FilePath& examplesPath, const mx::FilePath searchPath, mx::DocumentPtr doc)
{
    try
    {
        for (const std::string& filename : exampleNames)
        {
            mx::FilePath file = examplesPath / filename;
            mx::readFromXmlFile(doc, file, searchPath);
        }
    }
    catch (mx::Exception e)
    {
    }
}


//
// Get source content, source path and resolved paths for
// an implementation
//
bool getShaderSource(mx::ShaderGeneratorPtr generator,
                    const mx::ImplementationPtr implementation,
                    mx::FilePath& sourcePath,
                    mx::FilePath& resolvedPath,
                    std::string& sourceContents) 
{
    if (implementation)
    {
        sourcePath = implementation->getFile();
        resolvedPath = generator->findSourceCode(sourcePath);
        if (mx::readFile(resolvedPath.asString(), sourceContents))
        {
            return true;
        }
    }
    return false;
}

// Check if a nodedef requires an implementation check
// Untyped nodes do not
bool requiresImplementation(const mx::NodeDefPtr nodeDef) 
{
    if (!nodeDef)
    {
        return false;
    }
    static std::string TYPE_NONE("none");
    const std::string typeAttribute = nodeDef->getAttribute(mx::TypedElement::TYPE_ATTRIBUTE);
    return !typeAttribute.empty() && typeAttribute != TYPE_NONE;
}

void createLightCompoundExample(mx::DocumentPtr document)
{
    const std::string nodeName = "lightcompound";
    const std::string nodeDefName = "ND_" + nodeName;

    // Make sure it doesn't exists already
    if (!document->getNodeDef(nodeDefName))
    {
        // Create an interface for the light with position, color and intensity
        mx::NodeDefPtr nodeDef = document->addNodeDef(nodeDefName, "lightshader", nodeName);
        nodeDef->addInput("position", "vector3");
        nodeDef->addInput("color", "color3");
        nodeDef->addInput("intensity", "float");

        // Create a graph implementing the light using EDF's
        mx::NodeGraphPtr nodeGraph = document->addNodeGraph("IMP_" + nodeName);
        mx::OutputPtr output = nodeGraph->addOutput("out", "lightshader");

        // Add EDF node and connect the EDF's intensity to the 'color' input
        mx::NodePtr edf = nodeGraph->addNode("uniformedf", "edf1", "EDF");
        mx::InputPtr edf_intensity = edf->addInput("intensity", "color3");
        edf_intensity->setInterfaceName("color");

        // Add the light constructor node connect it's intensity to the 'intensity' input
        mx::NodePtr light = nodeGraph->addNode("light", "light1", "lightshader");
        mx::InputPtr light_intensity = light->addInput("intensity", "float");
        light_intensity->setInterfaceName("intensity");

        // Connect the EDF to the light constructor
        light->setConnectedNode("edf", edf);

        // Connect the light to the graph output
        output->setConnectedNode(light);

        // Make this graph become the implementation of our nodedef
        nodeGraph->setAttribute("nodedef", nodeDef->getName());
    }
}

void createExampleMaterials(mx::DocumentPtr doc, std::vector<mx::MaterialPtr>& materials)
{
    // Example1: Create a material from 'standard_surface' with support for normal mapping
    {
        mx::MaterialPtr material = doc->addMaterial("example1");
        mx::ShaderRefPtr shaderRef = material->addShaderRef("example1_surface", "standard_surface");

        // Create nodes to handle normal mapping and bind it to the shader's normal input
        mx::NodePtr texcoord1 = doc->addNode("texcoord", "texcoord1", "vector2");
        mx::NodePtr uvscale = doc->addNode("multiply", "uvscale", "vector2");
        uvscale->setConnectedNode("in1", texcoord1);
        uvscale->setInputValue("in2", mx::Vector2(2.0, 2.0));

        mx::NodePtr normalTex = doc->addNode("image", "normalTex", "vector3");
        normalTex->setParameterValue("file", std::string(""), "filename");
        normalTex->setParameterValue("default", mx::Vector3(0.5f, 0.5f, 1.0f));
        normalTex->setConnectedNode("texcoord", uvscale);
        mx::NodePtr normalMap1 = doc->addNode("normalmap", "normalmap1", "vector3");
        normalMap1->setConnectedNode("in", normalTex);

        mx::OutputPtr outNormal = doc->addOutput("outNormal", "vector3");
        outNormal->setConnectedNode(normalMap1);

        mx::BindInputPtr normalInput = shaderRef->addBindInput("normal", "vector3");
        normalInput->setConnectedOutput(outNormal);

        // Bind a couple of other shader parameter values
        mx::BindInputPtr specular_roughness_input = shaderRef->addBindInput("specular_roughness", "float");
        specular_roughness_input->setValue(0.2f);
        mx::BindInputPtr specular_IOR_input = shaderRef->addBindInput("specular_IOR", "float");
        specular_IOR_input->setValue(2.0f);
    }

    // Example2: Create a surface shader by a graph of BSDF nodes with diffuse + specular
    {
        // Create a nodedef interface for the surface shader
        mx::NodeDefPtr nodeDef = doc->addNodeDef("ND_testshader2", "surfaceshader", "testshader2");
        nodeDef->addInput("diffuse_reflectance", "color3");
        nodeDef->addInput("diffuse_roughness", "float");
        nodeDef->addInput("specular_reflectance", "color3");
        nodeDef->addInput("specular_roughness", "float");
        nodeDef->addInput("specular_anisotropy", "float");
        nodeDef->addInput("specular_IOR", "float");

        // Create the shader graph implementing the surface shader
        mx::NodeGraphPtr shaderGraph = doc->addNodeGraph("IMP_testshader2");

        // Get a normal facing our view direction
        mx::NodePtr shadingnormal = shaderGraph->addNode("shadingnormal", "shadingnormal1", "vector3");

        // A diffuse lobe
        mx::NodePtr diffuse = shaderGraph->addNode("diffusebsdf", "diffuse", "BSDF");
        diffuse->setConnectedNode("normal", shadingnormal);
        mx::InputPtr diffuse_reflectance = diffuse->addInput("reflectance", "color3");
        diffuse_reflectance->setInterfaceName("diffuse_reflectance");
        mx::InputPtr diffuse_roughness = diffuse->addInput("roughness", "float");
        diffuse_roughness->setInterfaceName("diffuse_roughness");

        // A specular lobe
        mx::NodePtr specular = shaderGraph->addNode("coatingbsdf", "coating", "BSDF");
        specular->setConnectedNode("normal", shadingnormal);
        specular->setConnectedNode("base", diffuse);
        mx::InputPtr specular_reflectance = specular->addInput("reflectance", "color3");
        specular_reflectance->setInterfaceName("specular_reflectance");
        mx::InputPtr specular_roughness = specular->addInput("roughness", "float");
        specular_roughness->setInterfaceName("specular_roughness");
        mx::InputPtr specular_anisotropy = specular->addInput("anisotropy", "float");
        specular_anisotropy->setInterfaceName("specular_anisotropy");
        mx::InputPtr specular_IOR = specular->addInput("ior", "float");
        specular_IOR->setInterfaceName("specular_IOR");

        // Create a surface shader construction node and connect the final BSDF
        mx::NodePtr surface = shaderGraph->addNode("surface", "surface1", "surfaceshader");
        surface->setConnectedNode("bsdf", specular);

        // Connect it as the graph output
        mx::OutputPtr output = shaderGraph->addOutput("out", "surfaceshader");
        output->setConnectedNode(surface);

        // Set this graph to be the implementation of the shader nodedef
        shaderGraph->setAttribute("nodedef", nodeDef->getName());

        // Create a material with the above shader node as the shader ref
        mx::MaterialPtr material = doc->addMaterial("example2");
        mx::ShaderRefPtr shaderRef = material->addShaderRef("example2_surface", "testshader2");

        // Bind a couple of shader parameter values
        mx::BindInputPtr diffuse_reflectance_input = shaderRef->addBindInput("diffuse_reflectance", "color3");
        diffuse_reflectance_input->setValue(mx::Color3(0.8f, 0.2f, 0.8f));
        mx::BindInputPtr specular_reflectance_input = shaderRef->addBindInput("specular_reflectance", "color3");
        specular_reflectance_input->setValue(mx::Color3(1.0f, 1.0f, 1.0f));
        mx::BindInputPtr specular_roughness_input = shaderRef->addBindInput("specular_roughness", "float");
        specular_roughness_input->setValue(0.2f);
        mx::BindInputPtr specular_IOR_input = shaderRef->addBindInput("specular_IOR", "float");
        specular_IOR_input->setValue(2.0f);
    }

    // Example3: Create a metal surface shader by a graph, using both the complex and
    // the artistic refraction index description, to test that they give equal results.
    {
        // Create a nodedef interface for the surface shader
        mx::NodeDefPtr nodeDef = doc->addNodeDef("ND_testshader3", "surfaceshader", "testshader3");
        nodeDef->addInput("reflectivity", "color3");
        nodeDef->addInput("edgetint", "color3");
        nodeDef->addInput("ior_n", "vector3");
        nodeDef->addInput("ior_k", "vector3");
        nodeDef->addInput("artistic_vs_complex", "float");
        nodeDef->addInput("roughness", "float");
        nodeDef->addInput("anisotropy", "float");

        // Create the shader graph implementing the surface shader
        mx::NodeGraphPtr shaderGraph = doc->addNodeGraph("IMP_testshader3");

        // Get a normal facing our view direction
        mx::NodePtr shadingnormal = shaderGraph->addNode("shadingnormal", "shadingnormal1", "vector3");

        // A metal lobe with artistic fresnel
        mx::NodePtr metal1 = shaderGraph->addNode("metalbsdf", "metal1", "BSDF");
        metal1->setConnectedNode("normal", shadingnormal);
        mx::InputPtr reflectivity = metal1->addInput("reflectivity", "color3");
        reflectivity->setInterfaceName("reflectivity");
        mx::InputPtr edgetint = metal1->addInput("edgetint", "color3");
        edgetint->setInterfaceName("edgetint");
        mx::InputPtr roughness1 = metal1->addInput("roughness", "float");
        roughness1->setInterfaceName("roughness");
        mx::InputPtr anisotropy1 = metal1->addInput("anisotropy", "float");
        anisotropy1->setInterfaceName("anisotropy");

        // A metal lobe with complex fresnel
        mx::NodePtr metal2 = shaderGraph->addNode("metalbsdf", "metal2", "BSDF");
        mx::NodePtr reflectivity1 = shaderGraph->addNode("reflectivity", "reflectivity1", "color3");
        mx::InputPtr reflectivity1_ior_n = reflectivity1->addInput("ior_n", "vector3");
        reflectivity1_ior_n->setInterfaceName("ior_n");
        mx::InputPtr reflectivity1_ior_k = reflectivity1->addInput("ior_k", "vector3");
        reflectivity1_ior_k->setInterfaceName("ior_k");
        mx::NodePtr edgetint1 = shaderGraph->addNode("edgetint", "edgetint1", "color3");
        mx::InputPtr edgetint1_ior_n = edgetint1->addInput("ior_n", "vector3");
        edgetint1_ior_n->setInterfaceName("ior_n");
        edgetint1->setConnectedNode("reflectivity", reflectivity1);
        metal2->setConnectedNode("normal", shadingnormal);
        metal2->setConnectedNode("reflectivity", reflectivity1);
        metal2->setConnectedNode("edgetint", edgetint1);
        mx::InputPtr roughness2 = metal2->addInput("roughness", "float");
        roughness2->setInterfaceName("roughness");
        mx::InputPtr anisotropy2 = metal2->addInput("anisotropy", "float");
        anisotropy2->setInterfaceName("anisotropy");

        mx::NodePtr mix = shaderGraph->addNode("mixbsdf", "mix", "BSDF");
        mx::InputPtr weight = mix->addInput("weight", "float");
        weight->setInterfaceName("artistic_vs_complex");
        mix->setConnectedNode("in1", metal2);
        mix->setConnectedNode("in2", metal1);
        
        // Create a surface shader construction node and connect the final BSDF
        mx::NodePtr surface = shaderGraph->addNode("surface", "surface1", "surfaceshader");
        surface->setConnectedNode("bsdf", mix);

        // Connect it as the graph output
        mx::OutputPtr output = shaderGraph->addOutput("out", "surfaceshader");
        output->setConnectedNode(surface);

        // Set this graph to be the implementation of the shader nodedef
        shaderGraph->setAttribute("nodedef", nodeDef->getName());

        // Create a material with the above shader node as the shader ref
        mx::MaterialPtr material = doc->addMaterial("example3");
        mx::ShaderRefPtr shaderRef = material->addShaderRef("example3_surface", "testshader3");

        // Bind values setting both reflectivity/edgetint and ior_n/ior_k to represent gold,
        // so both metals should give the same result.
        mx::BindInputPtr reflectivity_input = shaderRef->addBindInput("reflectivity", "color3");
        reflectivity_input->setValue(mx::Color3(0.944f, 0.776f, 0.373f));
        mx::BindInputPtr edgetint_input = shaderRef->addBindInput("edgetint", "color3");
        edgetint_input->setValue(mx::Color3(0.998f, 0.981f, 0.751f));
        mx::BindInputPtr ior_n_input = shaderRef->addBindInput("ior_n", "vector3");
        ior_n_input->setValue(mx::Vector3(0.183f, 0.422f, 1.373f));
        mx::BindInputPtr ior_k_input = shaderRef->addBindInput("ior_k", "vector3");
        ior_k_input->setValue(mx::Vector3(3.424f, 2.346f, 1.771f));
        mx::BindInputPtr roughness_input = shaderRef->addBindInput("roughness", "float");
        roughness_input->setValue(0.2f);
    }

    // Example4: Create a material from 'standard_surface' using <inputmap> nodes for mappable inputs
    {
        // Shader parameter listing (<name>, <type>, <mappable
        using StringPair = std::pair<std::string, std::string>;
        const std::vector< std::pair<StringPair, bool> > shaderParams =
        {
            { {"base", "float"}, false },
            { { "base_color", "color3" }, true },
            { { "diffuse_roughness", "float" }, false },
            { { "specular", "float" }, true },
            { { "specular_color", "color3" }, true },
            { { "specular_roughness", "float" }, true },
            { { "specular_IOR", "float" }, false },
            { { "specular_anisotropy", "float" }, false },
            { { "metalness","float" }, true },
            { { "transmission", "float" }, true },
            { { "transmission_color", "color3" }, true },
            { { "transmission_extra_roughness", "float" }, true },
            { { "subsurface", "float" }, false },
            { { "subsurface_color", "color3" }, false },
            { { "coat", "float" }, true },
            { { "coat_color", "color3" }, true },
            { { "coat_roughness", "float" }, true },
            { { "coat_IOR", "float" }, false },
        };

        mx::NodeDefPtr nodeDef = doc->addNodeDef("ND_testshader4", "surfaceshader", "testshader4");
        mx::NodeGraphPtr shaderGraph = doc->addNodeGraph("IMP_testshader4");
        shaderGraph->setAttribute("nodedef", nodeDef->getName());

        mx::NodePtr standardSurface = shaderGraph->addNode("standard_surface", "standardsurface1", "surfaceshader");
        for (auto shaderParam : shaderParams)
        {
            const std::string& name = shaderParam.first.first;
            const std::string& type = shaderParam.first.second;
            const bool mappable = shaderParam.second;

            if (mappable)
            {
                // Texturable, add an input for both a value and an image map
                nodeDef->addInput(name, type);
                nodeDef->addInput(name + "_map", "filename");

                // Create the inputmap node and connect it to the shader interface
                mx::NodePtr texInput = shaderGraph->addNode("inputmap", name, type);
                mx::InputPtr file = texInput->addInput("file", "filename");
                file->setInterfaceName(name + "_map");
                mx::InputPtr value = texInput->addInput("value", type);
                value->setInterfaceName(name);

                // Connect it to the surface shader
                mx::InputPtr input = standardSurface->addInput(name, type);
                input->setConnectedNode(texInput);
            }
            else
            {
                // Non-Texturable, add a single value input
                nodeDef->addInput(name, type);
                mx::InputPtr input = standardSurface->addInput(name, type);
                input->setInterfaceName(name);
            }
        }

        nodeDef->addInput("normalmap", "filename");
        nodeDef->addInput("coat_normalmap", "filename");

        mx::NodePtr specularNormalTex = shaderGraph->addNode("image", "normalTex", "vector3");
        mx::ParameterPtr specularNormalTexFile = specularNormalTex->addParameter("file", "filename");
        specularNormalTexFile->setInterfaceName("normalmap");
        specularNormalTex->setParameterValue("default", mx::Vector3(0.5f, 0.5f, 1.0f));
        mx::NodePtr specularNormalMap = shaderGraph->addNode("normalmap", "normalmap1", "vector3");
        specularNormalMap->setConnectedNode("in", specularNormalTex);

        mx::NodePtr coatNormalTex = shaderGraph->addNode("image", "coatTex", "vector3");
        mx::ParameterPtr coatNormalTexFile = coatNormalTex->addParameter("file", "filename");
        coatNormalTexFile->setInterfaceName("coat_normalmap");
        coatNormalTex->setParameterValue("default", mx::Vector3(0.5f, 0.5f, 1.0f));
        mx::NodePtr coatNormalMap = shaderGraph->addNode("normalmap", "normalmap2", "vector3");
        coatNormalMap->setConnectedNode("in", coatNormalTex);

        standardSurface->setConnectedNode("normal", specularNormalMap);
        standardSurface->setConnectedNode("coat_normal", coatNormalMap);

        mx::OutputPtr output = shaderGraph->addOutput("out", "surfaceshader");
        output->setConnectedNode(standardSurface);

        // Create a material with the above shader node as the shader ref
        mx::MaterialPtr material = doc->addMaterial("example4");
        mx::ShaderRefPtr shaderRef = material->addShaderRef("example4_surface", "testshader4");

        // Bind a couple of shader parameter values
        mx::BindInputPtr base_input = shaderRef->addBindInput("base", "float");
        base_input->setValue(0.8f);
        mx::BindInputPtr base_color_input = shaderRef->addBindInput("base_color", "color3");
        base_color_input->setValue(mx::Color3(1.0f, 1.0f, 1.0f));
        mx::BindInputPtr specular_input = shaderRef->addBindInput("specular", "float");
        specular_input->setValue(1.0f);
        mx::BindInputPtr specular_color_input = shaderRef->addBindInput("specular_color", "color3");
        specular_color_input->setValue(mx::Color3(1.0f, 1.0f, 1.0f));
        mx::BindInputPtr specular_IOR_input = shaderRef->addBindInput("specular_IOR", "float");
        specular_IOR_input->setValue(1.52f);
        mx::BindInputPtr specular_roughness_input = shaderRef->addBindInput("specular_roughness", "float");
        specular_roughness_input->setValue(0.1f);
        mx::BindInputPtr coat_IOR_input = shaderRef->addBindInput("coat_IOR", "float");
        coat_IOR_input->setValue(3.0);
    }

    // Example5: Create a material directly from 'standard_surface'
    {
        mx::MaterialPtr material = doc->addMaterial("example5");
        mx::ShaderRefPtr shaderRef = material->addShaderRef("example5_surface", "standard_surface");

        // Bind a couple of shader parameter values
        mx::BindInputPtr specular_roughness_input = shaderRef->addBindInput("specular_roughness", "float");
        specular_roughness_input->setValue(0.123f);
        mx::BindInputPtr specular_IOR_input = shaderRef->addBindInput("specular_IOR", "float");
        specular_IOR_input->setValue(2.0f);
    }
    
    // Get all materials created
    for (const mx::MaterialPtr& material : doc->getMaterials())
    {
        materials.push_back(material);
    }

    mx::writeToXmlFile(doc, "example_materials.mtlx");
}

float cosAngle(float degrees)
{
    static const float PI = 3.14159265f;
    return cos(degrees * PI / 180.0f);
}

// Light type id's for common light shaders
// Using id's matching the OgsFx light sources
// here which simplifies light binding for OGS.
// Note that another target systems could use other ids
// as required by that system.
enum LightType
{
    SPOT = 2,
    POINT = 3,
    DIRECTIONAL = 4,
};

void createLightRig(mx::DocumentPtr doc, mx::HwLightHandler& lightHandler, mx::HwShaderGenerator& shadergen)
{
    // Create a custom light shader by a graph compound
    createLightCompoundExample(doc);

    mx::NodeDefPtr dirLightNodeDef = doc->getNodeDef("ND_directionallight");
    mx::NodeDefPtr pointLightNodeDef = doc->getNodeDef("ND_pointlight");
    mx::NodeDefPtr spotLightNodeDef = doc->getNodeDef("ND_spotlight");
    mx::NodeDefPtr compoundLightNodeDef = doc->getNodeDef("ND_lightcompound");
    REQUIRE(dirLightNodeDef != nullptr);
    REQUIRE(pointLightNodeDef != nullptr);
    REQUIRE(spotLightNodeDef != nullptr);
    REQUIRE(compoundLightNodeDef != nullptr);

    // Add the common light shaders
    lightHandler.addLightShader(LightType::DIRECTIONAL, dirLightNodeDef);
    lightHandler.addLightShader(LightType::POINT, pointLightNodeDef);
    lightHandler.addLightShader(LightType::SPOT, spotLightNodeDef);

    // Add our custom coumpund light shader
    const size_t compoundLightId = 42;
    lightHandler.addLightShader(compoundLightId, compoundLightNodeDef);

    // Create a light rig with one light source for each light shader

    mx::LightSourcePtr dirLight = lightHandler.createLightSource(LightType::DIRECTIONAL);
    dirLight->setParameter("direction", mx::Vector3(0, 0, -1));
    dirLight->setParameter("color", mx::Color3(1, 1, 1));
    dirLight->setParameter("intensity", 0.2f);
    
    mx::LightSourcePtr pointLight = lightHandler.createLightSource(LightType::POINT);
    pointLight->setParameter("position", mx::Vector3(-2, -2, 2));
    pointLight->setParameter("color", mx::Color3(0, 0.0, 1));
    pointLight->setParameter("intensity", 10.0f);
    pointLight->setParameter("decayRate", 3.0f);

    mx::LightSourcePtr spotLight = lightHandler.createLightSource(LightType::SPOT);
    mx::Vector3 position(3, 3, 3);
    spotLight->setParameter("position", position);
    mx::Vector3 direction = position.getNormalized() * -1;;
    spotLight->setParameter("direction", direction);
    spotLight->setParameter("color", mx::Color3(1, 0, 0));
    spotLight->setParameter("intensity", 1.0f);
    spotLight->setParameter("decayRate", 0.0f);
    spotLight->setParameter("innerConeAngle", cosAngle(5.0f));
    spotLight->setParameter("outerConeAngle", cosAngle(10.0f));

    mx::LightSourcePtr compoundLight = lightHandler.createLightSource(compoundLightId);
    position = { -3, 3, 3 };
    direction = position.getNormalized() * -1;
    compoundLight->setParameter("position", position);
    compoundLight->setParameter("direction", direction);
    compoundLight->setParameter("color", mx::Color3(0, 1, 0));
    compoundLight->setParameter("intensity", 10.0f);

    // Let the shader generator know of these light shaders
    lightHandler.bindLightShaders(shadergen);
}

TEST_CASE("Syntax", "[shadergen]")
{
#ifdef MATERIALX_BUILD_GEN_OSL
    {
        mx::SyntaxPtr syntax = mx::OslSyntax::create();

        REQUIRE(syntax->getTypeName(mx::Type::FLOAT) == "float");
        REQUIRE(syntax->getTypeName(mx::Type::COLOR3) == "color");
        REQUIRE(syntax->getTypeName(mx::Type::VECTOR3) == "vector");

        REQUIRE(syntax->getTypeName(mx::Type::BSDF) == "BSDF");
        REQUIRE(syntax->getOutputTypeName(mx::Type::BSDF) == "output BSDF");

        // Set fixed precision with one digit
        mx::Value::ScopedFloatFormatting format(mx::Value::FloatFormatFixed, 1);

        std::string value;
        value = syntax->getDefaultValue(mx::Type::FLOAT);
        REQUIRE(value == "0.0");
        value = syntax->getDefaultValue(mx::Type::COLOR3);
        REQUIRE(value == "color(0.0)");
        value = syntax->getDefaultValue(mx::Type::COLOR3, true);
        REQUIRE(value == "color(0.0)");
        value = syntax->getDefaultValue(mx::Type::COLOR4);
        REQUIRE(value == "color4(color(0.0), 0.0)");
        value = syntax->getDefaultValue(mx::Type::COLOR4, true);
        REQUIRE(value == "{color(0.0), 0.0}");

        mx::ValuePtr floatValue = mx::Value::createValue<float>(42.0f);
        value = syntax->getValue(mx::Type::FLOAT, *floatValue);
        REQUIRE(value == "42.0");
        value = syntax->getValue(mx::Type::FLOAT, *floatValue, true);
        REQUIRE(value == "42.0");

        mx::ValuePtr color3Value = mx::Value::createValue<mx::Color3>(mx::Color3(1.0f, 2.0f, 3.0f));
        value = syntax->getValue(mx::Type::COLOR3, *color3Value);
        REQUIRE(value == "color(1.0, 2.0, 3.0)");
        value = syntax->getValue(mx::Type::COLOR3, *color3Value, true);
        REQUIRE(value == "color(1.0, 2.0, 3.0)");

        mx::ValuePtr color4Value = mx::Value::createValue<mx::Color4>(mx::Color4(1.0f, 2.0f, 3.0f, 4.0f));
        value = syntax->getValue(mx::Type::COLOR4, *color4Value);
        REQUIRE(value == "color4(color(1.0, 2.0, 3.0), 4.0)");
        value = syntax->getValue(mx::Type::COLOR4, *color4Value, true);
        REQUIRE(value == "{color(1.0, 2.0, 3.0), 4.0}");
    }
#endif // MATERIALX_BUILD_GEN_OSL

#ifdef MATERIALX_BUILD_GEN_GLSL
    {
        mx::SyntaxPtr syntax = mx::GlslSyntax::create();

        REQUIRE(syntax->getTypeName(mx::Type::FLOAT) == "float");
        REQUIRE(syntax->getTypeName(mx::Type::COLOR3) == "vec3");
        REQUIRE(syntax->getTypeName(mx::Type::VECTOR3) == "vec3");

        REQUIRE(syntax->getTypeName(mx::Type::BSDF) == "BSDF");
        REQUIRE(syntax->getOutputTypeName(mx::Type::BSDF) == "out BSDF");

        // Set fixed precision with one digit
        mx::Value::ScopedFloatFormatting format(mx::Value::FloatFormatFixed, 1);

        std::string value;
        value = syntax->getDefaultValue(mx::Type::FLOAT);
        REQUIRE(value == "0.0");
        value = syntax->getDefaultValue(mx::Type::COLOR3);
        REQUIRE(value == "vec3(0.0)");
        value = syntax->getDefaultValue(mx::Type::COLOR3, true);
        REQUIRE(value == "vec3(0.0)");
        value = syntax->getDefaultValue(mx::Type::COLOR4);
        REQUIRE(value == "vec4(0.0)");
        value = syntax->getDefaultValue(mx::Type::COLOR4, true);
        REQUIRE(value == "vec4(0.0)");

        mx::ValuePtr floatValue = mx::Value::createValue<float>(42.0f);
        value = syntax->getValue(mx::Type::FLOAT, *floatValue);
        REQUIRE(value == "42.0");
        value = syntax->getValue(mx::Type::FLOAT, *floatValue, true);
        REQUIRE(value == "42.0");

        mx::ValuePtr color3Value = mx::Value::createValue<mx::Color3>(mx::Color3(1.0f, 2.0f, 3.0f));
        value = syntax->getValue(mx::Type::COLOR3, *color3Value);
        REQUIRE(value == "vec3(1.0, 2.0, 3.0)");
        value = syntax->getValue(mx::Type::COLOR3, *color3Value, true);
        REQUIRE(value == "vec3(1.0, 2.0, 3.0)");

        mx::ValuePtr color4Value = mx::Value::createValue<mx::Color4>(mx::Color4(1.0f, 2.0f, 3.0f, 4.0f));
        value = syntax->getValue(mx::Type::COLOR4, *color4Value);
        REQUIRE(value == "vec4(1.0, 2.0, 3.0, 4.0)");
        value = syntax->getValue(mx::Type::COLOR4, *color4Value, true);
        REQUIRE(value == "vec4(1.0, 2.0, 3.0, 4.0)");
    }
#endif // MATERIALX_BUILD_GEN_GLSL

#ifdef MATERIALX_BUILD_GEN_OGSFX
    {
        mx::SyntaxPtr syntax = mx::OgsFxSyntax::create();

        REQUIRE(syntax->getTypeName(mx::Type::FLOAT) == "float");
        REQUIRE(syntax->getTypeName(mx::Type::COLOR3) == "vec3");
        REQUIRE(syntax->getTypeName(mx::Type::VECTOR3) == "vec3");

        REQUIRE(syntax->getTypeName(mx::Type::BSDF) == "BSDF");
        REQUIRE(syntax->getOutputTypeName(mx::Type::BSDF) == "out BSDF");

        // Set fixed precision with one digit
        mx::Value::ScopedFloatFormatting format(mx::Value::FloatFormatFixed, 1);

        std::string value;
        value = syntax->getDefaultValue(mx::Type::FLOAT);
        REQUIRE(value == "0.0");
        value = syntax->getDefaultValue(mx::Type::COLOR3);
        REQUIRE(value == "vec3(0.0)");
        value = syntax->getDefaultValue(mx::Type::COLOR3, true);
        REQUIRE(value == "{0.0, 0.0, 0.0}");
        value = syntax->getDefaultValue(mx::Type::COLOR4);
        REQUIRE(value == "vec4(0.0)");
        value = syntax->getDefaultValue(mx::Type::COLOR4, true);
        REQUIRE(value == "{0.0, 0.0, 0.0, 0.0}");

        mx::ValuePtr floatValue = mx::Value::createValue<float>(42.0f);
        value = syntax->getValue(mx::Type::FLOAT, *floatValue);
        REQUIRE(value == "42.0");
        value = syntax->getValue(mx::Type::FLOAT, *floatValue, true);
        REQUIRE(value == "42.0");

        mx::ValuePtr color3Value = mx::Value::createValue<mx::Color3>(mx::Color3(1.0f, 2.0f, 3.0f));
        value = syntax->getValue(mx::Type::COLOR3, *color3Value);
        REQUIRE(value == "vec3(1.0, 2.0, 3.0)");
        value = syntax->getValue(mx::Type::COLOR3, *color3Value, true);
        REQUIRE(value == "{1.0, 2.0, 3.0}");

        mx::ValuePtr color4Value = mx::Value::createValue<mx::Color4>(mx::Color4(1.0f, 2.0f, 3.0f, 4.0f));
        value = syntax->getValue(mx::Type::COLOR4, *color4Value);
        REQUIRE(value == "vec4(1.0, 2.0, 3.0, 4.0)");
        value = syntax->getValue(mx::Type::COLOR4, *color4Value, true);
        REQUIRE(value == "{1.0, 2.0, 3.0, 4.0}");
    }
#endif // MATERIALX_BUILD_GEN_OGSFX
}

TEST_CASE("TypeDesc", "[shadergen]")
{
    // Make sure the standard types are registered
    const mx::TypeDesc* floatType = mx::TypeDesc::get("float");
    REQUIRE(floatType != nullptr);
    REQUIRE(floatType->getBaseType() == mx::TypeDesc::BASETYPE_FLOAT);
    const mx::TypeDesc* integerType = mx::TypeDesc::get("integer");
    REQUIRE(integerType != nullptr);
    REQUIRE(integerType->getBaseType() == mx::TypeDesc::BASETYPE_INTEGER);
    const mx::TypeDesc* booleanType = mx::TypeDesc::get("boolean");
    REQUIRE(booleanType != nullptr);
    REQUIRE(booleanType->getBaseType() == mx::TypeDesc::BASETYPE_BOOLEAN);
    const mx::TypeDesc* color2Type = mx::TypeDesc::get("color2");
    REQUIRE(color2Type != nullptr);
    REQUIRE(color2Type->getBaseType() == mx::TypeDesc::BASETYPE_FLOAT);
    REQUIRE(color2Type->getSemantic() == mx::TypeDesc::SEMATIC_COLOR);
    REQUIRE(color2Type->isFloat2());
    const mx::TypeDesc* color3Type = mx::TypeDesc::get("color3");
    REQUIRE(color3Type != nullptr);
    REQUIRE(color3Type->getBaseType() == mx::TypeDesc::BASETYPE_FLOAT);
    REQUIRE(color3Type->getSemantic() == mx::TypeDesc::SEMATIC_COLOR);
    REQUIRE(color3Type->isFloat3());
    const mx::TypeDesc* color4Type = mx::TypeDesc::get("color4");
    REQUIRE(color4Type != nullptr);
    REQUIRE(color4Type->getBaseType() == mx::TypeDesc::BASETYPE_FLOAT);
    REQUIRE(color4Type->getSemantic() == mx::TypeDesc::SEMATIC_COLOR);
    REQUIRE(color4Type->isFloat4());

    // Make sure we can register a new sutom type
    const mx::TypeDesc* fooType = mx::TypeDesc::registerType("foo", mx::TypeDesc::BASETYPE_FLOAT, mx::TypeDesc::SEMATIC_COLOR, 5);
    REQUIRE(fooType != nullptr);

    // Make sure we can't use a name already take
    REQUIRE_THROWS(mx::TypeDesc::registerType("color3", mx::TypeDesc::BASETYPE_FLOAT));

    // Make sure we can't request an unknown type
    REQUIRE_THROWS(mx::TypeDesc::get("bar"));
}

TEST_CASE("Reference Implementation Validity", "[shadergen]")
{   
    mx::DocumentPtr doc = mx::createDocument();

    mx::FilePath searchPath = mx::FilePath::getCurrentPath() / mx::FilePath("documents/Libraries");
    loadLibraries({ "stdlib" }, searchPath, doc);

    // Set source code search path
    mx::FileSearchPath sourceCodeSearchPath;
    sourceCodeSearchPath.append(searchPath);

    std::filebuf implDumpBuffer;
    std::string fileName = "reference_implementation_check.txt";
    implDumpBuffer.open(fileName, std::ios::out);
    std::ostream implDumpStream(&implDumpBuffer);

    implDumpStream << "-----------------------------------------------------------------------" << std::endl;
    implDumpStream << "Scanning language: osl. Target: reference" << std::endl;
    implDumpStream << "-----------------------------------------------------------------------" << std::endl;

    const std::string language("osl");
    const std::string target("");

    std::vector<mx::ImplementationPtr> impls = doc->getImplementations();
    implDumpStream << "Existing implementations: " << std::to_string(impls.size()) << std::endl;
    implDumpStream << "-----------------------------------------------------------------------" << std::endl;
    for (auto impl : impls)
    {
        if (language == impl->getLanguage() && impl->getTarget().empty())
        {
            std::string msg("Impl: ");
            msg += impl->getName();

            mx::NodeDefPtr nodedef = impl->getNodeDef();
            if (!nodedef)
            {
                std::string nodedefName = impl->getNodeDefString();
                msg += ". Does NOT have a nodedef with name: " + nodedefName;
            }
            implDumpStream << msg << std::endl;
        }
    }

    std::string nodeDefNode;
    std::string nodeDefType;
    unsigned int count = 0;
    unsigned int missing = 0;
    std::string missing_str;
    std::string found_str;

    // Scan through every nodedef defined
    for (mx::NodeDefPtr nodeDef : doc->getNodeDefs())
    {
        count++;

        std::string nodeDefName = nodeDef->getName();
        std::string nodeName = nodeDef->getNodeString();
        if (!requiresImplementation(nodeDef))
        {
            found_str += "No implementation required for nodedef: " + nodeDefName + ", Node: " + nodeName + ".\n";
            continue;
        }

        mx::InterfaceElementPtr inter = nodeDef->getImplementation(target, language);
        if (!inter)
        {
            missing++;
            missing_str += "Missing nodeDef implemenation: " + nodeDefName + ", Node: " + nodeName + ".\n";
        }
        else
        {
            mx::ImplementationPtr impl = inter->asA<mx::Implementation>();
            if (impl)
            {
                // Scan for file and see if we can read in the contents
                std::string sourceContents;
                mx::FilePath sourcePath = impl->getFile();
                mx::FilePath resolvedPath = sourceCodeSearchPath.find(sourcePath);
                bool found = mx::readFile(resolvedPath.asString(), sourceContents);
                if (!found)
                {
                    missing++;
                    missing_str += "Missing source code: " + sourcePath.asString() + " for nodeDef: "
                        + nodeDefName + ". Impl: " + impl->getName() + ".\n";
                }
                else
                {
                    found_str += "Found impl and src for nodedef: " + nodeDefName + ", Node: "
                        + nodeName + ". Impl: " + impl->getName() + ".\n";
                }
            }
            else
            {
                mx::NodeGraphPtr graph = inter->asA<mx::NodeGraph>();
                found_str += "Found NodeGraph impl for nodedef: " + nodeDefName + ", Node: "
                    + nodeName + ". Impl: " + graph->getName() + ".\n";
            }
        }
    }

    implDumpStream << "-----------------------------------------------------------------------" << std::endl;
    implDumpStream << "Missing: " << missing << " implementations out of: " << count << " nodedefs\n";
    implDumpStream << missing_str << std::endl;
    implDumpStream << found_str << std::endl;
    implDumpStream << "-----------------------------------------------------------------------" << std::endl;

    implDumpBuffer.close();

    // To enable once this is true
    //REQUIRE(missing == 0);
}

TEST_CASE("ShaderX Implementation Validity", "[shadergen]")
{
    mx::DocumentPtr doc = mx::createDocument();

    mx::FilePath searchPath = mx::FilePath::getCurrentPath() / mx::FilePath("documents/Libraries");
    loadLibraries({ "stdlib", "sxpbrlib" }, searchPath, doc);

    std::vector<mx::ShaderGeneratorPtr> shaderGenerators =
    {
#ifdef MATERIALX_BUILD_GEN_OSL
        mx::ArnoldShaderGenerator::create(),
#endif
#ifdef MATERIALX_BUILD_GEN_GLSL
        mx::GlslShaderGenerator::create(),
#endif
#ifdef MATERIALX_BUILD_GEN_OGSFX
        mx::OgsFxShaderGenerator::create()
#endif
    };

    std::filebuf implDumpBuffer;
    std::string fileName = "shadgen_implementation_check.txt";
    implDumpBuffer.open(fileName, std::ios::out);
    std::ostream implDumpStream(&implDumpBuffer);

    for (auto generator : shaderGenerators)
    {
        generator->registerSourceCodeSearchPath(searchPath);

        const std::string& language = generator->getLanguage();
        const std::string& target = generator->getTarget();

        // Node types to explicitly skip temporarily.
        std::set<std::string> skipNodeTypes = 
        {
            "ambientocclusion",
            "arrayappend",
            "blur",
            "curveadjust",
        };

#ifdef MATERIALX_BUILD_GEN_OSL
        // Skip light types in OSL for now
        if (language == mx::OslShaderGenerator::LANGUAGE)
        {
            skipNodeTypes.insert("light");
            skipNodeTypes.insert("pointlight");
            skipNodeTypes.insert("directionallight");
            skipNodeTypes.insert("spotlight");
        }
#endif // MATERIALX_BUILD_GEN_OSL

        // Explicit set of node defs to skip temporarily
        std::set<std::string> skipNodeDefs =
        {
            "ND_add_displacementshader",
            "ND_add_volumeshader",
            "ND_multiply_displacementshaderF",
            "ND_multiply_displacementshaderV",
            "ND_multiply_volumeshaderF",
            "ND_multiply_volumeshaderC",
            "ND_mix_displacementshader",
            "ND_mix_volumeshader"
        };

#ifdef MATERIALX_BUILD_GEN_GLSL
        // Skip some shader math in GLSL for now
        if (language == mx::GlslShaderGenerator::LANGUAGE)
        {
            skipNodeDefs.insert("ND_add_surfaceshader");
            skipNodeDefs.insert("ND_multiply_surfaceshaderF");
            skipNodeDefs.insert("ND_multiply_surfaceshaderC");
            skipNodeDefs.insert("ND_mix_surfaceshader");
        }
#endif // MATERIALX_BUILD_GEN_GLSL

        implDumpStream << "-----------------------------------------------------------------------" << std::endl;
        implDumpStream << "Scanning language: " << language << ". Target: " << target << std::endl;
        implDumpStream << "-----------------------------------------------------------------------" << std::endl;

        std::vector<mx::ImplementationPtr> impls = doc->getImplementations();
        implDumpStream << "Existing implementations: " << std::to_string(impls.size()) << std::endl;
        implDumpStream << "-----------------------------------------------------------------------" << std::endl;
        for (auto impl : impls)
        {
            if (language == impl->getLanguage())
            {
                std::string msg("Impl: ");
                msg += impl->getName();
                std::string targetName = impl->getTarget();
                if (targetName.size())
                {
                    msg += ", target: " + targetName;
                }
                mx::NodeDefPtr nodedef = impl->getNodeDef();
                if (!nodedef)
                {
                    std::string nodedefName = impl->getNodeDefString();
                    msg += ". Does NOT have a nodedef with name: " + nodedefName;
                }
                implDumpStream << msg << std::endl;
            }
        }

        std::string nodeDefNode;
        std::string nodeDefType;
        unsigned int count = 0;
        unsigned int missing = 0;
        unsigned int skipped = 0;
        std::string missing_str;
        std::string found_str;

        // Scan through every nodedef defined
        for (mx::NodeDefPtr nodeDef : doc->getNodeDefs())
        {
            count++;

            const std::string& nodeDefName = nodeDef->getName();
            const std::string& nodeName = nodeDef->getNodeString();

            if (skipNodeTypes.count(nodeName))
            {
                found_str += "Temporarily skipping implementation required for nodedef: " + nodeDefName + ", Node : " + nodeName + ".\n";
                skipped++;
                continue;
            }
            if (skipNodeDefs.count(nodeDefName))
            {
                found_str += "Temporarily skipping implementation required for nodedef: " + nodeDefName + ", Node : " + nodeName + ".\n";
                skipped++;
                continue;
            }

            if (!requiresImplementation(nodeDef))
            {
                found_str += "No implementation required for nodedef: " + nodeDefName + ", Node: " + nodeName + ".\n";
                continue;
            }

            mx::InterfaceElementPtr inter = nodeDef->getImplementation(target, language);
            if (!inter)
            {
                missing++;
                missing_str += "Missing nodeDef implementation: " + nodeDefName + ", Node: " + nodeName + ".\n";

                std::vector<mx::InterfaceElementPtr> inters = doc->getMatchingImplementations(nodeDefName);
                for (auto inter2 : inters)
                {
                    mx::ImplementationPtr impl = inter2->asA<mx::Implementation>();
                    if (impl)
                    {
                        std::string msg("\t Cached Impl: ");
                        msg += impl->getName();
                        msg += ", nodedef: " + impl->getNodeDefString();
                        msg += ", target: " + impl->getTarget();
                        msg += ", language: " + impl->getLanguage();
                        missing_str += msg + ".\n";
                    }
                }

                for (auto childImpl : impls)
                {
                    if (childImpl->getNodeDefString() == nodeDefName)
                    {
                        std::string msg("\t Doc Impl: ");
                        msg += childImpl->getName();
                        msg += ", nodedef: " + childImpl->getNodeDefString();
                        msg += ", target: " + childImpl->getTarget();
                        msg += ", language: " + childImpl->getLanguage();
                        missing_str += msg + ".\n";
                    }
                }

            }
            else
            {
                mx::ImplementationPtr impl = inter->asA<mx::Implementation>();
                if (impl)
                {
                    // Test if the generator has an interal implementation first
                    if (generator->implementationRegistered(impl->getName()))
                    {
                        found_str += "Found generator impl for nodedef: " + nodeDefName + ", Node: "
                            + nodeDefName + ". Impl: " + impl->getName() + ".\n";
                    }

                    // Check for an implementation explicitly stored
                    else
                    {
                        mx::FilePath sourcePath, resolvedPath;
                        std::string contents;
                        if (!getShaderSource(generator, impl, sourcePath, resolvedPath, contents))
                        {
                            missing++;
                            missing_str += "Missing source code: " + sourcePath.asString() + " for nodeDef: "
                                + nodeDefName + ". Impl: " + impl->getName() + ".\n";
                        }
                        else
                        {
                            found_str += "Found impl and src for nodedef: " + nodeDefName + ", Node: "
                                + nodeName + +". Impl: " + impl->getName() + ".\n";
                        }
                    }
                }
                else
                {
                    mx::NodeGraphPtr graph = inter->asA<mx::NodeGraph>();
                    found_str += "Found NodeGraph impl for nodedef: " + nodeDefName + ", Node: "
                        + nodeName + ". Impl: " + graph->getName() + ".\n";
                }
            }
        }

        implDumpStream << "-----------------------------------------------------------------------" << std::endl;
        implDumpStream << "Missing: " << missing << " implementations out of: " << count << " nodedefs. Skipped: " << skipped << std::endl;
        implDumpStream << missing_str << std::endl;
        implDumpStream << found_str << std::endl;
        implDumpStream << "-----------------------------------------------------------------------" << std::endl;

        // Should have 0 missing including skipped
        REQUIRE(missing == 0);
        REQUIRE(skipped == 45);
    }

    implDumpBuffer.close();
}

TEST_CASE("Swizzling", "[shadergen]")
{
    mx::DocumentPtr doc = mx::createDocument();

    mx::FilePath searchPath = mx::FilePath::getCurrentPath() / mx::FilePath("documents/Libraries");
    loadLibraries({"stdlib"}, searchPath, doc);

    mx::SgOptions options;
    mx::SgNodeContext context(mx::ShaderGenerator::NODE_CONTEXT_DEFAULT);

#ifdef MATERIALX_BUILD_GEN_OSL
    {
        mx::ArnoldShaderGenerator sg;
        sg.registerSourceCodeSearchPath(searchPath);
        const mx::Syntax* syntax = sg.getSyntax();

        // Test swizzle syntax
        std::string var1 = syntax->getSwizzledVariable("foo", mx::Type::COLOR3, "bgr", mx::Type::COLOR3);
        REQUIRE(var1 == "color(foo[2], foo[1], foo[0])");
        std::string var2 = syntax->getSwizzledVariable("foo", mx::Type::VECTOR2, "xy", mx::Type::COLOR2);
        REQUIRE(var2 == "color2(foo.x, foo.y)");
        std::string var3 = syntax->getSwizzledVariable("foo", mx::Type::FLOAT, "rr01", mx::Type::COLOR4);
        REQUIRE(var3 == "color4(color(foo, foo, 0), 1)");
        std::string var4 = syntax->getSwizzledVariable("foo", mx::Type::VECTOR3, "zyx", mx::Type::VECTOR3);
        REQUIRE(var4 == "vector(foo[2], foo[1], foo[0])");
        std::string var5 = syntax->getSwizzledVariable("foo", mx::Type::VECTOR4, "yy", mx::Type::VECTOR2);
        REQUIRE(var5 == "vector2(foo.y, foo.y)");
        std::string var6 = syntax->getSwizzledVariable("foo", mx::Type::COLOR2, "rrgg", mx::Type::VECTOR4);
        REQUIRE(var6 == "vector4(foo.r, foo.r, foo.a, foo.a)");

        // Create a simple test graph
        mx::NodeGraphPtr nodeGraph = doc->addNodeGraph();
        mx::NodePtr constant1 = nodeGraph->addNode("constant", "constant1", "color3");
        constant1->setParameterValue("value", mx::Color3(1, 2, 3));
        mx::NodePtr swizzle1 = nodeGraph->addNode("swizzle", "swizzle1", "color3");
        swizzle1->setConnectedNode("in", constant1);
        swizzle1->setParameterValue("channels", std::string("rrr"));
        mx::OutputPtr output1 = nodeGraph->addOutput();
        output1->setConnectedNode(swizzle1);

        // Test swizzle node implementation
        mx::Shader test1("test1");
        test1.initialize(output1, sg, options);
        mx::SgNode* sgNode = test1.getNodeGraph()->getNode("swizzle1");
        REQUIRE(sgNode);
        test1.addFunctionCall(sgNode, context, sg);
        const std::string test1Result = "color swizzle1_out = color(swizzle1_in[0], swizzle1_in[0], swizzle1_in[0]);\n";
        REQUIRE(test1.getSourceCode() == test1Result);

        // Change swizzle pattern and test again
        swizzle1->setParameterValue("channels", std::string("b0b"));
        mx::Shader test2("test2");
        test2.initialize(output1, sg, options);
        sgNode = test2.getNodeGraph()->getNode("swizzle1");
        REQUIRE(sgNode);
        test2.addFunctionCall(sgNode, context, sg);
        const std::string test2Result = "color swizzle1_out = color(swizzle1_in[2], 0, swizzle1_in[2]);\n";
        REQUIRE(test2.getSourceCode() == test2Result);
    }
#endif // MATERIALX_BUILD_GEN_OSL

#ifdef MATERIALX_BUILD_GEN_GLSL
    {
        mx::GlslShaderGenerator sg;
        sg.registerSourceCodeSearchPath(searchPath);
        const mx::Syntax* syntax = sg.getSyntax();

        // Test swizzle syntax
        std::string var1 = syntax->getSwizzledVariable("foo", mx::Type::COLOR3, "bgr", mx::Type::COLOR3);
        REQUIRE(var1 == "vec3(foo.z, foo.y, foo.x)");
        std::string var2 = syntax->getSwizzledVariable("foo", mx::Type::VECTOR2, "xy", mx::Type::COLOR2);
        REQUIRE(var2 == "vec2(foo.x, foo.y)");
        std::string var3 = syntax->getSwizzledVariable("foo", mx::Type::FLOAT, "rr01", mx::Type::COLOR4);
        REQUIRE(var3 == "vec4(foo, foo, 0, 1)");
        std::string var4 = syntax->getSwizzledVariable("foo", mx::Type::VECTOR3, "zyx", mx::Type::VECTOR3);
        REQUIRE(var4 == "vec3(foo.z, foo.y, foo.x)");
        std::string var5 = syntax->getSwizzledVariable("foo", mx::Type::VECTOR4, "yy", mx::Type::VECTOR2);
        REQUIRE(var5 == "vec2(foo.y, foo.y)");
        std::string var6 = syntax->getSwizzledVariable("foo", mx::Type::COLOR2, "rrgg", mx::Type::VECTOR4);
        REQUIRE(var6 == "vec4(foo.x, foo.x, foo.y, foo.y)");

        // Create a simple test graph
        mx::NodeGraphPtr nodeGraph = doc->addNodeGraph();
        mx::NodePtr constant1 = nodeGraph->addNode("constant", "constant1", "color3");
        constant1->setParameterValue("value", mx::Color3(1, 2, 3));
        mx::NodePtr swizzle1 = nodeGraph->addNode("swizzle", "swizzle1", "color3");
        swizzle1->setConnectedNode("in", constant1);
        swizzle1->setParameterValue("channels", std::string("rrr"));
        mx::OutputPtr output1 = nodeGraph->addOutput();
        output1->setConnectedNode(swizzle1);

        // Test swizzle node implementation
        mx::Shader test1("test1");
        test1.initialize(output1, sg, options);
        mx::SgNode* sgNode = test1.getNodeGraph()->getNode("swizzle1");
        REQUIRE(sgNode);
        test1.addFunctionCall(sgNode, context, sg);
        const std::string test1Result = "vec3 swizzle1_out = vec3(swizzle1_in.x, swizzle1_in.x, swizzle1_in.x);\n";
        REQUIRE(test1.getSourceCode() == test1Result);

        // Change swizzle pattern and test again
        swizzle1->setParameterValue("channels", std::string("b0b"));
        mx::Shader test2("test2");
        test2.initialize(output1, sg, options);
        sgNode = test2.getNodeGraph()->getNode("swizzle1");
        REQUIRE(sgNode);
        test2.addFunctionCall(sgNode, context, sg);
        const std::string test2Result = "vec3 swizzle1_out = vec3(swizzle1_in.z, 0, swizzle1_in.z);\n";
        REQUIRE(test2.getSourceCode() == test2Result);
    }
#endif // MATERIALX_BUILD_GEN_GLSL
}

#ifdef MATERIALX_BUILD_GEN_OSL
//
// Utility to call validate OSL. 
// For now only call into oslc to compile an OSL file and get the results.
//
static void validateOSL(const std::string oslFileName, std::string& errorResult)
{
    errorResult.clear();

    // Use the user specified build options for oslc exe, and include path
    const std::string oslcCommand(MATERIALX_OSLC_EXECUTABLE);
    const std::string oslIncludePath(MATERIALX_OSL_INCLUDE_PATH);
    if (oslcCommand.empty() || oslIncludePath.empty())
    {
        return;
    }

    // Use a known error file name to check
    std::string errorFile(oslFileName + "_errors.txt");
    const std::string redirectString(" 2>&1");

    // Run the command and get back the result. If non-empty string throw exception with error
    std::string command = oslcCommand + " -q -I\"" + oslIncludePath + "\" " + oslFileName + " > " +
        errorFile + redirectString;

    int returnValue = std::system(command.c_str());

    std::ifstream errorStream(errorFile);
    errorResult.assign(std::istreambuf_iterator<char>(errorStream),
        std::istreambuf_iterator<char>());

    if (errorResult.length())
    {
        errorResult = "Command return code: " + std::to_string(returnValue) + "\n" +
            errorResult;
        std::cout << "OSLC failed to compile: " << oslFileName << ":\n"
            << errorResult << std::endl;
    }
}
#endif // MATERIALX_BUILD_GEN_OSL

TEST_CASE("Hello World", "[shadergen]")
{
    mx::DocumentPtr doc = mx::createDocument();

    mx::FilePath searchPath = mx::FilePath::getCurrentPath() / mx::FilePath("documents/Libraries");
    loadLibraries({ "stdlib" }, searchPath, doc);

    const std::string exampleName = "hello_world";

    // Create a nodedef taking two color3 and producing another color3
    mx::NodeDefPtr nodeDef = doc->addNodeDef("ND_" + exampleName, "color3", exampleName);
    mx::InputPtr inputA = nodeDef->addInput("a", "color3");
    mx::InputPtr inputB = nodeDef->addInput("b", "color3");
    inputA->setValue(mx::Color3(1.0f, 1.0f, 0.0f));
    inputB->setValue(mx::Color3(0.8f, 0.1f, 0.1f));

    // Create an implementation graph for the nodedef performing 
    // a multiplication of the two colors.
    mx::NodeGraphPtr nodeGraph = doc->addNodeGraph("IMP_" + exampleName);
    nodeGraph->setAttribute("nodedef", nodeDef->getName());
    mx::OutputPtr output1 = nodeGraph->addOutput("out", "color3");
    mx::NodePtr mult1 = nodeGraph->addNode("multiply", "mult1", "color3");
    mx::InputPtr in1 = mult1->addInput("in1", "color3");
    in1->setInterfaceName(inputA->getName());
    mx::InputPtr in2 = mult1->addInput("in2", "color3");
    in2->setInterfaceName(inputB->getName());
    output1->setConnectedNode(mult1);

    // Create a material with the above node as the shader
    mx::MaterialPtr mtrl = doc->addMaterial(exampleName + "_material");
    mx::ShaderRefPtr shaderRef = mtrl->addShaderRef(exampleName + "_shader", exampleName);

    mx::SgOptions options;

#ifdef MATERIALX_BUILD_GEN_OSL
    {
        mx::ShaderGeneratorPtr shadergen = mx::ArnoldShaderGenerator::create();
        // Add path to find all source code snippets
        shadergen->registerSourceCodeSearchPath(searchPath);
        // Add path to find OSL include files
        shadergen->registerSourceCodeSearchPath(searchPath / mx::FilePath("stdlib/osl"));

        // Test shader generation from nodegraph
        mx::ShaderPtr shader = shadergen->generate(exampleName, output1, options);
        REQUIRE(shader != nullptr);
        REQUIRE(shader->getSourceCode().length() > 0);
        // Write out to file for inspection
        std::ofstream file;
        std::string fileName(shader->getName() + "_graph.osl");
        file.open(fileName);
        file << shader->getSourceCode();
        file.close();

        // TODO: Use validation in MaterialXView library
        // For now only use externally specified oslc to check code.
        std::string errorResult;
        validateOSL(fileName, errorResult);
        REQUIRE(errorResult.size() == 0);

        // Test shader generation from shaderref
        shader = shadergen->generate(exampleName, shaderRef, options);
        REQUIRE(shader != nullptr);
        REQUIRE(shader->getSourceCode().length() > 0);
        // Write out to file for inspection
        fileName.assign(shader->getName() + "_shaderref.osl");
        file.open(fileName);
        file << shader->getSourceCode();
        file.close();

        // TODO: Use validation in MaterialXView library
        // For now only use externally specified oslc to check code.
        validateOSL(fileName, errorResult);
        REQUIRE(errorResult.size() == 0);
    }
#endif // MATERIALX_BUILD_GEN_GLSL

#ifdef MATERIALX_BUILD_GEN_OGSFX
    {
        mx::ShaderGeneratorPtr shadergen = mx::OgsFxShaderGenerator::create();
        shadergen->registerSourceCodeSearchPath(searchPath);

        // Test shader generation from nodegraph
        mx::ShaderPtr shader = shadergen->generate(exampleName, output1, options);
        REQUIRE(shader != nullptr);
        REQUIRE(shader->getSourceCode(mx::OgsFxShader::FINAL_FX_STAGE).length() > 0);
        // Write out to file for inspection
        // TODO: Use validation in MaterialXView library
        std::ofstream file;
        file.open(shader->getName() + "_graph.ogsfx");
        file << shader->getSourceCode(mx::OgsFxShader::FINAL_FX_STAGE);
        file.close();

        // Test shader generation from shaderref
        shader = shadergen->generate(exampleName, shaderRef, options);
        REQUIRE(shader != nullptr);
        REQUIRE(shader->getSourceCode(mx::OgsFxShader::FINAL_FX_STAGE).length() > 0);
        // Write out to file for inspection
        // TODO: Use validation in MaterialXView library
        file.open(shader->getName() + "_shaderref.ogsfx");
        file << shader->getSourceCode(mx::OgsFxShader::FINAL_FX_STAGE);
        file.close();
    }
#endif // MATERIALX_BUILD_GEN_OGSFX

#ifdef MATERIALX_BUILD_GEN_GLSL
    {
        mx::ShaderGeneratorPtr shadergen = mx::GlslShaderGenerator::create();
        shadergen->registerSourceCodeSearchPath(searchPath);

        // Test shader generation from nodegraph
        mx::ShaderPtr shader = shadergen->generate(exampleName, output1, options);
        REQUIRE(shader != nullptr);
        REQUIRE(shader->getSourceCode(mx::HwShader::VERTEX_STAGE).length() > 0);
        REQUIRE(shader->getSourceCode(mx::HwShader::PIXEL_STAGE).length() > 0);
        // Write out to file for inspection
        // TODO: Use validation in MaterialXView library
        std::ofstream file;
        file.open(shader->getName() + "_graph.vert");
        file << shader->getSourceCode(mx::HwShader::VERTEX_STAGE);
        file.close();
        file.open(shader->getName() + "_graph.frag");
        file << shader->getSourceCode(mx::HwShader::PIXEL_STAGE);
        file.close();

        // Test shader generation from shaderref
        shader = shadergen->generate(exampleName, shaderRef, options);
        REQUIRE(shader != nullptr);
        REQUIRE(shader->getSourceCode(mx::HwShader::VERTEX_STAGE).length() > 0);
        REQUIRE(shader->getSourceCode(mx::HwShader::PIXEL_STAGE).length() > 0);
        // Write out to file for inspection
        // TODO: Use validation in MaterialXView library
        file.open(shader->getName() + "_shaderref.vert");
        file << shader->getSourceCode(mx::HwShader::VERTEX_STAGE);
        file.close();
        file.open(shader->getName() + "_shaderref.frag");
        file << shader->getSourceCode(mx::HwShader::PIXEL_STAGE);
        file.close();
    }
#endif // MATERIALX_BUILD_GEN_GLSL
}

TEST_CASE("Conditionals", "[shadergen]")
{
    mx::DocumentPtr doc = mx::createDocument();

    mx::FilePath searchPath = mx::FilePath::getCurrentPath() / mx::FilePath("documents/Libraries");
    loadLibraries({ "stdlib" }, searchPath, doc);

    const std::string exampleName = "conditionals";

    // Create a simple node graph
    mx::NodeGraphPtr nodeGraph = doc->addNodeGraph(exampleName + "_graph");

    mx::NodePtr constant1 = nodeGraph->addNode("constant", "constant1", "color3");
    constant1->setParameterValue("value", mx::Color3(0, 0, 0));
    mx::NodePtr constant2 = nodeGraph->addNode("constant", "constant2", "color3");
    constant2->setParameterValue("value", mx::Color3(1, 1, 1));
    mx::NodePtr constant3 = nodeGraph->addNode("constant", "constant3", "float");
    constant3->setParameterValue("value", 0.5f);

    mx::NodePtr compare1 = nodeGraph->addNode("compare", "compare1", "color3");
    compare1->setConnectedNode("in1", constant1);
    compare1->setConnectedNode("in2", constant2);
    compare1->setConnectedNode("intest", constant3);

    mx::NodePtr constant4 = nodeGraph->addNode("constant", "constant4", "color3");
    constant4->setParameterValue("value", mx::Color3(1, 0, 0));
    mx::NodePtr constant5 = nodeGraph->addNode("constant", "constant5", "color3");
    constant5->setParameterValue("value", mx::Color3(0, 1, 0));
    mx::NodePtr constant6 = nodeGraph->addNode("constant", "constant6", "color3");
    constant6->setParameterValue("value", mx::Color3(0, 0, 1));

    mx::NodePtr switch1 = nodeGraph->addNode("switch", "switch1", "color3");
    switch1->setConnectedNode("in1", constant4);
    switch1->setConnectedNode("in2", constant5);
    switch1->setConnectedNode("in3", constant6);
    switch1->setConnectedNode("in4", compare1);
    switch1->setParameterValue<int>("which", 3);

    // Connected to output.
    mx::OutputPtr output1 = nodeGraph->addOutput();
    output1->setConnectedNode(switch1);

    // Write out a .dot file for visualization
    std::ofstream file;
    std::string dot = nodeGraph->asStringDot();
    file.open(nodeGraph->getName() + ".dot");
    file << dot;
    file.close();

    mx::SgOptions options;

#ifdef MATERIALX_BUILD_GEN_OSL
    {
        mx::ShaderGeneratorPtr shaderGenerator = mx::ArnoldShaderGenerator::create();
        // Add path to find all source code snippets
        shaderGenerator->registerSourceCodeSearchPath(searchPath);
        // Add path to find OSL include files
        shaderGenerator->registerSourceCodeSearchPath(searchPath / mx::FilePath("stdlib/osl"));

        mx::ShaderPtr shader = shaderGenerator->generate(exampleName, output1, options);
        REQUIRE(shader != nullptr);
        REQUIRE(shader->getSourceCode().length() > 0);

        // All of the nodes should have been removed by optimization
        // leaving a graph with a single constant value
        REQUIRE(shader->getNodeGraph()->getNodes().empty());
        REQUIRE(shader->getNodeGraph()->getOutputSocket()->value != nullptr);
        REQUIRE(shader->getNodeGraph()->getOutputSocket()->value->getValueString() == constant2->getParameterValue("value")->getValueString());

        // Write out to file for inspection
        const std::string fileName(shader->getName() + ".osl");
        file.open(fileName);
        file << shader->getSourceCode();
        file.close();

        // TODO: Use validation in MaterialXView library
        std::string errorResult;
        validateOSL(fileName, errorResult);
        REQUIRE(errorResult.size() == 0);
    }
#endif // MATERIALX_BUILD_GEN_OSL

#ifdef MATERIALX_BUILD_GEN_OGSFX
    {
        mx::ShaderGeneratorPtr shaderGenerator = mx::OgsFxShaderGenerator::create();
        shaderGenerator->registerSourceCodeSearchPath(searchPath);

        mx::ShaderPtr shader = shaderGenerator->generate(exampleName, output1, options);
        REQUIRE(shader != nullptr);
        REQUIRE(shader->getSourceCode().length() > 0);

        // Write out to file for inspection
        // TODO: Use validation in MaterialXView library
        file.open(shader->getName() + ".ogsfx");
        file << shader->getSourceCode();
        file.close();

        // All of the nodes should have been removed by optimization
        // leaving a graph with a single constant value
        REQUIRE(shader->getNodeGraph()->getNodes().empty());
        REQUIRE(shader->getNodeGraph()->getOutputSocket()->value != nullptr);
        REQUIRE(shader->getNodeGraph()->getOutputSocket()->value->getValueString() == constant2->getParameterValue("value")->getValueString());
    }
#endif // MATERIALX_BUILD_GEN_OGSFX

#ifdef MATERIALX_BUILD_GEN_GLSL
    {
        mx::ShaderGeneratorPtr shaderGenerator = mx::GlslShaderGenerator::create();
        shaderGenerator->registerSourceCodeSearchPath(searchPath);

        mx::ShaderPtr shader = shaderGenerator->generate(exampleName, output1, options);
        REQUIRE(shader != nullptr);
        REQUIRE(shader->getSourceCode(mx::HwShader::VERTEX_STAGE).length() > 0);
        REQUIRE(shader->getSourceCode(mx::HwShader::PIXEL_STAGE).length() > 0);

        // Write out to file for inspection
        // TODO: Use validation in MaterialXView library
        file.open(shader->getName() + ".vert");
        file << shader->getSourceCode(mx::HwShader::VERTEX_STAGE);
        file.close();
        file.open(shader->getName() + ".frag");
        file << shader->getSourceCode(mx::HwShader::PIXEL_STAGE);
        file.close();

        // All of the nodes should have been removed by optimization
        // leaving a graph with a single constant value
        REQUIRE(shader->getNodeGraph()->getNodes().empty());
        REQUIRE(shader->getNodeGraph()->getOutputSocket()->value != nullptr);
        REQUIRE(shader->getNodeGraph()->getOutputSocket()->value->getValueString() == constant2->getParameterValue("value")->getValueString());
    }
#endif // MATERIALX_BUILD_GEN_GLSL
}

TEST_CASE("Geometric Nodes", "[shadergen]")
{
    mx::DocumentPtr doc = mx::createDocument();

    mx::FilePath searchPath = mx::FilePath::getCurrentPath() / mx::FilePath("documents/Libraries");
    loadLibraries({ "stdlib" }, searchPath, doc);

    const std::string exampleName = "geometric_nodes";

    // Create a nonsensical graph testing some geometric nodes
    mx::NodeGraphPtr nodeGraph = doc->addNodeGraph("IMP_" + exampleName);

    mx::NodePtr normal1 = nodeGraph->addNode("normal", "normal1", "vector3");
    normal1->setParameterValue("space", std::string("world"));

    mx::NodePtr position1 = nodeGraph->addNode("position", "position1", "vector3");
    position1->setParameterValue("space", std::string("world"));

    mx::NodePtr texcoord1 = nodeGraph->addNode("texcoord", "texcoord1", "vector2");
    texcoord1->setParameterValue("index", 0, "integer");

    mx::NodePtr geomcolor1 = nodeGraph->addNode("geomcolor", "geomcolor1", "color3");
    geomcolor1->setParameterValue("index", 0, "integer");

    mx::NodePtr geomattrvalue1 = nodeGraph->addNode("geomattrvalue", "geomattrvalue1", "float");
    geomattrvalue1->setParameterValue("attrname", std::string("temperature"));

    mx::NodePtr add1 = nodeGraph->addNode("add", "add1", "vector3");
    add1->setConnectedNode("in1", normal1);
    add1->setConnectedNode("in2", position1);

    mx::NodePtr multiply1 = nodeGraph->addNode("multiply", "multiply1", "color3");
    multiply1->setConnectedNode("in1", geomcolor1);
    multiply1->setConnectedNode("in2", geomattrvalue1);

    mx::NodePtr convert1 = nodeGraph->addNode("swizzle", "convert1", "color3");
    convert1->setConnectedNode("in", add1);
    convert1->setParameterValue("channels", std::string("xyz"));

    mx::NodePtr multiply2 = nodeGraph->addNode("multiply", "multiply2", "color3");
    multiply2->setConnectedNode("in1", convert1);
    multiply2->setConnectedNode("in2", multiply1);

    mx::NodePtr time1 = nodeGraph->addNode("time", "time1", "float");
    mx::NodePtr multiply3 = nodeGraph->addNode("multiply", "multiply3", "color3");
    multiply3->setConnectedNode("in1", multiply2);
    multiply3->setConnectedNode("in2", time1);

    mx::NodePtr frame1 = nodeGraph->addNode("frame", "frame1", "float");
    mx::NodePtr multiply4 = nodeGraph->addNode("multiply", "multiply4", "color3");
    multiply4->setConnectedNode("in1", multiply3);
    multiply4->setConnectedNode("in2", frame1);

    // Connected to output.
    mx::OutputPtr output1 = nodeGraph->addOutput(mx::EMPTY_STRING, "color3");
    output1->setConnectedNode(multiply4);

    // Create a nodedef and make its implementation be the graph above
    mx::NodeDefPtr nodeDef = doc->addNodeDef("ND_" + exampleName, "color3", exampleName);
    nodeGraph->setAttribute("nodedef", nodeDef->getName());

    // Create a material with the above node as the shader
    mx::MaterialPtr mtrl = doc->addMaterial(exampleName + "_material");
    mx::ShaderRefPtr shaderRef = mtrl->addShaderRef(exampleName + "_shader", exampleName);

    mx::SgOptions options;

#ifdef MATERIALX_BUILD_GEN_OSL
    {
        mx::ShaderGeneratorPtr shaderGenerator = mx::ArnoldShaderGenerator::create();
        // Add path to find all source code snippets
        shaderGenerator->registerSourceCodeSearchPath(searchPath);
        // Add path to find OSL include files
        shaderGenerator->registerSourceCodeSearchPath(searchPath / mx::FilePath("stdlib/osl"));

        mx::ShaderPtr shader = shaderGenerator->generate(exampleName, shaderRef, options);
        REQUIRE(shader != nullptr);
        REQUIRE(shader->getSourceCode().length() > 0);

        // Write out to file for inspection
        std::ofstream file;
        const std::string fileName(shader->getName() + ".osl");
        file.open(fileName);
        file << shader->getSourceCode();
        file.close();

        // TODO: Use validation in MaterialXView library
        std::string errorResult;
        validateOSL(fileName, errorResult);
        REQUIRE(errorResult.size() == 0); 
    }
#endif // MATERIALX_BUILD_GEN_OSL

#ifdef MATERIALX_BUILD_GEN_OGSFX
    {
        mx::ShaderGeneratorPtr shaderGenerator = mx::OgsFxShaderGenerator::create();
        shaderGenerator->registerSourceCodeSearchPath(searchPath);

        mx::ShaderPtr shader = shaderGenerator->generate(exampleName, shaderRef, options);
        REQUIRE(shader != nullptr);
        REQUIRE(shader->getSourceCode(mx::OgsFxShader::FINAL_FX_STAGE).length() > 0);

        // Write out to file for inspection
        // TODO: Use validation in MaterialXView library
        std::ofstream file;
        file.open(shader->getName() + ".ogsfx");
        file << shader->getSourceCode(mx::OgsFxShader::FINAL_FX_STAGE);
    }
#endif // MATERIALX_BUILD_GEN_OGSFX

#ifdef MATERIALX_BUILD_GEN_GLSL
    {
        mx::ShaderGeneratorPtr shaderGenerator = mx::GlslShaderGenerator::create();
        shaderGenerator->registerSourceCodeSearchPath(searchPath);

        mx::ShaderPtr shader = shaderGenerator->generate(exampleName, shaderRef, options);
        REQUIRE(shader != nullptr);
        REQUIRE(shader->getSourceCode(mx::HwShader::PIXEL_STAGE).length() > 0);
        REQUIRE(shader->getSourceCode(mx::HwShader::VERTEX_STAGE).length() > 0);

        // Write out to file for inspection
        // TODO: Use validation in MaterialXView library
        std::ofstream file;
        file.open(shader->getName() + ".frag");
        file << shader->getSourceCode(mx::HwShader::PIXEL_STAGE);
        file.close();
        file.open(shader->getName() + ".vert");
        file << shader->getSourceCode(mx::HwShader::VERTEX_STAGE);
    }
#endif // MATERIALX_BUILD_GEN_GLSL
}

TEST_CASE("Noise", "[shadergen]")
{
    mx::DocumentPtr doc = mx::createDocument();

    mx::FilePath searchPath = mx::FilePath::getCurrentPath() / mx::FilePath("documents/Libraries");
    loadLibraries({ "stdlib" }, searchPath, doc);

    const std::string exampleName = "noise_test";

    mx::NodeGraphPtr nodeGraph = doc->addNodeGraph("IMP_" + exampleName);
    mx::OutputPtr output1 = nodeGraph->addOutput("out", "color3");

    std::vector<mx::NodePtr> noiseNodes;
    mx::NodePtr noise2d = nodeGraph->addNode("noise2d", "noise2d", "float");
    noiseNodes.push_back(noise2d);
    mx::NodePtr noise3d = nodeGraph->addNode("noise3d", "noise3d", "float");
    noiseNodes.push_back(noise3d);
    mx::NodePtr cellnoise2d = nodeGraph->addNode("cellnoise2d", "cellnoise2d", "float");
    noiseNodes.push_back(cellnoise2d);
    mx::NodePtr cellnoise3d = nodeGraph->addNode("cellnoise3d", "cellnoise3d", "float");
    noiseNodes.push_back(cellnoise3d);
    mx::NodePtr fractal3d = nodeGraph->addNode("fractal3d", "fractal3d", "float");
    noiseNodes.push_back(fractal3d);

    noise2d->setParameterValue("amplitude", 1.0);
    noise2d->setParameterValue("pivot", 0.0f);
    noise3d->setParameterValue("amplitude", 1.0);
    noise3d->setParameterValue("pivot", 0.0f);
    fractal3d->setParameterValue("amplitude", 1.0f);

    // Multiplier to scale noise input uv's
    mx::NodePtr uv1 = nodeGraph->addNode("texcoord", "uv1", "vector2");
    mx::NodePtr uvmult1 = nodeGraph->addNode("multiply", "uvmult1", "vector2");
    uvmult1->setConnectedNode("in1", uv1);
    uvmult1->setInputValue("in2", mx::Vector2(16, 16));

    // Multiplier to scale noise input position
    mx::NodePtr pos1 = nodeGraph->addNode("position", "pos1", "vector3");
    noise3d->setConnectedNode("position", pos1);
    mx::NodePtr posmult1 = nodeGraph->addNode("multiply", "posmult1", "vector3");
    posmult1->setConnectedNode("in1", pos1);
    posmult1->setInputValue("in2", mx::Vector3(16, 16, 16));

    noise2d->setConnectedNode("texcoord", uvmult1);
    noise3d->setConnectedNode("position", posmult1);
    cellnoise2d->setConnectedNode("texcoord", uvmult1);
    cellnoise3d->setConnectedNode("position", posmult1);
    fractal3d->setConnectedNode("position", posmult1);

    // Create a noise selector switch
    mx::NodePtr switch1 = nodeGraph->addNode("switch", "switch1", "float");
    switch1->setConnectedNode("in1", noise2d);
    switch1->setConnectedNode("in2", noise3d);
    switch1->setConnectedNode("in3", cellnoise2d);
    switch1->setConnectedNode("in4", cellnoise3d);
    switch1->setConnectedNode("in5", fractal3d);

    // Remap the noise to [0,1]
    mx::NodePtr add1 = nodeGraph->addNode("add", "add1", "float");
    mx::NodePtr multiply1 = nodeGraph->addNode("multiply", "multiply1", "float");
    add1->setConnectedNode("in1", switch1);
    add1->setInputValue("in2", 1.0f);
    multiply1->setConnectedNode("in1", add1);
    multiply1->setInputValue("in2", 0.5f);

    // Blend some colors using the noise
    mx::NodePtr mixer = nodeGraph->addNode("mix", "mixer", "color3");
    mixer->setInputValue("fg", mx::Color3(1, 0, 0));
    mixer->setInputValue("bg", mx::Color3(1, 1, 0));
    mixer->setConnectedNode("mix", multiply1);

    output1->setConnectedNode(mixer);

    mx::SgOptions options;

    const size_t numNoiseType = noiseNodes.size();
    for (size_t noiseType = 0; noiseType < numNoiseType; ++noiseType)
    {
        const std::string shaderName = "test_" + noiseNodes[noiseType]->getName();
        
        // Select the noise type
        switch1->setParameterValue("which", float(noiseType));

#ifdef MATERIALX_BUILD_GEN_OSL
        {
            mx::ShaderGeneratorPtr shadergen = mx::ArnoldShaderGenerator::create();
            // Add path to find all source code snippets
            shadergen->registerSourceCodeSearchPath(searchPath);
            // Add path to find OSL include files
            shadergen->registerSourceCodeSearchPath(searchPath / mx::FilePath("stdlib/osl"));

            // Test shader generation from nodegraph
            mx::ShaderPtr shader = shadergen->generate(shaderName, output1, options);
            REQUIRE(shader != nullptr);
            REQUIRE(shader->getSourceCode().length() > 0);

            // Write out to file for inspection
            std::ofstream file;
            const std::string fileName(shader->getName() + ".osl");
            file.open(fileName);
            file << shader->getSourceCode();
            file.close();

            // TODO: Use validation in MaterialXView library
            std::string errorResult;
            validateOSL(fileName, errorResult);
            REQUIRE(errorResult.size() == 0); 
        }
#endif // MATERIALX_BUILD_GEN_OSL

#ifdef MATERIALX_BUILD_GEN_OGSFX
        {
            mx::ShaderGeneratorPtr shadergen = mx::OgsFxShaderGenerator::create();
            shadergen->registerSourceCodeSearchPath(searchPath);

            // Test shader generation from nodegraph
            mx::ShaderPtr shader = shadergen->generate(shaderName, output1, options);
            REQUIRE(shader != nullptr);
            REQUIRE(shader->getSourceCode(mx::OgsFxShader::FINAL_FX_STAGE).length() > 0);
            // Write out to file for inspection
            // TODO: Use validation in MaterialXView library
            std::ofstream file;
            file.open(shader->getName() + ".ogsfx");
            file << shader->getSourceCode(mx::OgsFxShader::FINAL_FX_STAGE);
            file.close();
        }
#endif // MATERIALX_BUILD_GEN_OGSFX

#ifdef MATERIALX_BUILD_GEN_GLSL
        {
            mx::ShaderGeneratorPtr shadergen = mx::GlslShaderGenerator::create();
            shadergen->registerSourceCodeSearchPath(searchPath);

            // Test shader generation from nodegraph
            mx::ShaderPtr shader = shadergen->generate(shaderName, output1, options);
            REQUIRE(shader != nullptr);
            REQUIRE(shader->getSourceCode(mx::HwShader::VERTEX_STAGE).length() > 0);
            REQUIRE(shader->getSourceCode(mx::HwShader::PIXEL_STAGE).length() > 0);
            // Write out to file for inspection
            // TODO: Use validation in MaterialXView library
            std::ofstream file;
            file.open(shader->getName() + ".vert");
            file << shader->getSourceCode(mx::HwShader::VERTEX_STAGE);
            file.close();
            file.open(shader->getName() + ".frag");
            file << shader->getSourceCode(mx::HwShader::PIXEL_STAGE);
            file.close();
        }
#endif // MATERIALX_BUILD_GEN_GLSL
    }
}


TEST_CASE("Unique Names", "[shadergen]")
{
    mx::DocumentPtr doc = mx::createDocument();

    mx::FilePath searchPath = mx::FilePath::getCurrentPath() / mx::FilePath("documents/Libraries");
    loadLibraries({ "stdlib" }, searchPath, doc);

    const std::string exampleName = "unique_names";

    // Generate a shade with an internal node having the same name as the shader,
    // which will result in a name conflict between the shader output and the
    // internal node output
    const std::string shaderName = "unique_names";
    const std::string nodeName = shaderName;

    mx::NodeGraphPtr nodeGraph = doc->addNodeGraph("IMP_" + exampleName);
    mx::OutputPtr output1 = nodeGraph->addOutput("out", "color3");
    mx::NodePtr node1 = nodeGraph->addNode("noise2d", nodeName, "color3");

    output1->setConnectedNode(node1);

    mx::SgOptions options;

#ifdef MATERIALX_BUILD_GEN_OSL
    {
        mx::ShaderGeneratorPtr shaderGenerator = mx::ArnoldShaderGenerator::create();
        // Add path to find all source code snippets
        shaderGenerator->registerSourceCodeSearchPath(searchPath);
        // Add path to find OSL include files
        shaderGenerator->registerSourceCodeSearchPath(searchPath / mx::FilePath("stdlib/osl"));

        // Set the output to a restricted name for OSL
        output1->setName("output");

        mx::ShaderPtr shader = shaderGenerator->generate(shaderName, output1, options);
        REQUIRE(shader != nullptr);
        REQUIRE(shader->getSourceCode().length() > 0);

        // Make sure the output and internal node output has been renamed
        mx::SgOutputSocket* sgOutputSocket = shader->getNodeGraph()->getOutputSocket();
        REQUIRE(sgOutputSocket->name != "output");
        mx::SgNode* sgNode1 = shader->getNodeGraph()->getNode(node1->getName());
        REQUIRE(sgNode1->getOutput()->name == "unique_names_out");

        // Write out to file for inspection
        // TODO: Use validation in MaterialXView library
        std::ofstream file;
        const std::string fileName(exampleName + ".osl");
        file.open(fileName);
        file << shader->getSourceCode();
        file.close();

        // TODO: Use validation in MaterialXView library
        std::string errorResult;
        validateOSL(fileName, errorResult);
        REQUIRE(errorResult.size() == 0);
    }
#endif // MATERIALX_BUILD_GEN_OSL

#ifdef MATERIALX_BUILD_GEN_OGSFX
    {
        mx::ShaderGeneratorPtr shaderGenerator = mx::OgsFxShaderGenerator::create();
        shaderGenerator->registerSourceCodeSearchPath(searchPath);

        // Set the output to a restricted name for OgsFx
        output1->setName("out");

        mx::ShaderPtr shader = shaderGenerator->generate(shaderName, output1, options);
        REQUIRE(shader != nullptr);
        REQUIRE(shader->getSourceCode(mx::OgsFxShader::FINAL_FX_STAGE).length() > 0);

        // Make sure the output and internal node output has been renamed
        mx::SgOutputSocket* sgOutputSocket = shader->getNodeGraph()->getOutputSocket();
        REQUIRE(sgOutputSocket->name != "out");
        mx::SgNode* sgNode1 = shader->getNodeGraph()->getNode(node1->getName());
        REQUIRE(sgNode1->getOutput()->name == "unique_names_out");

        // Write out to file for inspection
        // TODO: Use validation in MaterialXView library
        std::ofstream file;
        file.open(exampleName + ".ogsfx");
        file << shader->getSourceCode(mx::OgsFxShader::FINAL_FX_STAGE);
    }
#endif // MATERIALX_BUILD_GEN_OGSFX

#ifdef MATERIALX_BUILD_GEN_GLSL
    {
        mx::ShaderGeneratorPtr shaderGenerator = mx::GlslShaderGenerator::create();
        shaderGenerator->registerSourceCodeSearchPath(searchPath);

        // Set the output to a restricted name for GLSL
        output1->setName("vec3");

        mx::ShaderPtr shader = shaderGenerator->generate(shaderName, output1, options);
        REQUIRE(shader != nullptr);
        REQUIRE(shader->getSourceCode(mx::HwShader::PIXEL_STAGE).length() > 0);
        REQUIRE(shader->getSourceCode(mx::HwShader::VERTEX_STAGE).length() > 0);

        // Make sure the output and internal node output has been renamed
        mx::SgOutputSocket* sgOutputSocket = shader->getNodeGraph()->getOutputSocket();
        REQUIRE(sgOutputSocket->name != "vec3");
        mx::SgNode* sgNode1 = shader->getNodeGraph()->getNode(node1->getName());
        REQUIRE(sgNode1->getOutput()->name == "unique_names_out");

        // Write out to file for inspection
        // TODO: Use validation in MaterialXView library
        std::ofstream file;
        file.open(exampleName + ".frag");
        file << shader->getSourceCode(mx::HwShader::PIXEL_STAGE);
        file.close();
        file.open(exampleName + ".vert");
        file << shader->getSourceCode(mx::HwShader::VERTEX_STAGE);
    }
#endif // MATERIALX_BUILD_GEN_GLSL
}

TEST_CASE("Subgraphs", "[shadergen]")
{
    mx::DocumentPtr doc = mx::createDocument();

    mx::FilePath searchPath = mx::FilePath::getCurrentPath() / mx::FilePath("documents/Libraries");
    loadLibraries({ "stdlib", "sxpbrlib" }, searchPath, doc);

    mx::FilePath examplesSearchPath = mx::FilePath::getCurrentPath() / mx::FilePath("documents/Examples");
    loadExamples({ "SubGraphs.mtlx"}, examplesSearchPath, searchPath,  doc);

    std::vector<std::string> exampleGraphNames = { "subgraph_ex1" , "subgraph_ex2" };

    mx::SgOptions options;

#ifdef MATERIALX_BUILD_GEN_OSL
    {
        mx::ShaderGeneratorPtr shaderGenerator = mx::ArnoldShaderGenerator::create();
        // Add path to find all source code snippets
        shaderGenerator->registerSourceCodeSearchPath(searchPath);
        // Add path to find OSL include files
        shaderGenerator->registerSourceCodeSearchPath(searchPath / mx::FilePath("stdlib/osl"));

        for (const std::string& graphName : exampleGraphNames)
        {
            mx::NodeGraphPtr nodeGraph = doc->getNodeGraph(graphName);
            REQUIRE(nodeGraph != nullptr);

            mx::OutputPtr output = nodeGraph->getOutput("out");
            REQUIRE(output != nullptr);

            mx::ShaderPtr shader = shaderGenerator->generate(graphName, output, options);
            REQUIRE(shader != nullptr);
            REQUIRE(shader->getSourceCode().length() > 0);

            // Write out to file for inspection
            // TODO: Use validation in MaterialXView library
            std::ofstream file;
            const std::string fileName(shader->getName() + ".osl");
            file.open(fileName);
            file << shader->getSourceCode();
            file.close();

            // TODO: Use validation in MaterialXView library
            std::string errorResult;
            validateOSL(fileName, errorResult);
            REQUIRE(errorResult.size() == 0); 
        }
    }
#endif // MATERIALX_BUILD_GEN_OSL

#ifdef MATERIALX_BUILD_GEN_OGSFX
    {
        mx::ShaderGeneratorPtr shaderGenerator = mx::OgsFxShaderGenerator::create();
        shaderGenerator->registerSourceCodeSearchPath(searchPath);

        // Setup lighting
        mx::HwLightHandlerPtr lightHandler = mx::HwLightHandler::create();
        createLightRig(doc, *lightHandler, static_cast<mx::HwShaderGenerator&>(*shaderGenerator));

        for (const std::string& graphName : exampleGraphNames)
        {
            mx::NodeGraphPtr nodeGraph = doc->getNodeGraph(graphName);
            REQUIRE(nodeGraph != nullptr);

            mx::OutputPtr output = nodeGraph->getOutput("out");
            REQUIRE(output != nullptr);

            mx::ShaderPtr shader = shaderGenerator->generate(graphName, output, options);
            REQUIRE(shader != nullptr);
            REQUIRE(shader->getSourceCode(mx::OgsFxShader::FINAL_FX_STAGE).length() > 0);

            // Write out to file for inspection
            // TODO: Use validation in MaterialXView library
            std::ofstream file;
            file.open(shader->getName() + ".ogsfx");
            file << shader->getSourceCode(mx::OgsFxShader::FINAL_FX_STAGE);
        }
    }
#endif // MATERIALX_BUILD_OGSX

#ifdef MATERIALX_BUILD_GEN_GLSL
    {
        mx::ShaderGeneratorPtr shaderGenerator = mx::GlslShaderGenerator::create();
        shaderGenerator->registerSourceCodeSearchPath(searchPath);

        // Setup lighting
        mx::HwLightHandlerPtr lightHandler = mx::HwLightHandler::create();
        createLightRig(doc, *lightHandler, static_cast<mx::HwShaderGenerator&>(*shaderGenerator));

        for (const std::string& graphName : exampleGraphNames)
        {
            mx::NodeGraphPtr nodeGraph = doc->getNodeGraph(graphName);
            REQUIRE(nodeGraph != nullptr);

            mx::OutputPtr output = nodeGraph->getOutput("out");
            REQUIRE(output != nullptr);

            mx::ShaderPtr shader = shaderGenerator->generate(graphName, output, options);
            REQUIRE(shader != nullptr);

            REQUIRE(shader->getSourceCode(mx::HwShader::PIXEL_STAGE).length() > 0);
            REQUIRE(shader->getSourceCode(mx::HwShader::VERTEX_STAGE).length() > 0);

            // Write out to file for inspection
            // TODO: Use validation in MaterialXView library
            std::ofstream file;
            file.open(shader->getName() + ".frag");
            file << shader->getSourceCode(mx::HwShader::PIXEL_STAGE);
            file.close();
            file.open(shader->getName() + ".vert");
            file << shader->getSourceCode(mx::HwShader::VERTEX_STAGE);
        }
    }
#endif // MATERIALX_BUILD_GEN_GLSL
}

TEST_CASE("Materials", "[shadergen]")
{
    mx::DocumentPtr doc = mx::createDocument();

    mx::FilePath searchPath = mx::FilePath::getCurrentPath() / mx::FilePath("documents/Libraries");
    loadLibraries({ "stdlib", "sxpbrlib" }, searchPath, doc);

    std::vector<mx::MaterialPtr> materials;
    createExampleMaterials(doc, materials);

    mx::SgOptions options;

#ifdef MATERIALX_BUILD_GEN_OSL
    {
        mx::ShaderGeneratorPtr shaderGenerator = mx::ArnoldShaderGenerator::create();
        // Add path to find all source code snippets
        shaderGenerator->registerSourceCodeSearchPath(searchPath);
        // Add path to find OSL include files
        shaderGenerator->registerSourceCodeSearchPath(searchPath / mx::FilePath("stdlib/osl"));

        for (const mx::MaterialPtr& material : materials)
        {
            for (mx::ShaderRefPtr shaderRef : material->getShaderRefs())
            {
                const std::string name = material->getName() + "_" + shaderRef->getName();
                mx::ShaderPtr shader = shaderGenerator->generate(name, shaderRef, options);
                REQUIRE(shader != nullptr);
                REQUIRE(shader->getSourceCode().length() > 0);

                // Write out to file for inspection
                std::ofstream file;
                const std::string fileName(shader->getName() + ".osl");
                file.open(fileName);
                file << shader->getSourceCode();
                file.close();

                // TODO: Use validation in MaterialXView library
                std::string errorResult;
                validateOSL(fileName, errorResult);
                REQUIRE(errorResult.size() == 0); 
            }
        }
    }
#endif // MATERIALX_BUILD_GEN_OSL

#ifdef MATERIALX_BUILD_GEN_OGSFX
    {
        mx::ShaderGeneratorPtr shaderGenerator = mx::OgsFxShaderGenerator::create();
        shaderGenerator->registerSourceCodeSearchPath(searchPath);

        // Setup lighting
        mx::HwLightHandlerPtr lightHandler = mx::HwLightHandler::create();
        createLightRig(doc, *lightHandler, static_cast<mx::HwShaderGenerator&>(*shaderGenerator));

        for (const mx::MaterialPtr& material : materials)
        {
            for (mx::ShaderRefPtr shaderRef : material->getShaderRefs())
            {
                const std::string name = material->getName() + "_" + shaderRef->getName();
                mx::ShaderPtr shader = shaderGenerator->generate(name, shaderRef, options);
                REQUIRE(shader != nullptr);
                REQUIRE(shader->getSourceCode().length() > 0);

                // Write out to file for inspection
                // TODO: Use validation in MaterialXView library
                std::ofstream file;
                file.open(shader->getName() + ".ogsfx");
                file << shader->getSourceCode(mx::OgsFxShader::FINAL_FX_STAGE);
            }
        }
    }
#endif // MATERIALX_BUILD_GEN_OGSFX

#ifdef MATERIALX_BUILD_GEN_GLSL
    {
        mx::ShaderGeneratorPtr shaderGenerator = mx::GlslShaderGenerator::create();
        shaderGenerator->registerSourceCodeSearchPath(searchPath);

        // Setup lighting
        mx::HwLightHandlerPtr lightHandler = mx::HwLightHandler::create();
        createLightRig(doc, *lightHandler, static_cast<mx::HwShaderGenerator&>(*shaderGenerator));

        for (const mx::MaterialPtr& material : materials)
        {
            for (mx::ShaderRefPtr shaderRef : material->getShaderRefs())
            {
                const std::string name = material->getName() + "_" + shaderRef->getName();
                mx::ShaderPtr shader = shaderGenerator->generate(name, shaderRef, options);
                REQUIRE(shader != nullptr);
                REQUIRE(shader->getSourceCode(mx::HwShader::PIXEL_STAGE).length() > 0);
                REQUIRE(shader->getSourceCode(mx::HwShader::VERTEX_STAGE).length() > 0);

                // Write out to file for inspection
                // TODO: Use validation in MaterialXView library
                std::ofstream file;
                file.open(shader->getName() + ".frag");
                file << shader->getSourceCode(mx::HwShader::PIXEL_STAGE);
                file.close();
                file.open(shader->getName() + ".vert");
                file << shader->getSourceCode(mx::HwShader::VERTEX_STAGE);
            }
        }
    }
#endif // MATERIALX_BUILD_GEN_GLSL
}

TEST_CASE("Color Spaces", "[shadergen]")
{
    mx::DocumentPtr doc = mx::createDocument();

    mx::FilePath searchPath = mx::FilePath::getCurrentPath() / mx::FilePath("documents/Libraries");
    mx::StringVec libraryNames;
    loadLibraries({ "stdlib", "sxpbrlib" }, searchPath, doc);

    mx::MaterialPtr material = doc->addMaterial("color_spaces");
    mx::ShaderRefPtr shaderRef = material->addShaderRef("color_spaces_surface", "standard_surface");

    // Bind an image texture to the base_color input, with sRGB color space
    mx::NodePtr baseColorTex = doc->addNode("image", "base_color_tex", "color3");
    mx::ParameterPtr baseColorTexFileParam = baseColorTex->setParameterValue("file", std::string("image1.png"), "filename");
    baseColorTexFileParam->setAttribute("colorspace", "sRGB");
    mx::OutputPtr baseColorOutput = doc->addOutput("baseColorOutput", "color3");
    baseColorOutput->setConnectedNode(baseColorTex);
    mx::BindInputPtr baseColorBind = shaderRef->addBindInput("base_color", "color3");
    baseColorBind->setConnectedOutput(baseColorOutput);

    // Bind an image texture to the specular_roughness input, with sRGB color space
    // This color spaces transform should be ignored since it's a float data type
    mx::NodePtr rougnessTex = doc->addNode("image", "specular_roughness_tex", "float");
    mx::ParameterPtr rougnessTexFileParam = rougnessTex->setParameterValue("file", std::string("image2.png"), "filename");
    rougnessTexFileParam->setAttribute("colorspace", "sRGB");
    mx::OutputPtr roughnessOutput = doc->addOutput("roughnessOutput", "float");
    roughnessOutput->setConnectedNode(rougnessTex);
    mx::BindInputPtr rougnessBind = shaderRef->addBindInput("specular_roughness", "float");
    rougnessBind->setConnectedOutput(roughnessOutput);

    mx::SgOptions options;

#ifdef MATERIALX_BUILD_GEN_OSL
    {
        mx::ShaderGeneratorPtr shaderGenerator = mx::ArnoldShaderGenerator::create();
        // Add path to find all source code snippets
        shaderGenerator->registerSourceCodeSearchPath(searchPath);
        // Add path to find OSL include files
        shaderGenerator->registerSourceCodeSearchPath(searchPath / mx::FilePath("stdlib/osl"));

        mx::ShaderPtr shader = shaderGenerator->generate(material->getName(), shaderRef, options);
        REQUIRE(shader != nullptr);
        REQUIRE(shader->getSourceCode().length() > 0);

        // Write out to file for inspection
        std::ofstream file;
        const std::string fileName(shader->getName() + ".osl");
        file.open(fileName);
        file << shader->getSourceCode();
        file.close();

        // TODO: Use validation in MaterialXView library
        std::string errorResult;
        validateOSL(fileName, errorResult);
        REQUIRE(errorResult.size() == 0);
    }
#endif // MATERIALX_BUILD_GEN_OSL

#ifdef MATERIALX_BUILD_GEN_OGSFX
    {
        mx::ShaderGeneratorPtr shaderGenerator = mx::OgsFxShaderGenerator::create();
        shaderGenerator->registerSourceCodeSearchPath(searchPath);

        mx::ShaderPtr shader = shaderGenerator->generate(material->getName(), shaderRef, options);
        REQUIRE(shader != nullptr);
        REQUIRE(shader->getSourceCode(mx::OgsFxShader::FINAL_FX_STAGE).length() > 0);

        // Write out to file for inspection
        // TODO: Use validation in MaterialXView library
        std::ofstream file;
        file.open(shader->getName() + ".ogsfx");
        file << shader->getSourceCode(mx::OgsFxShader::FINAL_FX_STAGE);
    }
#endif // MATERIALX_BUILD_GEN_OGSFX

#ifdef MATERIALX_BUILD_GEN_GLSL
    {
        mx::ShaderGeneratorPtr shaderGenerator = mx::GlslShaderGenerator::create();
        shaderGenerator->registerSourceCodeSearchPath(searchPath);

        mx::ShaderPtr shader = shaderGenerator->generate(material->getName(), shaderRef, options);
        REQUIRE(shader != nullptr);
        REQUIRE(shader->getSourceCode(mx::HwShader::PIXEL_STAGE).length() > 0);
        REQUIRE(shader->getSourceCode(mx::HwShader::VERTEX_STAGE).length() > 0);

        // Write out to file for inspection
        // TODO: Use validation in MaterialXView library
        std::ofstream file;
        file.open(shader->getName() + ".frag");
        file << shader->getSourceCode(mx::HwShader::PIXEL_STAGE);
        file.close();
        file.open(shader->getName() + ".vert");
        file << shader->getSourceCode(mx::HwShader::VERTEX_STAGE);
    }
#endif // MATERIALX_BUILD_GEN_GLSL
}

TEST_CASE("BSDF Layering", "[shadergen]")
{
    mx::DocumentPtr doc = mx::createDocument();

    mx::FilePath searchPath = mx::FilePath::getCurrentPath() / mx::FilePath("documents/Libraries");
    loadLibraries({ "stdlib", "sxpbrlib" }, searchPath, doc);

    const std::string exampleName = "layered_bsdf";

    // Create a nodedef interface for the surface shader
    mx::NodeDefPtr nodeDef = doc->addNodeDef("ND_" + exampleName, "surfaceshader", exampleName);
    nodeDef->addInput("diffuse_color", "color3");
    nodeDef->addInput("sss_color", "color3");
    nodeDef->addInput("sss_weight", "float");
    nodeDef->addInput("coating_color", "color3");
    nodeDef->addInput("coating_roughness", "float");
    nodeDef->addInput("coating_ior", "float");

    mx::NodeGraphPtr nodeGraph = doc->addNodeGraph("IMP_" + exampleName);
    nodeGraph->setAttribute("nodedef", nodeDef->getName());

    // Diffuse component
    mx::NodePtr diffuse = nodeGraph->addNode("diffusebsdf", "diffuse", "BSDF");
    mx::InputPtr diffuse_color = diffuse->addInput("reflectance", "color3");
    diffuse_color->setInterfaceName("diffuse_color");

    // Translucent (thin walled SSS) component
    mx::NodePtr sss = nodeGraph->addNode("translucentbsdf", "sss", "BSDF");
    mx::InputPtr sss_color = sss->addInput("transmittance", "color3");
    sss_color->setInterfaceName("sss_color");

    // Mix diffuse over sss
    mx::NodePtr substrate = nodeGraph->addNode("mixbsdf", "substrate", "BSDF");
    mx::NodePtr substrate_weight_inv = nodeGraph->addNode("invert", "substrate_weight_inv", "float");
    substrate->setConnectedNode("in1", diffuse);
    substrate->setConnectedNode("in2", sss);
    substrate->setConnectedNode("weight", substrate_weight_inv);
    mx::InputPtr sss_weight = substrate_weight_inv->addInput("in", "float");
    sss_weight->setInterfaceName("sss_weight");

    // Add a coating specular component on top
    mx::NodePtr coating = nodeGraph->addNode("coatingbsdf", "coating", "BSDF");
    coating->setConnectedNode("base", substrate);
    mx::InputPtr coating_color = coating->addInput("reflectance", "color3");
    coating_color->setInterfaceName("coating_color");

    mx::InputPtr coating_roughness = coating->addInput("roughness", "float");
    coating_roughness->setInterfaceName("coating_roughness");
    mx::InputPtr coating_ior = coating->addInput("ior", "float");
    coating_ior->setInterfaceName("coating_ior");

    // Create a surface shader
    mx::NodePtr surface = nodeGraph->addNode("surface", "surface1", "surfaceshader");
    surface->setConnectedNode("bsdf", coating);

    // Connect to graph output
    mx::OutputPtr output = nodeGraph->addOutput("output", "surfaceshader");
    output->setConnectedNode(surface);

    // Create a material with the above node as the shader
    mx::MaterialPtr mtrl = doc->addMaterial(exampleName + "_material");
    mx::ShaderRefPtr shaderRef = mtrl->addShaderRef("shaderref", exampleName);

    // Bind shader parameter values
    mx::BindInputPtr diffuse_color_input = shaderRef->addBindInput("diffuse_color", "color3");
    diffuse_color_input->setValue(mx::Color3(0.8f, 0.2f, 0.8f));
    mx::BindInputPtr sss_color_input = shaderRef->addBindInput("sss_color", "color3");
    sss_color_input->setValue(mx::Color3(1.0f, 0.0f, 0.0f));
    mx::BindInputPtr sss_weight_input = shaderRef->addBindInput("sss_weight", "float");
    sss_weight_input->setValue(0.45f);
    mx::BindInputPtr coating_color_input = shaderRef->addBindInput("coating_color", "color3");
    coating_color_input->setValue(mx::Color3(1.0f, 1.0f, 1.0f));
    mx::BindInputPtr coating_roughness_input = shaderRef->addBindInput("coating_roughness", "float");
    coating_roughness_input->setValue(0.2f);
    mx::BindInputPtr coating_ior_input = shaderRef->addBindInput("coating_ior", "float");
    coating_ior_input->setValue(1.52f);

    mx::SgOptions options;

<<<<<<< HEAD
#ifdef MATERIALX_BUILD_GEN_OSL
=======
    // Test generation from both graph ouput and shaderref
    std::vector<mx::ElementPtr> elements = { output, shaderRef };
    for (mx::ElementPtr elem : elements)
>>>>>>> ad919d3e
    {
        const std::string shaderName = exampleName + "_" + elem->getName();

        // Arnold
        {
            mx::ShaderGeneratorPtr shaderGenerator = mx::ArnoldShaderGenerator::create();
            // Add path to find all source code snippets
            shaderGenerator->registerSourceCodeSearchPath(searchPath);
            // Add path to find OSL include files
            shaderGenerator->registerSourceCodeSearchPath(searchPath / mx::FilePath("stdlib/osl"));

            mx::ShaderPtr shader = shaderGenerator->generate(shaderName, elem, options);
            REQUIRE(shader != nullptr);
            REQUIRE(shader->getSourceCode().length() > 0);

<<<<<<< HEAD
        // TODO: Use validation in MaterialXView library
        std::string errorResult;
        validateOSL(fileName, errorResult);
        REQUIRE(errorResult.size() == 0);
    }
#endif // MATERIALX_BUILD_GEN_OSL

#ifdef MATERIALX_BUILD_GEN_OGSFX
    {
        mx::ShaderGeneratorPtr shaderGenerator = mx::OgsFxShaderGenerator::create();
        shaderGenerator->registerSourceCodeSearchPath(searchPath);
=======
            // Write out to file for inspection
            // TODO: Use validation in MaterialXView library
            std::ofstream file;
            const std::string fileName(shader->getName() + ".osl");
            file.open(fileName);
            file << shader->getSourceCode();
            file.close();

            // TODO: Use validation in MaterialXView library
            std::string errorResult;
            validateOSL(fileName, errorResult);
            REQUIRE(errorResult.size() == 0);
        }
>>>>>>> ad919d3e

        // OgsFx
        {
            mx::ShaderGeneratorPtr shaderGenerator = mx::OgsFxShaderGenerator::create();
            shaderGenerator->registerSourceCodeSearchPath(searchPath);

            // Setup lighting
            mx::HwLightHandlerPtr lightHandler = mx::HwLightHandler::create();
            createLightRig(doc, *lightHandler, static_cast<mx::HwShaderGenerator&>(*shaderGenerator));

<<<<<<< HEAD
        // Write out to file for inspection
        // TODO: Use validation in MaterialXView library
        std::ofstream file;
        file.open(shader->getName() + ".ogsfx");
        file << shader->getSourceCode(mx::OgsFxShader::FINAL_FX_STAGE);
    }
#endif // MATERIALX_BUILD_GEN_OGSFX

#ifdef MATERIALX_BUILD_GEN_GLSL
    {
        mx::ShaderGeneratorPtr shaderGenerator = mx::GlslShaderGenerator::create();
        shaderGenerator->registerSourceCodeSearchPath(searchPath);
=======
            mx::ShaderPtr shader = shaderGenerator->generate(shaderName, elem, options);
            REQUIRE(shader != nullptr);
            REQUIRE(shader->getSourceCode(mx::OgsFxShader::FINAL_FX_STAGE).length() > 0);

            // Write out to file for inspection
            // TODO: Use validation in MaterialXView library
            std::ofstream file;
            file.open(shader->getName() + ".ogsfx");
            file << shader->getSourceCode(mx::OgsFxShader::FINAL_FX_STAGE);
        }
>>>>>>> ad919d3e

        // Glsl
        {
            mx::ShaderGeneratorPtr shaderGenerator = mx::GlslShaderGenerator::create();
            shaderGenerator->registerSourceCodeSearchPath(searchPath);

            // Setup lighting
            mx::HwLightHandlerPtr lightHandler = mx::HwLightHandler::create();
            createLightRig(doc, *lightHandler, static_cast<mx::HwShaderGenerator&>(*shaderGenerator));

            mx::ShaderPtr shader = shaderGenerator->generate(shaderName, elem, options);
            REQUIRE(shader != nullptr);
            REQUIRE(shader->getSourceCode(mx::HwShader::PIXEL_STAGE).length() > 0);
            REQUIRE(shader->getSourceCode(mx::HwShader::VERTEX_STAGE).length() > 0);

            // Write out to file for inspection
            // TODO: Use validation in MaterialXView library
            std::ofstream file;
            file.open(shader->getName() + ".frag");
            file << shader->getSourceCode(mx::HwShader::PIXEL_STAGE);
            file.close();
            file.open(shader->getName() + ".vert");
            file << shader->getSourceCode(mx::HwShader::VERTEX_STAGE);
        }
    }
#endif // MATERIALX_BUILD_GEN_GLSL
}

TEST_CASE("Transparency", "[shadergen]")
{
    mx::DocumentPtr doc = mx::createDocument();

    mx::FilePath searchPath = mx::FilePath::getCurrentPath() / mx::FilePath("documents/Libraries");
    loadLibraries({ "stdlib", "sxpbrlib" }, searchPath, doc);

    const std::string exampleName = "transparent_surface";

    // Create a nodedef interface for the surface shader
    mx::NodeDefPtr nodeDef = doc->addNodeDef("ND_" + exampleName, "surfaceshader", exampleName);
    nodeDef->addInput("transmittance", "color3");
    nodeDef->addInput("coating_color", "color3");
    nodeDef->addInput("roughness", "float");
    nodeDef->addInput("ior", "float");
    nodeDef->addInput("opacity", "float");

    mx::NodeGraphPtr nodeGraph = doc->addNodeGraph("IMP_" + exampleName);
    nodeGraph->setAttribute("nodedef", nodeDef->getName());

    mx::NodePtr refraction = nodeGraph->addNode("refractionbsdf", "refraction", "BSDF");
    mx::InputPtr transmittance = refraction->addInput("transmittance", "color3");
    transmittance->setInterfaceName("transmittance");

    mx::NodePtr coating = nodeGraph->addNode("coatingbsdf", "coating", "BSDF");
    coating->setConnectedNode("base", refraction);
    mx::InputPtr coating_color = coating->addInput("reflectance", "color3");
    coating_color->setInterfaceName("coating_color");

    mx::NodePtr ior_common = nodeGraph->addNode("constant", "ior_common", "float");
    mx::ParameterPtr ior = ior_common->addParameter("value", "float");
    ior->setInterfaceName("ior");
    coating->setConnectedNode("ior", ior_common);
    refraction->setConnectedNode("ior", ior_common);

    mx::NodePtr roughness_common = nodeGraph->addNode("constant", "roughness_common", "float");
    mx::ParameterPtr roughness = roughness_common->addParameter("value", "float");
    roughness->setInterfaceName("roughness");
    coating->setConnectedNode("roughness", roughness_common);
    refraction->setConnectedNode("roughness", roughness_common);

    mx::NodePtr surface = nodeGraph->addNode("surface", "surface1", "surfaceshader");
    surface->setConnectedNode("bsdf", coating);
    mx::InputPtr opacity = surface->addInput("opacity", "float");
    opacity->setInterfaceName("opacity");

    mx::OutputPtr output = nodeGraph->addOutput("out", "surfaceshader");
    output->setConnectedNode(surface);

    // Create a material with the above node as the shader
    mx::MaterialPtr mtrl = doc->addMaterial(exampleName + "_material");
    mx::ShaderRefPtr shaderRef = mtrl->addShaderRef(exampleName + "_shader", exampleName);

    // Bind shader parameter values
    mx::BindInputPtr transmittance_input = shaderRef->addBindInput("transmittance", "color3");
    transmittance_input->setValue(mx::Color3(0.0f, 0.0f, 0.0f));
    mx::BindInputPtr coating_color_input = shaderRef->addBindInput("coating_color", "color3");
    coating_color_input->setValue(mx::Color3(1.0f, 1.0f, 1.0f));
    mx::BindInputPtr roughness_input = shaderRef->addBindInput("roughness", "float");
    roughness_input->setValue(0.2f);
    mx::BindInputPtr ior_input = shaderRef->addBindInput("ior", "float");
    ior_input->setValue(1.52f);
    mx::BindInputPtr opacity_input = shaderRef->addBindInput("opacity", "float");
    opacity_input->setValue(1.0f);

    mx::SgOptions options;

#ifdef MATERIALX_BUILD_GEN_OSL
    {
        mx::ShaderGeneratorPtr shaderGenerator = mx::ArnoldShaderGenerator::create();
        // Add path to find all source code snippets
        shaderGenerator->registerSourceCodeSearchPath(searchPath);
        // Add path to find OSL include files
        shaderGenerator->registerSourceCodeSearchPath(searchPath / mx::FilePath("stdlib/osl"));

        mx::ShaderPtr shader = shaderGenerator->generate(exampleName, shaderRef, options);
        REQUIRE(shader != nullptr);
        REQUIRE(shader->getSourceCode().length() > 0);

        // Write out to file for inspection
        // TODO: Use validation in MaterialXView library
        std::ofstream file;
        const std::string fileName(shader->getName() + ".osl");
        file.open(fileName);
        file << shader->getSourceCode();
        file.close();

        // TODO: Use validation in MaterialXView library
        std::string errorResult;
        validateOSL(fileName, errorResult);
        REQUIRE(errorResult.size() == 0);
    }
#endif // MATERIALX_BUILD_GEN_OSL

#ifdef MATERIALX_BUILD_GEN_OGSFX
    {
        mx::ShaderGeneratorPtr shaderGenerator = mx::OgsFxShaderGenerator::create();
        shaderGenerator->registerSourceCodeSearchPath(searchPath);

        // Setup lighting
        mx::HwLightHandlerPtr lightHandler = mx::HwLightHandler::create();
        createLightRig(doc, *lightHandler, static_cast<mx::HwShaderGenerator&>(*shaderGenerator));

        mx::ShaderPtr shader = shaderGenerator->generate(exampleName, shaderRef, options);
        REQUIRE(shader != nullptr);
        REQUIRE(shader->getSourceCode(mx::OgsFxShader::FINAL_FX_STAGE).length() > 0);

        // Write out to file for inspection
        // TODO: Use validation in MaterialXView library
        std::ofstream file;
        file.open(shader->getName() + ".ogsfx");
        file << shader->getSourceCode(mx::OgsFxShader::FINAL_FX_STAGE);
    }
#endif // MATERIALX_BUILD_GEN_OGSFX

#ifdef MATERIALX_BUILD_GEN_GLSL
    {
        mx::ShaderGeneratorPtr shaderGenerator = mx::GlslShaderGenerator::create();
        shaderGenerator->registerSourceCodeSearchPath(searchPath);

        // Setup lighting
        mx::HwLightHandlerPtr lightHandler = mx::HwLightHandler::create();
        createLightRig(doc, *lightHandler, static_cast<mx::HwShaderGenerator&>(*shaderGenerator));

        mx::ShaderPtr shader = shaderGenerator->generate(exampleName, shaderRef, options);
        REQUIRE(shader != nullptr);
        REQUIRE(shader->getSourceCode(mx::HwShader::PIXEL_STAGE).length() > 0);
        REQUIRE(shader->getSourceCode(mx::HwShader::VERTEX_STAGE).length() > 0);

        // Write out to file for inspection
        // TODO: Use validation in MaterialXView library
        std::ofstream file;
        file.open(shader->getName() + ".frag");
        file << shader->getSourceCode(mx::HwShader::PIXEL_STAGE);
        file.close();
        file.open(shader->getName() + ".vert");
        file << shader->getSourceCode(mx::HwShader::VERTEX_STAGE);
    }
#endif // MATERIALX_BUILD_GEN_GLSL
}

TEST_CASE("Surface Layering", "[shadergen]")
{
    mx::DocumentPtr doc = mx::createDocument();

    mx::FilePath searchPath = mx::FilePath::getCurrentPath() / mx::FilePath("documents/Libraries");
    loadLibraries({ "stdlib", "sxpbrlib" }, searchPath, doc);

    const std::string exampleName = "layered_surface";

    // Create a nodedef interface for the surface shader
    mx::NodeDefPtr nodeDef = doc->addNodeDef("ND_" + exampleName, "surfaceshader", exampleName);
    nodeDef->addInput("layer1_diffuse", "color3");
    nodeDef->addInput("layer1_specular", "color3");
    nodeDef->addInput("layer2_diffuse", "color3");
    nodeDef->addInput("layer2_specular", "color3");
    nodeDef->addInput("mix_weight", "float");

    mx::NodeGraphPtr nodeGraph = doc->addNodeGraph("IMP_" + exampleName);
    nodeGraph->setAttribute("nodedef", nodeDef->getName());

    // Create first surface layer from a surface with two BSDF's
    mx::NodePtr layer1_diffuse = nodeGraph->addNode("diffusebsdf", "layer1_diffuse", "BSDF");
    mx::InputPtr layer1_diffuse_color = layer1_diffuse->addInput("reflectance", "color3");
    layer1_diffuse_color->setInterfaceName("layer1_diffuse");
    mx::NodePtr layer1_specular = nodeGraph->addNode("coatingbsdf", "layer1_specular", "BSDF");
    layer1_specular->setConnectedNode("base", layer1_diffuse);
    mx::InputPtr layer1_specular_color = layer1_specular->addInput("reflectance", "color3");
    layer1_specular_color->setInterfaceName("layer1_specular");
    mx::NodePtr layer1 = nodeGraph->addNode("surface", "layer1", "surfaceshader");
    layer1->setConnectedNode("bsdf", layer1_specular);

    // Create second surface layer from a standard uber shader
    mx::NodePtr layer2 = nodeGraph->addNode("standard_surface", "layer2", "surfaceshader");
    mx::InputPtr layer2_diffuse_color = layer2->addInput("base_color", "color3");
    layer2_diffuse_color->setInterfaceName("layer2_diffuse");
    mx::InputPtr layer2_specular_color = layer2->addInput("specular_color", "color3");
    layer2_specular_color->setInterfaceName("layer2_specular");

    // Create layer mixer
    mx::NodePtr mixer = nodeGraph->addNode("layeredsurface", "mixer", "surfaceshader");
    mixer->setConnectedNode("top", layer2);
    mixer->setConnectedNode("base", layer1);
    mx::InputPtr mix_weight = mixer->addInput("weight", "float");
    mix_weight->setInterfaceName("mix_weight");

    // Connect to graph output
    mx::OutputPtr output = nodeGraph->addOutput("out", "surfaceshader");
    output->setConnectedNode(mixer);

    // Create a material with the above node as the shader
    mx::MaterialPtr mtrl = doc->addMaterial(exampleName + "_material");
    mx::ShaderRefPtr shaderRef = mtrl->addShaderRef(exampleName + "_shader", exampleName);

    // Bind shader parameter values
    mx::BindInputPtr layer1_diffuse_input = shaderRef->addBindInput("layer1_diffuse", "color3");
    layer1_diffuse_input->setValue(mx::Color3(0.2f, 0.8f, 0.2f));
    mx::BindInputPtr layer1_specular_input = shaderRef->addBindInput("layer1_specular", "color3");
    layer1_specular_input->setValue(mx::Color3(1.0f, 1.0f, 1.0f));
    mx::BindInputPtr layer2_diffuse_input = shaderRef->addBindInput("layer2_diffuse", "color3");
    layer2_diffuse_input->setValue(mx::Color3(0.8f, 0.2f, 0.8f));
    mx::BindInputPtr layer2_specular_input = shaderRef->addBindInput("layer2_specular", "color3");
    layer2_specular_input->setValue(mx::Color3(1.0f, 0.0f, 0.0f));
    mx::BindInputPtr mix_weight_input = shaderRef->addBindInput("mix_weight", "float");
    mix_weight_input->setValue(0.5f);

    mx::SgOptions options;

#ifdef MATERIALX_BUILD_GEN_OGSFX
    {
        mx::ShaderGeneratorPtr shaderGenerator = mx::OgsFxShaderGenerator::create();
        shaderGenerator->registerSourceCodeSearchPath(searchPath);

        // Setup lighting
        mx::HwLightHandlerPtr lightHandler = mx::HwLightHandler::create();
        createLightRig(doc, *lightHandler, static_cast<mx::HwShaderGenerator&>(*shaderGenerator));

        mx::ShaderPtr shader = shaderGenerator->generate(exampleName, shaderRef, options);
        REQUIRE(shader != nullptr);
        REQUIRE(shader->getSourceCode(mx::OgsFxShader::FINAL_FX_STAGE).length() > 0);

        // Write out to file for inspection
        // TODO: Use validation in MaterialXView library
        std::ofstream file;
        file.open(shader->getName() + ".ogsfx");
        file << shader->getSourceCode(mx::OgsFxShader::FINAL_FX_STAGE);
    }
#endif // MATERIALX_BUILD_GEN_OGSFX

#ifdef MATERIALX_BUILD_GEN_GLSL
    {
        mx::ShaderGeneratorPtr shaderGenerator = mx::GlslShaderGenerator::create();
        shaderGenerator->registerSourceCodeSearchPath(searchPath);

        // Setup lighting
        mx::HwLightHandlerPtr lightHandler = mx::HwLightHandler::create();
        createLightRig(doc, *lightHandler, static_cast<mx::HwShaderGenerator&>(*shaderGenerator));

        mx::ShaderPtr shader = shaderGenerator->generate(exampleName, shaderRef, options);
        REQUIRE(shader != nullptr);
        REQUIRE(shader->getSourceCode(mx::HwShader::PIXEL_STAGE).length() > 0);
        REQUIRE(shader->getSourceCode(mx::HwShader::VERTEX_STAGE).length() > 0);

        // Write out to file for inspection
        // TODO: Use validation in MaterialXView library
        std::ofstream file;
        file.open(shader->getName() + ".frag");
        file << shader->getSourceCode(mx::HwShader::PIXEL_STAGE);
        file.close();
        file.open(shader->getName() + ".vert");
        file << shader->getSourceCode(mx::HwShader::VERTEX_STAGE);
    }
#endif // MATERIALX_BUILD_GEN_GLSL
}

#ifdef MATERIALX_BUILD_GEN_OSL
TEST_CASE("Osl Output Types", "[shadergen]")
{
    // OSL doesn't support having color2/color4 as shader output types.
    // The color2/color4 types are custom struct types added by MaterialX.
    // It's actually crashing the OSL compiler right now.
    // TODO: Report this problem to the OSL team.
    //
    // This test makes sure that color2/color4/vector2/vector4 gets converted
    // to color/vector when used as shader outputs.

    mx::DocumentPtr doc = mx::createDocument();

    mx::FilePath searchPath = mx::FilePath::getCurrentPath() / mx::FilePath("documents/Libraries");
    loadLibraries({ "stdlib" }, searchPath, doc);

    const std::string exampleName = "osl_output";

    mx::NodeGraphPtr nodeGraph1 = doc->addNodeGraph();
    mx::OutputPtr output1 = nodeGraph1->addOutput(mx::EMPTY_STRING, "color2");
    mx::NodePtr node1 = nodeGraph1->addNode("remap", mx::EMPTY_STRING, "color2");
    output1->setConnectedNode(node1);
    mx::NodeDefPtr nodeDef1 = doc->addNodeDef(mx::EMPTY_STRING, "color2", exampleName + "_color2");
    nodeGraph1->setAttribute("nodedef", nodeDef1->getName());

    mx::NodeGraphPtr nodeGraph2 = doc->addNodeGraph();
    mx::OutputPtr output2 = nodeGraph2->addOutput(mx::EMPTY_STRING, "color4");
    mx::NodePtr node2 = nodeGraph2->addNode("remap", mx::EMPTY_STRING, "color4");
    output2->setConnectedNode(node2);
    mx::NodeDefPtr nodeDef2 = doc->addNodeDef(mx::EMPTY_STRING, "color4", exampleName + "_color4");
    nodeGraph2->setAttribute("nodedef", nodeDef2->getName());

    mx::SgOptions options;

    {
        mx::ShaderGeneratorPtr shadergen = mx::ArnoldShaderGenerator::create();
        // Add path to find all source code snippets
        shadergen->registerSourceCodeSearchPath(searchPath);
        // Add path to find OSL include files
        shadergen->registerSourceCodeSearchPath(searchPath / mx::FilePath("stdlib/osl"));

        // Test shader generation from color2 type graph
        mx::ShaderPtr shader = shadergen->generate(exampleName + "_color2", output1, options);
        REQUIRE(shader != nullptr);
        REQUIRE(shader->getSourceCode().length() > 0);
        // Write out to file for inspection
        std::ofstream file;
        std::string fileName(exampleName + "_color2.osl");
        file.open(fileName);
        file << shader->getSourceCode();
        file.close();

        // TODO: Use validation in MaterialXView library
        std::string errorResult;
        validateOSL(fileName, errorResult);
        REQUIRE(errorResult.size() == 0); 

        // Test shader generation from color4 type graph
        shader = shadergen->generate(exampleName + "_color4", output2, options);
        REQUIRE(shader != nullptr);
        REQUIRE(shader->getSourceCode().length() > 0);
        // Write out to file for inspection
        fileName.assign(exampleName + "_color4.osl");
        file.open(fileName);
        file << shader->getSourceCode();
        file.close();

        // TODO: Use validation in MaterialXView library
        validateOSL(fileName, errorResult);
        REQUIRE(errorResult.size() == 0); 
    }

    // Change to vector2/vector4 types
    output1->setType("vector2");
    node1->setType("vector2");
    nodeDef1->setType("vector2");
    output2->setType("vector4");
    node2->setType("vector4");
    nodeDef2->setType("vector4");

    // Add swizzling to make sure type remapping works with swizzling
    //output1->setChannels("yx");
    //output2->setChannels("wzyx");

    {
        mx::ShaderGeneratorPtr shadergen = mx::ArnoldShaderGenerator::create();
        // Add path to find all source code snippets
        shadergen->registerSourceCodeSearchPath(searchPath);
        // Add path to find OSL include files
        shadergen->registerSourceCodeSearchPath(searchPath / mx::FilePath("stdlib/osl"));

        // Test shader generation from color2 type graph
        mx::ShaderPtr shader = shadergen->generate(exampleName + "_vector2", output1, options);
        REQUIRE(shader != nullptr);
        REQUIRE(shader->getSourceCode().length() > 0);
        // Write out to file for inspection
        std::ofstream file;
        std::string fileName(exampleName + "_vector2.osl");
        file.open(fileName);
        file << shader->getSourceCode();
        file.close();

        // TODO: Use validation in MaterialXView library
        std::string errorResult;
        validateOSL(fileName, errorResult);
        REQUIRE(errorResult.size() == 0); 

        // Test shader generation from color4 type graph
        shader = shadergen->generate(exampleName + "_vector4", output2, options);
        REQUIRE(shader != nullptr);
        REQUIRE(shader->getSourceCode().length() > 0);
        // Write out to file for inspection
        fileName.assign(exampleName + "_vector4.osl");
        file.open(fileName);
        file << shader->getSourceCode();
        file.close();

        // TODO: Use validation in MaterialXView library
        validateOSL(fileName, errorResult);
        REQUIRE(errorResult.size() == 0); 
    }
}
#endif // MATERIALX_BUILD_GEN_OSL<|MERGE_RESOLUTION|>--- conflicted
+++ resolved
@@ -2281,17 +2281,13 @@
 
     mx::SgOptions options;
 
-<<<<<<< HEAD
-#ifdef MATERIALX_BUILD_GEN_OSL
-=======
     // Test generation from both graph ouput and shaderref
     std::vector<mx::ElementPtr> elements = { output, shaderRef };
     for (mx::ElementPtr elem : elements)
->>>>>>> ad919d3e
     {
         const std::string shaderName = exampleName + "_" + elem->getName();
 
-        // Arnold
+#ifdef MATERIALX_BUILD_GEN_OSL
         {
             mx::ShaderGeneratorPtr shaderGenerator = mx::ArnoldShaderGenerator::create();
             // Add path to find all source code snippets
@@ -2303,19 +2299,6 @@
             REQUIRE(shader != nullptr);
             REQUIRE(shader->getSourceCode().length() > 0);
 
-<<<<<<< HEAD
-        // TODO: Use validation in MaterialXView library
-        std::string errorResult;
-        validateOSL(fileName, errorResult);
-        REQUIRE(errorResult.size() == 0);
-    }
-#endif // MATERIALX_BUILD_GEN_OSL
-
-#ifdef MATERIALX_BUILD_GEN_OGSFX
-    {
-        mx::ShaderGeneratorPtr shaderGenerator = mx::OgsFxShaderGenerator::create();
-        shaderGenerator->registerSourceCodeSearchPath(searchPath);
-=======
             // Write out to file for inspection
             // TODO: Use validation in MaterialXView library
             std::ofstream file;
@@ -2329,9 +2312,9 @@
             validateOSL(fileName, errorResult);
             REQUIRE(errorResult.size() == 0);
         }
->>>>>>> ad919d3e
-
-        // OgsFx
+#endif // MATERIALX_BUILD_GEN_OSL
+
+#ifdef MATERIALX_BUILD_GEN_OGSFX
         {
             mx::ShaderGeneratorPtr shaderGenerator = mx::OgsFxShaderGenerator::create();
             shaderGenerator->registerSourceCodeSearchPath(searchPath);
@@ -2340,20 +2323,6 @@
             mx::HwLightHandlerPtr lightHandler = mx::HwLightHandler::create();
             createLightRig(doc, *lightHandler, static_cast<mx::HwShaderGenerator&>(*shaderGenerator));
 
-<<<<<<< HEAD
-        // Write out to file for inspection
-        // TODO: Use validation in MaterialXView library
-        std::ofstream file;
-        file.open(shader->getName() + ".ogsfx");
-        file << shader->getSourceCode(mx::OgsFxShader::FINAL_FX_STAGE);
-    }
-#endif // MATERIALX_BUILD_GEN_OGSFX
-
-#ifdef MATERIALX_BUILD_GEN_GLSL
-    {
-        mx::ShaderGeneratorPtr shaderGenerator = mx::GlslShaderGenerator::create();
-        shaderGenerator->registerSourceCodeSearchPath(searchPath);
-=======
             mx::ShaderPtr shader = shaderGenerator->generate(shaderName, elem, options);
             REQUIRE(shader != nullptr);
             REQUIRE(shader->getSourceCode(mx::OgsFxShader::FINAL_FX_STAGE).length() > 0);
@@ -2364,9 +2333,9 @@
             file.open(shader->getName() + ".ogsfx");
             file << shader->getSourceCode(mx::OgsFxShader::FINAL_FX_STAGE);
         }
->>>>>>> ad919d3e
-
-        // Glsl
+#endif // MATERIALX_BUILD_GEN_OGSFX
+
+#ifdef MATERIALX_BUILD_GEN_GLSL
         {
             mx::ShaderGeneratorPtr shaderGenerator = mx::GlslShaderGenerator::create();
             shaderGenerator->registerSourceCodeSearchPath(searchPath);
@@ -2389,8 +2358,8 @@
             file.open(shader->getName() + ".vert");
             file << shader->getSourceCode(mx::HwShader::VERTEX_STAGE);
         }
-    }
 #endif // MATERIALX_BUILD_GEN_GLSL
+    }
 }
 
 TEST_CASE("Transparency", "[shadergen]")
