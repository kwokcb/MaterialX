--- conflicted
+++ resolved
@@ -232,8 +232,8 @@
     std::vector<std::string> filenames =
     {
         "documents/Libraries/stdlib/mx_stdlib_defs.mtlx",
-        "documents/Libraries/stdlib/impl/shadergen/mx_stdlib_impl_shadergen_osl.mtlx",
-        "documents/Libraries/stdlib/impl/shadergen/mx_stdlib_impl_shadergen_glsl.mtlx"
+        "documents/Libraries/stdlib/impl/shadergen/osl/impl.mtlx",
+        "documents/Libraries/stdlib/impl/shadergen/glsl/impl.mtlx"
     };
 
     for (const std::string& filename : filenames)
@@ -262,18 +262,7 @@
     file << dot;
     file.close();
 
-
     mx::FilePath searchPath = mx::FilePath::getCurrentPath() / mx::FilePath("documents/Libraries");
-
-<<<<<<< HEAD
-=======
-    // Setup the shader generators
-    std::vector<GeneratorDescription> generatorDescriptions =
-    {
-        { arnoldShaderGenerator, "osl",  {"documents/Libraries/stdlib/impl/shadergen/osl/impl.mtlx"}, mx::Shader::PIXEL_STAGE },
-        { ogsfxShaderGenerator, "ogsfx", {"documents/Libraries/stdlib/impl/shadergen/glsl/impl.mtlx"}, mx::OgsFxShader::FINAL_FX_STAGE }
-    };
->>>>>>> a5466a28
 
     // Arnold
     {
@@ -366,8 +355,8 @@
     std::vector<std::string> filenames =
     {
         "documents/Libraries/stdlib/mx_stdlib_defs.mtlx",
-        "documents/Libraries/stdlib/impl/shadergen/mx_stdlib_impl_shadergen_osl.mtlx",
-        "documents/Libraries/stdlib/impl/shadergen/mx_stdlib_impl_shadergen_glsl.mtlx"
+        "documents/Libraries/stdlib/impl/shadergen/osl/impl.mtlx",
+        "documents/Libraries/stdlib/impl/shadergen/glsl/impl.mtlx"
     };
 
     for (const std::string& filename : filenames)
@@ -419,14 +408,8 @@
 
     // Arnold
     {
-<<<<<<< HEAD
         mx::ShaderGeneratorPtr shaderGenerator = mx::ArnoldShaderGenerator::creator();
         shaderGenerator->registerSourceCodeSearchPath(searchPath);
-=======
-        { arnoldShaderGenerator, "osl",{ "documents/Libraries/stdlib/impl/shadergen/osl/impl.mtlx" }, mx::Shader::PIXEL_STAGE },
-        { ogsfxShaderGenerator, "ogsfx",{ "documents/Libraries/stdlib/impl/shadergen/glsl/impl.mtlx" }, mx::OgsFxShader::FINAL_FX_STAGE }
-    };
->>>>>>> a5466a28
 
         mx::ShaderPtr shader = shaderGenerator->generate(nodeGraph->getName(), output1);
         REQUIRE(shader != nullptr);
@@ -499,7 +482,7 @@
     std::vector<std::string> filenames =
     {
         "documents/Libraries/stdlib/mx_stdlib_defs.mtlx",
-        "documents/Libraries/stdlib/impl/shadergen/mx_stdlib_impl_shadergen_glsl.mtlx"
+        "documents/Libraries/stdlib/impl/shadergen/glsl/impl.mtlx"
     };
 
     for (const std::string& filename : filenames)
@@ -537,21 +520,7 @@
 
     mx::FilePath searchPath = mx::FilePath::getCurrentPath() / mx::FilePath("documents/Libraries");
 
-<<<<<<< HEAD
     // OgsFx
-=======
-    // Setup the shader generator
-    GeneratorDescription desc = {
-        ogsfxShaderGenerator, "ogsfx",
-        { 
-            "documents/Libraries/stdlib/impl/shadergen/glsl/impl.mtlx"
-        },
-        mx::OgsFxShader::FINAL_FX_STAGE
-    };
-
-    // Load in the implementation libraries
-    for (const std::string& libfile : desc.implementationLibrary)
->>>>>>> a5466a28
     {
         mx::ShaderGeneratorPtr shaderGenerator = mx::OgsFxShaderGenerator::creator();
         shaderGenerator->registerSourceCodeSearchPath(searchPath);
@@ -600,10 +569,10 @@
     {
         "SubGraphs.mtlx",
         "BsdfSubGraphs.mtlx",
-        "documents/Libraries/stdlib/impl/shadergen/mx_stdlib_impl_shadergen_osl.mtlx",
-        "documents/Libraries/sx/impl/shadergen/sx_impl_shadergen_osl.mtlx",
-        "documents/Libraries/stdlib/impl/shadergen/mx_stdlib_impl_shadergen_glsl.mtlx",
-        "documents/Libraries/sx/impl/shadergen/sx_impl_shadergen_glsl.mtlx"
+        "documents/Libraries/stdlib/impl/shadergen/osl/impl.mtlx",
+        "documents/Libraries/stdlib/impl/shadergen/glsl/impl.mtlx",
+        "documents/Libraries/sx/impl/shadergen/osl/impl.mtlx",
+        "documents/Libraries/sx/impl/shadergen/glsl/impl.mtlx"
     };
     for (const std::string& filename : filenames)
     {
@@ -611,31 +580,6 @@
     }
 
     mx::FilePath searchPath2 = mx::FilePath::getCurrentPath() / mx::FilePath("documents/Libraries");
-<<<<<<< HEAD
-=======
-    arnoldShaderGenerator->registerSourceCodeSearchPath(searchPath2);
-    ogsfxShaderGenerator->registerSourceCodeSearchPath(searchPath2);
-
-    // Setup the shader generators
-    std::vector<GeneratorDescription> generatorDescriptions =
-    {
-        { arnoldShaderGenerator, "osl",
-            {
-                "documents/Libraries/stdlib/impl/shadergen/osl/impl.mtlx",
-                "documents/Libraries/sx/impl/shadergen/osl/impl.mtlx",
-            }, 
-            mx::Shader::PIXEL_STAGE
-        },
-        { ogsfxShaderGenerator, "ogsfx",
-            {
-                "documents/Libraries/stdlib/impl/shadergen/glsl/impl.mtlx",
-                "documents/Libraries/sx/impl/shadergen/glsl/impl.mtlx",
-            },
-            mx::OgsFxShader::FINAL_FX_STAGE
-        }
-    };
-
->>>>>>> a5466a28
     std::vector<std::string> exampleGraphNames = { "subgraph_ex1" , "subgraph_ex2" };
 
     // Arnold
