//
// Copyright Contributors to the MaterialX Project
// SPDX-License-Identifier: Apache-2.0
//

#include <MaterialXGraphEditor/Graph.h>

#include <MaterialXRenderGlsl/External/Glad/glad.h>
#include <MaterialXFormat/Util.h>

#include <imgui_stdlib.h>
#include <imgui_node_editor_internal.h>
#include <widgets.h>

#include <iostream>
#include <algorithm>

namespace
{

// the default node size is based off the of the size of the dot_color3 node using ed::getNodeSize() on that node
const ImVec2 DEFAULT_NODE_SIZE = ImVec2(138, 116);

const int DEFAULT_ALPHA = 255;
const int FILTER_ALPHA = 50;

// Function based off ImRect_Expanded function from ImGui Node Editor blueprints-example.cpp
ImRect expandImRect(const ImRect& rect, float x, float y)
{
    ImRect result = rect;
    result.Min.x -= x;
    result.Min.y -= y;
    result.Max.x += x;
    result.Max.y += y;
    return result;
}

} // anonymous namespace

Graph::Graph(const std::string& materialFilename,
             const std::string& meshFilename,
             const mx::FileSearchPath& searchPath,
             const mx::FilePathVec& libraryFolders,
             int viewWidth,
             int viewHeight) :
    _materialFilename(materialFilename),
    _searchPath(searchPath),
    _libraryFolders(libraryFolders),
    _initial(false),
    _delete(false),
    _fileDialogSave(FileDialog::EnterNewFilename),
    _fileDialogPublish(FileDialog::EnterNewFilename),
    _isNodeGraph(false),
    _graphTotalSize(0),
    _popup(false),
    _shaderPopup(false),
    _searchNodeId(-1),
    _addNewNode(false),
    _ctrlClick(false),
    _isCut(false),
    _autoLayout(false),
    _frameCount(INT_MIN),
    _pinFilterType(mx::EMPTY_STRING)
{
    setPinColor();

    // Set up filters load and save
    _mtlxFilter.push_back(".mtlx");
    _geomFilter.push_back(".obj");
    _geomFilter.push_back(".glb");
    _geomFilter.push_back(".gltf");

    _graphDoc = loadDocument(materialFilename);
    initializeDataLibraries();
    _graphDoc->importLibrary(_stdLib);

    _initial = true;

    if (_graphDoc)
    {
        buildUiBaseGraph(_graphDoc);
        _currGraphElem = _graphDoc;
        _prevUiNode = nullptr;
    }

    // Create a renderer using the initial startup document.
    mx::FilePath captureFilename = "resources/Materials/Examples/example.png";
    std::string envRadianceFilename = "resources/Lights/san_giuseppe_bridge_split.hdr";
    _renderer = std::make_shared<RenderView>(_graphDoc, meshFilename, envRadianceFilename,
                                             _searchPath, viewWidth, viewHeight);
    _renderer->initialize();
    for (const std::string& ext : _renderer->getImageHandler()->supportedExtensions())
    {
        _imageFilter.push_back("." + ext);
    }
    _renderer->updateMaterials(nullptr);
    for (const std::string& incl : _renderer->getXincludeFiles())
    {
        _xincludeFiles.insert(incl);
    }
}

void Graph::initializeDataLibraries()
{
    loadStandardLibraries();
    createNodeUIList(_stdLib);
}

mx::ElementPredicate Graph::getElementPredicate() const
{
    return [this](mx::ConstElementPtr elem)
    {
        if (elem->hasSourceUri())
        {
            return (_xincludeFiles.count(elem->getSourceUri()) == 0);
        }
        return true;
    };
}

void Graph::loadStandardLibraries()
{
    // Initialize the standard library.
    try
    {
        // Emit the folders and search path if custom libraries are specified.
        if (_libraryFolders.size() > 1)
        {
            std::cout << "> Load data libraries:" << std::endl;
            for (auto x : _libraryFolders)
            {
                std::cout << " - " + x.asString() << std::endl;
            }
        }
        if (_searchPath.size() > 1)
        {
            std::cout << "> Search path: " + _searchPath.asString() << std::endl;
        }
        _stdLib = mx::createDocument();
        _xincludeFiles = mx::loadLibraries(_libraryFolders, _searchPath, _stdLib);
        if (_xincludeFiles.empty())
        {
            std::cerr << "Could not find standard data libraries on the given search path: " << _searchPath.asString() << std::endl;
        }
    }
    catch (std::exception& e)
    {
        std::cerr << "Failed to load standard data libraries: " << e.what() << std::endl;
        return;
    }
}

mx::DocumentPtr Graph::loadDocument(mx::FilePath filename)
{
    mx::XmlReadOptions readOptions;
    readOptions.readXIncludeFunction = [](mx::DocumentPtr doc, const mx::FilePath& filename,
                                          const mx::FileSearchPath& searchPath, const mx::XmlReadOptions* options)
    {
        mx::FilePath resolvedFilename = searchPath.find(filename);
        if (resolvedFilename.exists())
        {
            try
            {
                readFromXmlFile(doc, resolvedFilename, searchPath, options);
            }
            catch (mx::Exception& e)
            {
                std::cerr << "Failed to read include file: " << filename.asString() << ". " <<
                    std::string(e.what()) << std::endl;
            }
        }
        else
        {
            std::cerr << "Include file not found: " << filename.asString() << std::endl;
        }
    };

    mx::DocumentPtr doc = mx::createDocument();
    try
    {
        if (!filename.isEmpty())
        {
            mx::readFromXmlFile(doc, filename, _searchPath, &readOptions);
            std::string message;
            if (!doc->validate(&message))
            {
                std::cerr << "*** Validation warnings for " << filename.asString() << " ***" << std::endl;
                std::cerr << message << std::endl;
            }
        }
    }
    catch (mx::Exception& e)
    {
        std::cerr << "Failed to read file: " << filename.asString() << ": \"" <<
            std::string(e.what()) << "\"" << std::endl;
    }
    _graphStack = std::stack<std::vector<UiNodePtr>>();
    _pinStack = std::stack<std::vector<UiPinPtr>>();
    return doc;
}

void Graph::publishSelectedNodeGraph()
{
    if (_currUiNode != nullptr)
    {
        mx::NodeGraphPtr nodeGraph = _currUiNode->getNodeGraph();
        if (nodeGraph)
        {
            mx::DocumentPtr doc = nodeGraph->getDocument();
            std::vector<mx::OutputPtr> outputs = nodeGraph->getOutputs();
            if (doc && !outputs.empty())
            {
                mx::FilePath fileName = _fileDialogPublish.getSelected();
                _fileDialogPublish.clearSelected();

                // Build definition and graph names which match the convention used for standard libraries.
                // 
                // 1. Use NG_ and ND_ for prefixes 
                // 2. Append the category name 
                // 3. Append output type(s). 
                // 
                // Additional information could be used to make the signature unique. E.g. input type
                // differentiation could be added.
                std::string nodeGraphName = nodeGraph->getName();
                std::string newNodeCategory = nodeGraphName;
                std::string newNodeDefName(std::string("ND_") + nodeGraphName);
                std::string newNodeGraphName(std::string("NG_") + nodeGraphName);
                for (mx::OutputPtr output : outputs)
                {
                    const std::string& outputType = output->getType();
                    newNodeDefName += "_" + outputType;
                    newNodeGraphName += "_" + outputType;
                }
                mx::NodeDefPtr tempDef = nullptr;
                mx::NodeGraphPtr tempGraph = nullptr;
                std::string errorString;
                try
                {
                    // Version and group have been left off for now. Can be specified via
                    // some new UI.
                    tempDef = doc->addNodeDefFromGraph(nodeGraph, newNodeDefName,
                        newNodeCategory, mx::EMPTY_STRING, false, mx::EMPTY_STRING, newNodeGraphName);
                    tempGraph = doc->getNodeGraph(newNodeGraphName);

                    if (!tempDef || !tempGraph || !tempDef->validate() || !tempGraph->validate())
                    {
                        errorString = "Definition is not valid";
                    }
                }
                catch (mx::Exception& e)
                {
                    errorString = std::string(e.what());
                }
                if (!errorString.empty())
                {
                    std::cerr << "Failed to create new definition: " << newNodeDefName << ". " <<
                        errorString << std::endl;
                    return;
                }

                // Create a new document with just the new definition and save to disk
                // Re-initialize data libraries.
                mx::DocumentPtr defDoc = mx::createDocument();
                // Note: that addNodeDef() will automatically add an output if a type is specified
                // so leave this empty. The outputs will be copied when the content is copied over.
                mx::NodeDefPtr  newDef = defDoc->addNodeDef(tempDef->getName(), mx::EMPTY_STRING, tempDef->getCategory());
                newDef->copyContentFrom(tempDef);

                mx::NodeGraphPtr newGraph = defDoc->addNodeGraph(tempGraph->getName());
                newGraph->copyContentFrom(tempGraph);
                for (auto node : newGraph->getChildren())
                {
                    node->removeAttribute("xpos");
                    node->removeAttribute("ypos");
                }

                std::string error;
                if (!newGraph->validate(&error))
                {
                    std::cerr << "Could not create valid definition: " + error << std::endl;
                }
                else
                {
                    mx::XmlWriteOptions writeOptions;
                    writeOptions.elementPredicate = getElementPredicate();
                    mx::writeToXmlFile(defDoc, fileName, &writeOptions);
                }

                // Clean up temporary elements as they should not be part of the
                // working document.
                if (tempDef)
                {
                    doc->removeChild(tempDef->getName());
                }
                if (tempGraph)
                {
                    doc->removeChild(tempGraph->getName());
                }
            }
        }
    }
}

// populate nodes to add with input output group and nodegraph nodes which are not found in the stdlib
void Graph::addExtraNodes(mx::DocumentPtr dataLibrary)
{

    // clear any old nodes, if we previously used tab with another graph doc
    _extraNodes.clear();

    // get all types from the doc
    std::vector<std::string> types;
    if (dataLibrary)
    {
        std::vector<mx::TypeDefPtr> typeDefs = dataLibrary->getTypeDefs();
        types.reserve(typeDefs.size());
        for (auto typeDef : typeDefs)
        {
            types.push_back(typeDef->getName());
        }
    }

    // add input and output nodes for all types
    for (const std::string& type : types)
    {
        std::string nodeName = "ND_input_" + type;
        _extraNodes["Input Nodes"].push_back({ nodeName, type, "input" });
        nodeName = "ND_output_" + type;
        _extraNodes["Output Nodes"].push_back({ nodeName, type, "output" });
    }

    // add group node
    std::vector<std::string> groupNode{ "ND_group", "", "group" };
    _extraNodes["Group Nodes"].push_back(groupNode);

    // add nodegraph node
    std::vector<std::string> nodeGraph{ "ND_nodegraph", "", "nodegraph" };
    _extraNodes["Node Graph"].push_back(nodeGraph);
}

// return output pin needed to link the inputs and outputs
ed::PinId Graph::getOutputPin(UiNodePtr node, UiNodePtr upNode, UiPinPtr input)
{
    if (upNode->getNodeGraph() != nullptr)
    {
        // For nodegraph need to get the correct ouput pin accorinding to the names of the output nodes
        mx::OutputPtr output = input->_pinNode->getNode() ? input->_pinNode->getNode()->getConnectedOutput(input->_name) : nullptr;
        if (output)
        {
            std::string outName = output->getName();
            for (UiPinPtr outputs : upNode->outputPins)
            {
                if (outputs->_name == outName)
                {
                    return outputs->_pinId;
                }
            }
        }
        return ed::PinId();
    }
    else
    {
        // For node need to get the correct ouput pin based on the output attribute
        if (!upNode->outputPins.empty())
        {
            std::string outputName = mx::EMPTY_STRING;
            if (input->_input)
            {
                outputName = input->_input->getOutputString();
            }
            else if (input->_output)
            {
                outputName = input->_output->getOutputString();
            }

            size_t pinIndex = 0;
            if (!outputName.empty())
            {
                for (size_t i = 0; i < upNode->outputPins.size(); i++)
                {
                    if (upNode->outputPins[i]->_name == outputName)
                    {
                        pinIndex = i;
                        break;
                    }
                }
            }
            return (upNode->outputPins[pinIndex]->_pinId);
        }
        return ed::PinId();
    }
}

// connect links via connected nodes in UiNodePtr
void Graph::linkGraph()
{
    _currLinks.clear();
    // start with bottom of graph
    for (UiNodePtr node : _graphNodes)
    {
        std::vector<UiPinPtr> inputs = node->inputPins;
        if (node->getInput() == nullptr)
        {
            for (size_t i = 0; i < inputs.size(); i++)
            {
                // get upstream node for all inputs
                std::string inputName = inputs[i]->_name;

                UiNodePtr inputNode = node->getConnectedNode(inputName);
                if (inputNode != nullptr)
                {
                    Link link;
                    // getting the input connections for the current uiNode
                    ax::NodeEditor::PinId id = inputs[i]->_pinId;
                    inputs[i]->setConnected(true);
                    int end = int(id.Get());
                    link._endAttr = end;
                    // get id number of output of node

                    ed::PinId outputId = getOutputPin(node, inputNode, inputs[i]);
                    int start = int(outputId.Get());

                    if (start >= 0)
                    {
                        // Connect the correct output pin to this input
                        for (UiPinPtr outPin : inputNode->outputPins)
                        {
                            if (outPin->_pinId == outputId)
                            {
                                outPin->setConnected(true);
                                outPin->addConnection(inputs[i]);
                            }
                        }

                        link._startAttr = start;

                        if (!linkExists(link))
                        {
                            _currLinks.push_back(link);
                        }
                    }
                }
                else if (inputs[i]->_input)
                {
                    if (inputs[i]->_input->getInterfaceInput())
                    {

                        inputs[i]->setConnected(true);
                    }
                }
                else
                {
                    inputs[i]->setConnected(false);
                }
            }
        }
    }
}

// connect all the links via the graph editor library
void Graph::connectLinks()
{

    for (Link const& link : _currLinks)
    {

        ed::Link(link.id, link._startAttr, link._endAttr);
    }
}

// find link position in currLinks vector from link id
int Graph::findLinkPosition(int id)
{

    int count = 0;
    for (size_t i = 0; i < _currLinks.size(); i++)
    {
        if (_currLinks[i].id == id)
        {
            return count;
        }
        count++;
    }
    return -1;
}
// check if a node has already been assigned a position
bool Graph::checkPosition(UiNodePtr node)
{
    if (node->getMxElement() != nullptr)
    {
        if (node->getMxElement()->getAttribute("xpos") != "")
        {
            return true;
        }
    }
    return false;
}
// calculate the total vertical space the node level takes up
float Graph::totalHeight(int level)
{
    float total = 0.f;
    for (UiNodePtr node : _levelMap[level])
    {
        total += ed::GetNodeSize(node->getId()).y;
    }
    return total;
}
// set the y position of node based of the starting position and the nodes above it
void Graph::setYSpacing(int level, float startingPos)
{
    // set the y spacing for each node
    float currPos = startingPos;
    for (UiNodePtr node : _levelMap[level])
    {
        ImVec2 oldPos = ed::GetNodePosition(node->getId());
        ed::SetNodePosition(node->getId(), ImVec2(oldPos.x, currPos));
        currPos += ed::GetNodeSize(node->getId()).y + 40;
    }
}

// calculate the average y position for a specific node level
float Graph::findAvgY(const std::vector<UiNodePtr>& nodes)
{
    // find the mid point of node level grou[
    float total = 0.f;
    int count = 0;
    for (UiNodePtr node : nodes)
    {
        ImVec2 pos = ed::GetNodePosition(node->getId());
        ImVec2 size = ed::GetNodeSize(node->getId());

        total += ((size.y + pos.y) + pos.y) / 2;
        count++;
    }
    return (total / count);
}

void Graph::findYSpacing(float startY)
{
    // assume level 0 is set
    // for each level find the average y position of the previous level to use as a spacing guide
    int i = 0;
    for (std::pair<int, std::vector<UiNodePtr>> levelChunk : _levelMap)
    {
        if (_levelMap[i].size() > 0)
        {
            if (_levelMap[i][0]->_level > 0)
            {

                int prevLevel = _levelMap[i].front()->_level - 1;
                float avgY = findAvgY(_levelMap[prevLevel]);
                float height = totalHeight(_levelMap[i].front()->_level);
                // caculate the starting position to be above the previous level's center so that it is evenly spaced on either side of the center
                float startingPos = avgY - ((height + (_levelMap[i].size() * 20)) / 2) + startY;
                setYSpacing(_levelMap[i].front()->_level, startingPos);
            }
            else
            {
                setYSpacing(_levelMap[i].front()->_level, startY);
            }
        }
        ++i;
    }
}

// layout the x position by assigning the node levels based off its distance from the first node
ImVec2 Graph::layoutPosition(UiNodePtr layoutNode, ImVec2 startingPos, bool initialLayout, int level)
{
    if (checkPosition(layoutNode) && !_autoLayout)
    {
        for (UiNodePtr node : _graphNodes)
        {
            // since nodegrpah nodes do not have any materialX info they are placed based off their conneced node
            if (node->getNodeGraph() != nullptr)
            {
                std::vector<UiNodePtr> outputCon = node->getOutputConnections();
                if (outputCon.size() > 0)
                {
                    ImVec2 outputPos = ed::GetNodePosition(outputCon[0]->getId());
                    ed::SetNodePosition(node->getId(), ImVec2(outputPos.x - 400, outputPos.y));
                    node->setPos(ImVec2(outputPos.x - 400, outputPos.y));
                }
            }
            else
            {
                // don't set position of group nodes
                if (node->getMessage().empty())
                {
                    float x = std::stof(node->getMxElement()->getAttribute("xpos"));
                    float y = std::stof(node->getMxElement()->getAttribute("ypos"));
                    x *= DEFAULT_NODE_SIZE.x;
                    y *= DEFAULT_NODE_SIZE.y;
                    ed::SetNodePosition(node->getId(), ImVec2(x, y));
                    node->setPos(ImVec2(x, y));
                }
            }
        }
        return ImVec2(0.f, 0.f);
    }
    else
    {
        ImVec2 currPos = startingPos;
        ImVec2 newPos = currPos;
        if (layoutNode->_level != -1)
        {
            if (layoutNode->_level < level)
            {
                // remove the old instance of the node from the map
                int levelNum = 0;
                int removeNum = -1;
                for (UiNodePtr levelNode : _levelMap[layoutNode->_level])
                {
                    if (levelNode->getName() == layoutNode->getName())
                    {
                        removeNum = levelNum;
                    }
                    levelNum++;
                }
                if (removeNum > -1)
                {
                    _levelMap[layoutNode->_level].erase(_levelMap[layoutNode->_level].begin() + removeNum);
                }

                layoutNode->_level = level;
            }
        }
        else
        {
            layoutNode->_level = level;
        }

        auto it = _levelMap.find(layoutNode->_level);
        if (it != _levelMap.end())
        {
            // key already exists add to it
            bool nodeFound = false;
            for (UiNodePtr node : it->second)
            {
                if (node && node->getName() == layoutNode->getName())
                {
                    nodeFound = true;
                    break;
                }
            }
            if (!nodeFound)
            {
                _levelMap[layoutNode->_level].push_back(layoutNode);
            }
        }
        else
        {
            // insert new vector into key
            std::vector<UiNodePtr> newValue = { layoutNode };
            _levelMap.insert({ layoutNode->_level, newValue });
        }
        std::vector<UiPinPtr> pins = layoutNode->inputPins;
        if (initialLayout)
        {
            // check number of inputs that are connected to node
            if (layoutNode->getInputConnect() > 0)
            {
                // not top of node graph stop recursion
                if (pins.size() != 0 && layoutNode->getInput() == nullptr)
                {
                    for (size_t i = 0; i < pins.size(); i++)
                    {
                        // get upstream node for all inputs
                        newPos = startingPos;
                        UiNodePtr nextNode = layoutNode->getConnectedNode(pins[i]->_name);
                        if (nextNode)
                        {
                            startingPos.x = (1200.f - ((layoutNode->_level) * 350)) * _fontScale;
                            ed::SetNodePosition(layoutNode->getId(), startingPos);
                            layoutNode->setPos(ImVec2(startingPos));
                            // call layout position on upstream node with newPos as -140 to the left of current node
                            layoutPosition(nextNode, ImVec2(newPos.x, startingPos.y), initialLayout, layoutNode->_level + 1);
                        }
                    }
                }
            }
            else
            {
                startingPos.x = (1200.f - ((layoutNode->_level) * 350)) * _fontScale;
                layoutNode->setPos(ImVec2(startingPos));
                // set current node position
                ed::SetNodePosition(layoutNode->getId(), ImVec2(startingPos));
            }
        }
        return ImVec2(0.f, 0.f);
    }
}

// extra layout pass for inputs and nodes that do not attach to an output node
void Graph::layoutInputs()
{
    // layout inputs after other nodes so that they can be all in a line on far left side of node graph
    if (_levelMap.begin() != _levelMap.end())
    {
        int levelCount = -1;
        for (std::pair<int, std::vector<UiNodePtr>> nodes : _levelMap)
        {
            ++levelCount;
        }
        ImVec2 startingPos = ed::GetNodePosition(_levelMap[levelCount].back()->getId());
        startingPos.y += ed::GetNodeSize(_levelMap[levelCount].back()->getId()).y + 20;

        for (UiNodePtr uiNode : _graphNodes)
        {
            if (uiNode->getOutputConnections().size() == 0 && (uiNode->getInput() != nullptr))
            {
                ed::SetNodePosition(uiNode->getId(), ImVec2(startingPos));
                startingPos.y += ed::GetNodeSize(uiNode->getId()).y;
                startingPos.y += 23;
            }
            // accoutning for extra nodes like in gltf
            else if (uiNode->getOutputConnections().size() == 0 && (uiNode->getNode() != nullptr))
            {
                if (uiNode->getNode()->getCategory() != mx::SURFACE_MATERIAL_NODE_STRING)
                {
                    layoutPosition(uiNode, ImVec2(1200, 750), _initial, 0);
                }
            }
        }
    }
}

// reutrn pin color based on the type of the value of that pin
void Graph::setPinColor()
{
    _pinColor.insert(std::make_pair("integer", ImColor(255, 255, 28, 255)));
    _pinColor.insert(std::make_pair("boolean", ImColor(255, 0, 255, 255)));
    _pinColor.insert(std::make_pair("float", ImColor(50, 100, 255, 255)));
    _pinColor.insert(std::make_pair("color3", ImColor(178, 34, 34, 255)));
    _pinColor.insert(std::make_pair("color4", ImColor(50, 10, 255, 255)));
    _pinColor.insert(std::make_pair("vector2", ImColor(100, 255, 100, 255)));
    _pinColor.insert(std::make_pair("vector3", ImColor(0, 255, 0, 255)));
    _pinColor.insert(std::make_pair("vector4", ImColor(100, 0, 100, 255)));
    _pinColor.insert(std::make_pair("matrix33", ImColor(0, 100, 100, 255)));
    _pinColor.insert(std::make_pair("matrix44", ImColor(50, 255, 100, 255)));
    _pinColor.insert(std::make_pair("filename", ImColor(255, 184, 28, 255)));
    _pinColor.insert(std::make_pair("string", ImColor(100, 100, 50, 255)));
    _pinColor.insert(std::make_pair("geomname", ImColor(121, 60, 180, 255)));
    _pinColor.insert(std::make_pair("BSDF", ImColor(10, 181, 150, 255)));
    _pinColor.insert(std::make_pair("EDF", ImColor(255, 50, 100, 255)));
    _pinColor.insert(std::make_pair("VDF", ImColor(0, 100, 151, 255)));
    _pinColor.insert(std::make_pair("surfaceshader", ImColor(150, 255, 255, 255)));
    _pinColor.insert(std::make_pair("material", ImColor(255, 255, 255, 255)));
    _pinColor.insert(std::make_pair(mx::DISPLACEMENT_SHADER_TYPE_STRING, ImColor(155, 50, 100, 255)));
    _pinColor.insert(std::make_pair(mx::VOLUME_SHADER_TYPE_STRING, ImColor(155, 250, 100, 255)));
    _pinColor.insert(std::make_pair(mx::LIGHT_SHADER_TYPE_STRING, ImColor(100, 150, 100, 255)));
    _pinColor.insert(std::make_pair("none", ImColor(140, 70, 70, 255)));
    _pinColor.insert(std::make_pair(mx::MULTI_OUTPUT_TYPE_STRING, ImColor(70, 70, 70, 255)));
    _pinColor.insert(std::make_pair("integerarray", ImColor(200, 10, 100, 255)));
    _pinColor.insert(std::make_pair("floatarray", ImColor(25, 250, 100)));
    _pinColor.insert(std::make_pair("color3array", ImColor(25, 200, 110)));
    _pinColor.insert(std::make_pair("color4array", ImColor(50, 240, 110)));
    _pinColor.insert(std::make_pair("vector2array", ImColor(50, 200, 75)));
    _pinColor.insert(std::make_pair("vector3array", ImColor(20, 200, 100)));
    _pinColor.insert(std::make_pair("vector4array", ImColor(100, 200, 100)));
    _pinColor.insert(std::make_pair("geomnamearray", ImColor(150, 200, 100)));
    _pinColor.insert(std::make_pair("stringarray", ImColor(120, 180, 100)));
}

// based off of showLabel from ImGui Node Editor blueprints-example.cpp
auto showLabel = [](const char* label, ImColor color)
{
    ImGui::SetCursorPosY(ImGui::GetCursorPosY() - ImGui::GetTextLineHeight());
    auto size = ImGui::CalcTextSize(label);

    auto padding = ImGui::GetStyle().FramePadding;
    auto spacing = ImGui::GetStyle().ItemSpacing;

    ImGui::SetCursorPos(ImGui::GetCursorPos() + ImVec2(spacing.x, -spacing.y));

    auto rectMin = ImGui::GetCursorScreenPos() - padding;
    auto rectMax = ImGui::GetCursorScreenPos() + size + padding;

    auto drawList = ImGui::GetWindowDrawList();
    drawList->AddRectFilled(rectMin, rectMax, color, size.y * 0.15f);
    ImGui::TextUnformatted(label);
};

void Graph::selectMaterial(UiNodePtr uiNode)
{
    // find renderable element that correspond with material uiNode
    std::vector<mx::TypedElementPtr> elems = mx::findRenderableElements(_graphDoc);
    mx::TypedElementPtr typedElem = nullptr;
    for (mx::TypedElementPtr elem : elems)
    {
        mx::TypedElementPtr renderableElem = elem;
        mx::NodePtr node = elem->asA<mx::Node>();
        if (node == uiNode->getNode())
        {
            typedElem = elem;
        }
    }
    _renderer->setMaterial(typedElem);
}

// set the node to display in render veiw based off the selected node or nodegraph
void Graph::setRenderMaterial(UiNodePtr node)
{
    // set render node right away is node is a material
    if (node->getNode() && node->getNode()->getType() == "material")
    {
        // only set new render node if different material has been selected
        if (_currRenderNode != node)
        {
            _currRenderNode = node;
            _frameCount = ImGui::GetFrameCount();
            _renderer->setMaterialCompilation(true);
        }
    }
    else
    {
        // continue downstream using output connections until a material node is found
        std::vector<UiNodePtr> outNodes = node->getOutputConnections();
        if (outNodes.size() > 0)
        {
            if (outNodes[0]->getNode())
            {
                if (outNodes[0]->getNode()->getType() == mx::SURFACE_SHADER_TYPE_STRING)
                {
                    std::vector<UiNodePtr> shaderOut = outNodes[0]->getOutputConnections();
                    if (shaderOut.size() > 0)
                    {
                        if (shaderOut[0])
                        {
                            if (shaderOut[0]->getNode()->getType() == "material")
                            {
                                if (_currRenderNode != shaderOut[0])
                                {
                                    _currRenderNode = shaderOut[0];
                                    _frameCount = ImGui::GetFrameCount();
                                    _renderer->setMaterialCompilation(true);
                                }
                            }
                        }
                    }
                    else
                    {
                        _currRenderNode = nullptr;
                    }
                }
                else if (outNodes[0]->getNode()->getType() == mx::MATERIAL_TYPE_STRING)
                {
                    if (_currRenderNode != outNodes[0])
                    {
                        _currRenderNode = outNodes[0];
                        _frameCount = ImGui::GetFrameCount();
                        _renderer->setMaterialCompilation(true);
                    }
                }
            }
            else
            {
                _currRenderNode = nullptr;
            }
        }
        else
        {
            _currRenderNode = nullptr;
        }
    }
}

void Graph::updateMaterials(mx::InputPtr input, mx::ValuePtr value)
{
    std::string renderablePath;
    mx::TypedElementPtr renderableElem;
    std::vector<mx::TypedElementPtr> elems = mx::findRenderableElements(_graphDoc);

    size_t num = 0;
    int num2 = 0;
    for (mx::TypedElementPtr elem : elems)
    {
        renderableElem = elem;
        mx::NodePtr node = elem->asA<mx::Node>();
        if (node)
        {
            if (_currRenderNode)
            {
                if (node->getName() == _currRenderNode->getName())
                {
                    renderablePath = renderableElem->getNamePath();
                    break;
                }
            }
            else
            {
                renderablePath = renderableElem->getNamePath();
            }
        }
        else
        {
            renderablePath = renderableElem->getNamePath();
            if (num2 == 2)
            {
                break;
            }
            num2++;
        }
    }

    if (renderablePath.empty())
    {
        _renderer->updateMaterials(nullptr);
    }
    else
    {
        if (!input)
        {
            mx::ElementPtr elem = nullptr;
            {
                elem = _graphDoc->getDescendant(renderablePath);
            }
            mx::TypedElementPtr typedElem = elem ? elem->asA<mx::TypedElement>() : nullptr;
            _renderer->updateMaterials(typedElem);
        }
        else
        {
            std::string name = input->getNamePath();
            // need to use exact interface name in order for input
            mx::InputPtr interfaceInput = findInput(input, input->getName());
            if (interfaceInput)
            {
                name = interfaceInput->getNamePath();
            }
            // Note that if there is a topogical change due to
            // this value change or a transparency change, then
            // this is not currently caught here.
            _renderer->getMaterials()[num]->modifyUniform(name, value);
        }
    }
}
// set the value of the selected node constants in the node property editor
void Graph::setConstant(UiNodePtr node, mx::InputPtr& input, const mx::UIProperties& uiProperties)
{
    std::string inName = !uiProperties.uiName.empty()? uiProperties.uiName : input->getName();
<<<<<<< HEAD
    //float labelWidth = ImGui::CalcTextSize(inName.c_str()).x;
=======
>>>>>>> adb9f058
    ImGui::PushItemWidth(-1);

    mx::ValuePtr minVal = uiProperties.uiMin;
    mx::ValuePtr maxVal = uiProperties.uiMax;

    // if input is a float set the float slider Ui to the value
    if (input->getType() == "float")
    {
        mx::ValuePtr val = input->getValue();

        if (val && val->isA<float>())
        {
            // updates the value to the default for new nodes
            float prev = val->asA<float>(), temp = val->asA<float>();
            float min = minVal ? minVal->asA<float>() : 0.f;
            float max = maxVal ? maxVal->asA<float>() : 100.f;
            float speed = (max - min) / 1000.0f;
            ImGui::DragFloat("##hidelabel", &temp, speed, min, max);
            // set input value  and update materials if different from previous value
            if (prev != temp)
            {
                addNodeInput(_currUiNode, input);
                input->setValue(temp, input->getType());
                updateMaterials(input, input->getValue());
            }
        }
    }
    else if (input->getType() == "integer")
    {
        mx::ValuePtr val = input->getValue();
        if (val && val->isA<int>())
        {
            int prev = val->asA<int>(), temp = val->asA<int>();
            int min = minVal ? minVal->asA<int>() : 0;
            int max = maxVal ? maxVal->asA<int>() : 100;
            float speed = (max - min) / 100.0f;
            ImGui::DragInt("##hidelabel", &temp, speed, min, max);
            // set input value  and update materials if different from previous value
            if (prev != temp)
            {
                addNodeInput(_currUiNode, input);
                input->setValue(temp, input->getType());
                updateMaterials(input, input->getValue());
            }
        }
    }
    else if (input->getType() == "color3")
    {
        mx::ValuePtr val = input->getValue();
        if (val && val->isA<mx::Color3>())
        {
            mx::Color3 prev = val->asA<mx::Color3>(), temp = val->asA<mx::Color3>();
            float min = minVal ? minVal->asA<mx::Color3>()[0] : 0.f;
            float max = maxVal ? maxVal->asA<mx::Color3>()[0] : 100.f;
            float speed = (max - min) / 1000.0f;
            ImGui::PushItemWidth(-100);
            ImGui::DragFloat3("##hidelabel", &temp[0], speed, min, max);
            ImGui::PopItemWidth();
            ImGui::SameLine();
            ImGui::ColorEdit3("##color", &temp[0], ImGuiColorEditFlags_NoInputs);

            // set input value  and update materials if different from previous value
            if (prev != temp)
            {
                addNodeInput(_currUiNode, input);
                input->setValue(temp, input->getType());
                updateMaterials(input, input->getValue());
            }
        }
    }
    else if (input->getType() == "color4")
    {
        mx::ValuePtr val = input->getValue();
        if (val && val->isA<mx::Color4>())
        {
            mx::Color4 prev = val->asA<mx::Color4>(), temp = val->asA<mx::Color4>();
            float min = minVal ? minVal->asA<mx::Color4>()[0] : 0.f;
            float max = maxVal ? maxVal->asA<mx::Color4>()[0] : 100.f;
            float speed = (max - min) / 1000.0f;
            ImGui::PushItemWidth(-100);
            ImGui::DragFloat4("##hidelabel", &temp[0], speed, min, max);
            ImGui::PopItemWidth();
            ImGui::SameLine();
            // color edit for the color picker to the right of the color floats
            ImGui::ColorEdit4("##color", &temp[0], ImGuiColorEditFlags_NoInputs);
            // set input value  and update materials if different from previous value
            if (temp != prev)
            {
                addNodeInput(_currUiNode, input);
                input->setValue(temp, input->getType());
                updateMaterials(input, input->getValue());
            }
        }
    }
    else if (input->getType() == "vector2")
    {
        mx::ValuePtr val = input->getValue();
        if (val && val->isA<mx::Vector2>())
        {
            mx::Vector2 prev = val->asA<mx::Vector2>(), temp = val->asA<mx::Vector2>();
            float min = minVal ? minVal->asA<mx::Vector2>()[0] : 0.f;
            float max = maxVal ? maxVal->asA<mx::Vector2>()[0] : 100.f;
            float speed = (max - min) / 1000.0f;
            ImGui::DragFloat2("##hidelabel", &temp[0], speed, min, max);
            // set input value  and update materials if different from previous value
            if (prev != temp)
            {
                addNodeInput(_currUiNode, input);
                input->setValue(temp, input->getType());
                updateMaterials(input, input->getValue());
            }
        }
    }
    else if (input->getType() == "vector3")
    {
        mx::ValuePtr val = input->getValue();
        if (val && val->isA<mx::Vector3>())
        {
            mx::Vector3 prev = val->asA<mx::Vector3>(), temp = val->asA<mx::Vector3>();
            float min = minVal ? minVal->asA<mx::Vector3>()[0] : 0.f;
            float max = maxVal ? maxVal->asA<mx::Vector3>()[0] : 100.f;
            float speed = (max - min) / 1000.0f;
            ImGui::DragFloat3("##hidelabel", &temp[0], speed, min, max);
            // set input value  and update materials if different from previous value
            if (prev != temp)
            {
                addNodeInput(_currUiNode, input);
                input->setValue(temp, input->getType());
                updateMaterials(input, input->getValue());
            }
        }
    }
    else if (input->getType() == "vector4")
    {
        mx::ValuePtr val = input->getValue();
        if (val && val->isA<mx::Vector4>())
        {
            mx::Vector4 prev = val->asA<mx::Vector4>(), temp = val->asA<mx::Vector4>();
            float min = minVal ? minVal->asA<mx::Vector4>()[0] : 0.f;
            float max = maxVal ? maxVal->asA<mx::Vector4>()[0] : 100.f;
            float speed = (max - min) / 1000.0f;
            ImGui::DragFloat4("##hidelabel", &temp[0], speed, min, max);
            // set input value  and update materials if different from previous value
            if (prev != temp)
            {
                addNodeInput(_currUiNode, input);
                input->setValue(temp, input->getType());
                updateMaterials(input, input->getValue());
            }
        }
    }
    else if (input->getType() == "string")
    {
        mx::ValuePtr val = input->getValue();
        if (val && val->isA<std::string>())
        {
            std::string prev = val->asA<std::string>(), temp = val->asA<std::string>();
            ImGui::InputText("##constant", &temp);
            // set input value  and update materials if different from previous value
            if (prev != temp)
            {
                addNodeInput(_currUiNode, input);
                input->setValue(temp, input->getType());
                updateMaterials();
            }
        }
    }
    else if (input->getType() == "filename")
    {
        mx::ValuePtr val = input->getValue();

        if (val && val->isA<std::string>())
        {
            std::string temp = val->asA<std::string>(), prev = val->asA<std::string>();
            ImGui::PushStyleColor(ImGuiCol_Button, ImVec4(.15f, .15f, .15f, 1.0f));
            ImGui::PushStyleColor(ImGuiCol_ButtonHovered, ImVec4(.2f, .4f, .6f, 1.0f));
            // browser button to select new file
            ImGui::PushItemWidth(-100);
            if (ImGui::Button("Browse"))
            {
                _fileDialogImage.setTitle("Node Input Dialog");
                _fileDialogImage.open();
                _fileDialogImage.setTypeFilters(_imageFilter);
            }
            ImGui::PopItemWidth();
            ImGui::SameLine();
            ImGui::Text("%s", mx::FilePath(temp).getBaseName().c_str());
            ImGui::PopStyleColor();
            ImGui::PopStyleColor();

            // create and load document from selected file
            if (_fileDialogImage.hasSelected())
            {
                // set the new filename to the complete file path
                mx::FilePath fileName = _fileDialogImage.getSelected();
                temp = fileName;
                // need to set the file prefix for the input to "" so that it can find the new file
                input->setAttribute(input->FILE_PREFIX_ATTRIBUTE, "");
                _fileDialogImage.clearSelected();
                _fileDialogImage.setTypeFilters(std::vector<std::string>());
            }

            // set input value  and update materials if different from previous value
            if (prev != temp)
            {
                addNodeInput(_currUiNode, input);
                input->setValueString(temp);
                input->setValue(temp, input->getType());
                updateMaterials();
            }
        }
    }
    else if (input->getType() == "boolean")
    {
        mx::ValuePtr val = input->getValue();
        if (val && val->isA<bool>())
        {
            bool prev = val->asA<bool>(), temp = val->asA<bool>();
            ImGui::Checkbox("", &temp);
            // set input value  and update materials if different from previous value
            if (prev != temp)
            {
                addNodeInput(_currUiNode, input);
                input->setValue(temp, input->getType());
                updateMaterials(input, input->getValue());
            }
        }
    }

    ImGui::PopItemWidth();
}
// build the initial graph of a loaded mtlx document including shader, material and nodegraph node
void Graph::setUiNodeInfo(UiNodePtr node, const std::string& type, const std::string& category)
{
    node->setType(type);
    node->setCategory(category);
    ++_graphTotalSize;
    // create pins
    if (node->getNodeGraph())
    {
        std::vector<mx::OutputPtr> outputs = node->getNodeGraph()->getOutputs();
        for (mx::OutputPtr out : outputs)
        {
            UiPinPtr outPin = std::make_shared<UiPin>(_graphTotalSize, &*out->getName().begin(), out->getType(), node, ax::NodeEditor::PinKind::Output, nullptr, nullptr);
            ++_graphTotalSize;
            node->outputPins.push_back(outPin);
            _currPins.push_back(outPin);
        }

        for (mx::InputPtr input : node->getNodeGraph()->getInputs())
        {
            UiPinPtr inPin = std::make_shared<UiPin>(_graphTotalSize, &*input->getName().begin(), input->getType(), node, ax::NodeEditor::PinKind::Input, input, nullptr);
            node->inputPins.push_back(inPin);
            _currPins.push_back(inPin);
            ++_graphTotalSize;
        }
    }
    else
    {
        if (node->getNode())
        {
            mx::NodeDefPtr nodeDef = node->getNode()->getNodeDef(node->getNode()->getName());
            if (nodeDef)
            {
                for (mx::InputPtr input : nodeDef->getActiveInputs())
                {
                    if (node->getNode()->getInput(input->getName()))
                    {
                        input = node->getNode()->getInput(input->getName());
                    }
                    UiPinPtr inPin = std::make_shared<UiPin>(_graphTotalSize, &*input->getName().begin(), input->getType(), node, ax::NodeEditor::PinKind::Input, input, nullptr);
                    node->inputPins.push_back(inPin);
                    _currPins.push_back(inPin);
                    ++_graphTotalSize;
                }

                for (mx::OutputPtr output : nodeDef->getActiveOutputs())
                {
                    if (node->getNode()->getOutput(output->getName()))
                    {
                        output = node->getNode()->getOutput(output->getName());
                    }
                    UiPinPtr outPin = std::make_shared<UiPin>(_graphTotalSize, &*output->getName().begin(), output->getType(),
                                                              node, ax::NodeEditor::PinKind::Output, nullptr, nullptr);
                    node->outputPins.push_back(outPin);
                    _currPins.push_back(outPin);
                    ++_graphTotalSize;
                }
            }
        }
        else if (node->getInput())
        {
            UiPinPtr inPin = std::make_shared<UiPin>(_graphTotalSize, &*("Value"), node->getInput()->getType(), node, ax::NodeEditor::PinKind::Input, node->getInput(), nullptr);
            node->inputPins.push_back(inPin);
            _currPins.push_back(inPin);
            ++_graphTotalSize;
        }
        else if (node->getOutput())
        {
            UiPinPtr inPin = std::make_shared<UiPin>(_graphTotalSize, &*("input"), node->getOutput()->getType(), node, ax::NodeEditor::PinKind::Input, nullptr, node->getOutput());
            node->inputPins.push_back(inPin);
            _currPins.push_back(inPin);
            ++_graphTotalSize;
        }

        if (node->getInput() || node->getOutput())
        {
            UiPinPtr outPin = std::make_shared<UiPin>(_graphTotalSize, &*("output"), type, node, ax::NodeEditor::PinKind::Output, nullptr, nullptr);
            ++_graphTotalSize;
            node->outputPins.push_back(outPin);
            _currPins.push_back(outPin);
        }
    }

    _graphNodes.push_back(std::move(node));
}

// Generate node UI from nodedefs.
void Graph::createNodeUIList(mx::DocumentPtr doc)
{
    _nodesToAdd.clear();
    const std::string EXTRA_GROUP_NAME = "extra";
    for (mx::NodeDefPtr nodeDef : doc->getNodeDefs())
    {
        // nodeDef is the key for the map
        std::string group = nodeDef->getNodeGroup();
        if (group.empty())
        {
            group = EXTRA_GROUP_NAME;
        }
        if (_nodesToAdd.find(group) == _nodesToAdd.end())
        {
            _nodesToAdd[group] = std::vector<mx::NodeDefPtr>();
        }
        _nodesToAdd[group].push_back(nodeDef);
    }

    addExtraNodes(doc);
}

// build the UiNode node graph based off of loading a document
void Graph::buildUiBaseGraph(mx::DocumentPtr doc)
{
    std::vector<mx::NodeGraphPtr> nodeGraphs = doc->getNodeGraphs();
    std::vector<mx::InputPtr> inputNodes = doc->getActiveInputs();
    std::vector<mx::OutputPtr> outputNodes = doc->getOutputs();
    std::vector<mx::NodePtr> docNodes = doc->getNodes();

    mx::ElementPredicate includeElement = getElementPredicate();

    _graphNodes.clear();
    _currLinks.clear();
    _currEdge.clear();
    _newLinks.clear();
    _currPins.clear();
    _graphTotalSize = 1;
    // creating uiNodes for nodes that belong to the document so they are not in a nodegraph
    for (mx::NodePtr node : docNodes)
    {
        if (!includeElement(node))
            continue;
        std::string name = node->getName();
        auto currNode = std::make_shared<UiNode>(name, _graphTotalSize);
        currNode->setNode(node);
        setUiNodeInfo(currNode, node->getType(), node->getCategory());
    }
    // creating uiNodes for the nodegraph
    for (mx::NodeGraphPtr nodeGraph : nodeGraphs)
    {
        if (!includeElement(nodeGraph))
            continue;
        std::string name = nodeGraph->getName();
        auto currNode = std::make_shared<UiNode>(name, _graphTotalSize);
        currNode->setNodeGraph(nodeGraph);
        setUiNodeInfo(currNode, "", "nodegraph");
    }
    for (mx::InputPtr input : inputNodes)
    {
        if (!includeElement(input))
            continue;
        auto currNode = std::make_shared<UiNode>(input->getName(), _graphTotalSize);
        currNode->setInput(input);
        setUiNodeInfo(currNode, input->getType(), input->getCategory());
    }
    for (mx::OutputPtr output : outputNodes)
    {
        if (!includeElement(output))
            continue;
        auto currNode = std::make_shared<UiNode>(output->getName(), _graphTotalSize);
        currNode->setOutput(output);
        setUiNodeInfo(currNode, output->getType(), output->getCategory());
    }
    // creating edges for nodegraphs
    for (mx::NodeGraphPtr graph : nodeGraphs)
    {
        for (mx::InputPtr input : graph->getActiveInputs())
        {
            int downNum = -1;
            int upNum = -1;
            mx::NodePtr connectedNode = input->getConnectedNode();
            if (connectedNode)
            {
                downNum = findNode(graph->getName(), "nodegraph");
                upNum = findNode(connectedNode->getName(), "node");
                if (upNum > -1)
                {
                    UiEdge newEdge = UiEdge(_graphNodes[upNum], _graphNodes[downNum], input);
                    if (!edgeExists(newEdge))
                    {
                        _graphNodes[downNum]->edges.push_back(newEdge);
                        _graphNodes[downNum]->setInputNodeNum(1);
                        _graphNodes[upNum]->setOutputConnection(_graphNodes[downNum]);
                        _currEdge.push_back(newEdge);
                    }
                }
            }
        }
    }
    // creating edges for surface and material nodes
    for (mx::NodePtr node : docNodes)
    {
        mx::NodeDefPtr nD = node->getNodeDef(node->getName());
        for (mx::InputPtr input : node->getActiveInputs())
        {

            mx::string nodeGraphName = input->getNodeGraphString();
            mx::NodePtr connectedNode = input->getConnectedNode();
            mx::OutputPtr connectedOutput = input->getConnectedOutput();
            int upNum = -1;
            int downNum = -1;
            if (!nodeGraphName.empty())
            {

                upNum = findNode(nodeGraphName, "nodegraph");
                downNum = findNode(node->getName(), "node");
            }
            else if (connectedNode)
            {
                upNum = findNode(connectedNode->getName(), "node");
                downNum = findNode(node->getName(), "node");
            }
            else if (connectedOutput)
            {
                upNum = findNode(connectedOutput->getName(), "output");
                downNum = findNode(node->getName(), "node");
            }
            else if (!input->getInterfaceName().empty())
            {
                upNum = findNode(input->getInterfaceName(), "input");
                downNum = findNode(node->getName(), "node");
            }
            if (upNum != -1)
            {

                UiEdge newEdge = UiEdge(_graphNodes[upNum], _graphNodes[downNum], input);
                if (!edgeExists(newEdge))
                {
                    _graphNodes[downNum]->edges.push_back(newEdge);
                    _graphNodes[downNum]->setInputNodeNum(1);
                    _graphNodes[upNum]->setOutputConnection(_graphNodes[downNum]);
                    _currEdge.push_back(newEdge);
                }
            }
        }
    }
}
// build the UiNode node graph based off of diving into a node graph node
void Graph::buildUiNodeGraph(const mx::NodeGraphPtr& nodeGraphs)
{

    // clear all values so that ids can start with 0 or 1
    _graphNodes.clear();
    _currLinks.clear();
    _currEdge.clear();
    _newLinks.clear();
    _currPins.clear();
    _graphTotalSize = 1;
    if (nodeGraphs)
    {
        mx::NodeGraphPtr nodeGraph = nodeGraphs;
        std::vector<mx::ElementPtr> children = nodeGraph->topologicalSort();
        // Write out all nodes.

        mx::NodeDefPtr nodeDef = nodeGraph->getNodeDef();
        mx::NodeDefPtr currNodeDef;

        // create input nodes
        if (nodeDef)
        {
            std::vector<mx::InputPtr> inputs = nodeDef->getActiveInputs();

            for (mx::InputPtr input : inputs)
            {
                auto currNode = std::make_shared<UiNode>(input->getName(), _graphTotalSize);
                currNode->setInput(input);
                setUiNodeInfo(currNode, input->getType(), input->getCategory());
            }
        }

        // search node graph children to create uiNodes
        for (mx::ElementPtr elem : children)
        {
            mx::NodePtr node = elem->asA<mx::Node>();
            mx::InputPtr input = elem->asA<mx::Input>();
            mx::OutputPtr output = elem->asA<mx::Output>();
            std::string name = elem->getName();
            auto currNode = std::make_shared<UiNode>(name, _graphTotalSize);
            if (node)
            {
                currNode->setNode(node);
                setUiNodeInfo(currNode, node->getType(), node->getCategory());
            }
            else if (input)
            {
                currNode->setInput(input);
                setUiNodeInfo(currNode, input->getType(), input->getCategory());
            }
            else if (output)
            {
                currNode->setOutput(output);
                setUiNodeInfo(currNode, output->getType(), output->getCategory());
            }
        }

        // Write out all connections.
        std::set<mx::Edge> processedEdges;
        for (mx::OutputPtr output : nodeGraph->getOutputs())
        {
            for (mx::Edge edge : output->traverseGraph())
            {
                if (!processedEdges.count(edge))
                {
                    mx::ElementPtr upstreamElem = edge.getUpstreamElement();
                    mx::ElementPtr downstreamElem = edge.getDownstreamElement();
                    mx::ElementPtr connectingElem = edge.getConnectingElement();

                    mx::NodePtr upstreamNode = upstreamElem->asA<mx::Node>();
                    mx::NodePtr downstreamNode = downstreamElem->asA<mx::Node>();
                    mx::InputPtr upstreamInput = upstreamElem->asA<mx::Input>();
                    mx::InputPtr downstreamInput = downstreamElem->asA<mx::Input>();
                    mx::OutputPtr upstreamOutput = upstreamElem->asA<mx::Output>();
                    mx::OutputPtr downstreamOutput = downstreamElem->asA<mx::Output>();
                    std::string downName = downstreamElem->getName();
                    std::string upName = upstreamElem->getName();
                    std::string upstreamType;
                    std::string downstreamType;
                    if (upstreamNode)
                    {
                        upstreamType = "node";
                    }
                    else if (upstreamInput)
                    {
                        upstreamType = "input";
                    }
                    else if (upstreamOutput)
                    {
                        upstreamType = "output";
                    }
                    if (downstreamNode)
                    {
                        downstreamType = "node";
                    }
                    else if (downstreamInput)
                    {
                        downstreamType = "input";
                    }
                    else if (downstreamOutput)
                    {
                        downstreamType = "output";
                    }
                    int upNode = findNode(upName, upstreamType);
                    int downNode = findNode(downName, downstreamType);
                    if (downNode > 0 && upNode > 0 &&
                        _graphNodes[downNode]->getOutput() != nullptr)
                    {
                        // creating edges for the output nodes
                        UiEdge newEdge = UiEdge(_graphNodes[upNode], _graphNodes[downNode], nullptr);
                        if (!edgeExists(newEdge))
                        {
                            _graphNodes[downNode]->edges.push_back(newEdge);
                            _graphNodes[downNode]->setInputNodeNum(1);
                            _graphNodes[upNode]->setOutputConnection(_graphNodes[downNode]);
                            _currEdge.push_back(newEdge);
                        }
                    }
                    else if (connectingElem)
                    {

                        mx::InputPtr connectingInput = connectingElem->asA<mx::Input>();

                        if (connectingInput)
                        {
                            if ((upNode >= 0) && (downNode >= 0))
                            {
                                UiEdge newEdge = UiEdge(_graphNodes[upNode], _graphNodes[downNode], connectingInput);
                                if (!edgeExists(newEdge))
                                {
                                    _graphNodes[downNode]->edges.push_back(newEdge);
                                    _graphNodes[downNode]->setInputNodeNum(1);
                                    _graphNodes[upNode]->setOutputConnection(_graphNodes[downNode]);
                                    _currEdge.push_back(newEdge);
                                }
                            }
                        }
                    }
                    if (upstreamNode)
                    {
                        std::vector<mx::InputPtr> ins = upstreamNode->getActiveInputs();
                        for (mx::InputPtr input : ins)
                        {
                            // connecting input nodes
                            if (input->hasInterfaceName())
                            {
                                std::string interfaceName = input->getInterfaceName();
                                int newUp = findNode(interfaceName, "input");
                                if (newUp >= 0)
                                {
                                    mx::InputPtr inputP = std::make_shared<mx::Input>(downstreamElem, input->getName());
                                    UiEdge newEdge = UiEdge(_graphNodes[newUp], _graphNodes[upNode], input);
                                    if (!edgeExists(newEdge))
                                    {
                                        _graphNodes[upNode]->edges.push_back(newEdge);
                                        _graphNodes[upNode]->setInputNodeNum(1);
                                        _graphNodes[newUp]->setOutputConnection(_graphNodes[upNode]);
                                        _currEdge.push_back(newEdge);
                                    }
                                }
                            }
                        }
                    }

                    processedEdges.insert(edge);
                }
            }
        }

        // second pass to catch all of the connections that arent part of an output
        for (mx::ElementPtr elem : children)
        {
            mx::NodePtr node = elem->asA<mx::Node>();
            mx::InputPtr inputElem = elem->asA<mx::Input>();
            mx::OutputPtr output = elem->asA<mx::Output>();
            if (node)
            {
                std::vector<mx::InputPtr> inputs = node->getActiveInputs();
                for (mx::InputPtr input : inputs)
                {
                    mx::NodePtr upNode = input->getConnectedNode();
                    if (upNode)
                    {
                        int upNum = findNode(upNode->getName(), "node");
                        int downNode = findNode(node->getName(), "node");
                        if ((upNum >= 0) && (downNode >= 0))
                        {

                            UiEdge newEdge = UiEdge(_graphNodes[upNum], _graphNodes[downNode], input);
                            if (!edgeExists(newEdge))
                            {
                                _graphNodes[downNode]->edges.push_back(newEdge);
                                _graphNodes[downNode]->setInputNodeNum(1);
                                _graphNodes[upNum]->setOutputConnection(_graphNodes[downNode]);
                                _currEdge.push_back(newEdge);
                            }
                        }
                    }
                    else if (input->getInterfaceInput())
                    {
                        int upNum = findNode(input->getInterfaceInput()->getName(), "input");
                        int downNode = findNode(node->getName(), "node");
                        if ((upNum >= 0) && (downNode >= 0))
                        {

                            UiEdge newEdge = UiEdge(_graphNodes[upNum], _graphNodes[downNode], input);
                            if (!edgeExists(newEdge))
                            {
                                _graphNodes[downNode]->edges.push_back(newEdge);
                                _graphNodes[downNode]->setInputNodeNum(1);
                                _graphNodes[upNum]->setOutputConnection(_graphNodes[downNode]);
                                _currEdge.push_back(newEdge);
                            }
                        }
                    }
                }
            }
            else if (output)
            {
                mx::NodePtr upNode = output->getConnectedNode();
                if (upNode)
                {
                    int upNum = findNode(upNode->getName(), "node");
                    int downNode = findNode(output->getName(), "output");
                    UiEdge newEdge = UiEdge(_graphNodes[upNum], _graphNodes[downNode], nullptr);
                    if (!edgeExists(newEdge))
                    {
                        _graphNodes[downNode]->edges.push_back(newEdge);
                        _graphNodes[downNode]->setInputNodeNum(1);
                        _graphNodes[upNum]->setOutputConnection(_graphNodes[downNode]);
                        _currEdge.push_back(newEdge);
                    }
                }
            }
        }
    }
}

// return node position in _graphNodes based off node name and type to account for input/output UiNodes with same names as mx Nodes
int Graph::findNode(const std::string& name, const std::string& type)
{
    int count = 0;
    for (size_t i = 0; i < _graphNodes.size(); i++)
    {
        if (_graphNodes[i]->getName() == name)
        {
            if (type == "node" && _graphNodes[i]->getNode() != nullptr)
            {
                return count;
            }
            else if (type == "input" && _graphNodes[i]->getInput() != nullptr)
            {
                return count;
            }
            else if (type == "output" && _graphNodes[i]->getOutput() != nullptr)
            {
                return count;
            }
            else if (type == "nodegraph" && _graphNodes[i]->getNodeGraph() != nullptr)
            {
                return count;
            }
        }
        count++;
    }
    return -1;
}

// set position of pasted nodes based off of original node position
void Graph::positionPasteBin(ImVec2 pos)
{
    ImVec2 totalPos = ImVec2(0, 0);
    ImVec2 avgPos = ImVec2(0, 0);

    // get average position of original nodes
    for (auto pasteNode : _copiedNodes)
    {
        ImVec2 origPos = ed::GetNodePosition(pasteNode.first->getId());
        totalPos.x += origPos.x;
        totalPos.y += origPos.y;
    }
    avgPos.x = totalPos.x / (int) _copiedNodes.size();
    avgPos.y = totalPos.y / (int) _copiedNodes.size();

    // get offset from clciked position
    ImVec2 offset = ImVec2(0, 0);
    offset.x = pos.x - avgPos.x;
    offset.y = pos.y - avgPos.y;
    for (auto pasteNode : _copiedNodes)
    {
        if (!pasteNode.second)
        {
            continue;
        }
        ImVec2 newPos = ImVec2(0, 0);
        newPos.x = ed::GetNodePosition(pasteNode.first->getId()).x + offset.x;
        newPos.y = ed::GetNodePosition(pasteNode.first->getId()).y + offset.y;
        ed::SetNodePosition(pasteNode.second->getId(), newPos);
    }
}
void Graph::createEdge(UiNodePtr upNode, UiNodePtr downNode, mx::InputPtr connectingInput)
{
    if (downNode->getOutput())
    {
        // creating edges for the output nodes
        UiEdge newEdge = UiEdge(upNode, downNode, nullptr);
        if (!edgeExists(newEdge))
        {
            downNode->edges.push_back(newEdge);
            downNode->setInputNodeNum(1);
            upNode->setOutputConnection(downNode);
            _currEdge.push_back(newEdge);
        }
    }
    else if (connectingInput)
    {
        UiEdge newEdge = UiEdge(upNode, downNode, connectingInput);
        downNode->edges.push_back(newEdge);
        downNode->setInputNodeNum(1);
        upNode->setOutputConnection(downNode);
        _currEdge.push_back(newEdge);
    }
}

void Graph::copyUiNode(UiNodePtr node)
{
    UiNodePtr copyNode = std::make_shared<UiNode>(mx::EMPTY_STRING, int(_graphTotalSize + 1));
    ++_graphTotalSize;
    if (node->getMxElement())
    {
        std::string newName = _currGraphElem->createValidChildName(node->getName());
        if (node->getNode())
        {
            mx::NodePtr mxNode;
            mxNode = _currGraphElem->addNodeInstance(node->getNode()->getNodeDef());
            mxNode->copyContentFrom(node->getNode());
            mxNode->setName(newName);
            copyNode->setNode(mxNode);
        }
        else if (node->getInput())
        {
            mx::InputPtr mxInput;
            mxInput = _currGraphElem->addInput(newName);
            mxInput->copyContentFrom(node->getInput());
            copyNode->setInput(mxInput);
        }
        else if (node->getOutput())
        {
            mx::OutputPtr mxOutput;
            mxOutput = _currGraphElem->addOutput(newName);
            mxOutput->copyContentFrom(node->getOutput());
            mxOutput->setName(newName);
            copyNode->setOutput(mxOutput);
        }
        copyNode->getMxElement()->setName(newName);
        copyNode->setName(newName);
    }
    else if (node->getNodeGraph())
    {
        _graphDoc->addNodeGraph();
        std::string nodeGraphName = _graphDoc->getNodeGraphs().back()->getName();
        copyNode->setNodeGraph(_graphDoc->getNodeGraphs().back());
        copyNode->setName(nodeGraphName);
        copyNodeGraph(node, copyNode);
    }
    setUiNodeInfo(copyNode, node->getType(), node->getCategory());
    _copiedNodes[node] = copyNode;
    _graphNodes.push_back(copyNode);
}
void Graph::copyNodeGraph(UiNodePtr origGraph, UiNodePtr copyGraph)
{
    copyGraph->getNodeGraph()->copyContentFrom(origGraph->getNodeGraph());
    std::vector<mx::InputPtr> inputs = copyGraph->getNodeGraph()->getActiveInputs();
    for (mx::InputPtr input : inputs)
    {
        std::string newName = _graphDoc->createValidChildName(input->getName());
        input->setName(newName);
    }
}
void Graph::copyInputs()
{
    for (std::map<UiNodePtr, UiNodePtr>::iterator iter = _copiedNodes.begin(); iter != _copiedNodes.end(); ++iter)
    {
        int count = 0;
        UiNodePtr origNode = iter->first;
        UiNodePtr copyNode = iter->second;
        for (UiPinPtr pin : origNode->inputPins)
        {
            if (origNode->getConnectedNode(pin->_name) && !_ctrlClick)
            {
                // if original node is connected check if connect node is in copied nodes
                if (_copiedNodes.find(origNode->getConnectedNode(pin->_name)) != _copiedNodes.end())
                {
                    // set copy node connected to the value at this key
                    // create an edge
                    createEdge(_copiedNodes[origNode->getConnectedNode(pin->_name)], copyNode, copyNode->inputPins[count]->_input);
                    UiNodePtr upNode = _copiedNodes[origNode->getConnectedNode(pin->_name)];
                    if (copyNode->getNode() || copyNode->getNodeGraph())
                    {

                        mx::InputPtr connectingInput = nullptr;
                        copyNode->inputPins[count]->_input->copyContentFrom(pin->_input);
                        // update value to be empty
                        if (copyNode->getNode() && copyNode->getNode()->getType() == mx::SURFACE_SHADER_TYPE_STRING)
                        {
                            if (upNode->getOutput())
                            {
                                copyNode->inputPins[count]->_input->setConnectedOutput(upNode->getOutput());
                            }
                            else if (upNode->getInput())
                            {

                                copyNode->inputPins[count]->_input->setInterfaceName(upNode->getName());
                            }
                            else
                            {
                                // node graph
                                if (upNode->getNodeGraph())
                                {
                                    ed::PinId outputId = getOutputPin(copyNode, upNode, copyNode->inputPins[count]);
                                    for (UiPinPtr outPin : upNode->outputPins)
                                    {
                                        if (outPin->_pinId == outputId)
                                        {
                                            mx::OutputPtr outputs = upNode->getNodeGraph()->getOutput(outPin->_name);
                                            copyNode->inputPins[count]->_input->setConnectedOutput(outputs);
                                        }
                                    }
                                }
                                else
                                {
                                    copyNode->inputPins[count]->_input->setConnectedNode(upNode->getNode());
                                }
                            }
                        }
                        else
                        {
                            if (upNode->getInput())
                            {
                                copyNode->inputPins[count]->_input->setInterfaceName(upNode->getName());
                            }
                            else
                            {
                                copyNode->inputPins[count]->_input->setConnectedNode(upNode->getNode());
                            }
                        }

                        copyNode->inputPins[count]->setConnected(true);
                        copyNode->inputPins[count]->_input->removeAttribute(mx::ValueElement::VALUE_ATTRIBUTE);
                    }
                    else if (copyNode->getOutput() != nullptr)
                    {
                        mx::InputPtr connectingInput = nullptr;
                        copyNode->getOutput()->setConnectedNode(upNode->getNode());
                    }

                    // update input node num and output connections
                    copyNode->setInputNodeNum(1);
                    upNode->setOutputConnection(copyNode);
                }
                else if (pin->_input)
                {
                    if (pin->_input->getInterfaceInput())
                    {
                        copyNode->inputPins[count]->_input->removeAttribute(mx::ValueElement::INTERFACE_NAME_ATTRIBUTE);
                    }
                    copyNode->inputPins[count]->setConnected(false);
                    setDefaults(copyNode->inputPins[count]->_input);
                    copyNode->inputPins[count]->_input->setConnectedNode(nullptr);
                    copyNode->inputPins[count]->_input->setConnectedOutput(nullptr);
                }
            }
            count++;
        }
    }
}
// add node to graphNodes based off of node def information
void Graph::addNode(const std::string& category, const std::string& name, const std::string& type)
{
    mx::NodePtr node = nullptr;
    std::vector<mx::NodeDefPtr> matchingNodeDefs;
    // create document or node graph is there is not already one
    if (category == "output")
    {
        std::string outName = "";
        mx::OutputPtr newOut;
        // add output as child of correct parent and create valid name
        outName = _currGraphElem->createValidChildName(name);
        newOut = _currGraphElem->addOutput(outName, type);
        auto outputNode = std::make_shared<UiNode>(outName, int(++_graphTotalSize));
        outputNode->setOutput(newOut);
        setUiNodeInfo(outputNode, type, category);
        return;
    }
    if (category == "input")
    {
        std::string inName = "";
        mx::InputPtr newIn = nullptr;
        // add input as child of correct parent and create valid name
        inName = _currGraphElem->createValidChildName(name);
        newIn = _currGraphElem->addInput(inName, type);
        auto inputNode = std::make_shared<UiNode>(inName, int(++_graphTotalSize));
        setDefaults(newIn);
        inputNode->setInput(newIn);
        setUiNodeInfo(inputNode, type, category);
        return;
    }
    else if (category == "group")
    {
        auto groupNode = std::make_shared<UiNode>(name, int(++_graphTotalSize));
        // set message of group uinode in order to identify it as such
        groupNode->setMessage("Comment");
        setUiNodeInfo(groupNode, type, "group");
        // create ui portions of group node
        buildGroupNode(_graphNodes.back());
        return;
    }
    else if (category == "nodegraph")
    {
        // create new mx::NodeGraph and set as current node graph
        _graphDoc->addNodeGraph();
        std::string nodeGraphName = _graphDoc->getNodeGraphs().back()->getName();
        auto nodeGraphNode = std::make_shared<UiNode>(nodeGraphName, int(++_graphTotalSize));
        // set mx::Nodegraph as node graph for uiNode
        nodeGraphNode->setNodeGraph(_graphDoc->getNodeGraphs().back());

        setUiNodeInfo(nodeGraphNode, type, "nodegraph");
        return;
    }
    else
    {
        matchingNodeDefs = _graphDoc->getMatchingNodeDefs(category);
        for (mx::NodeDefPtr nodedef : matchingNodeDefs)
        {
            std::string nodedefName = nodedef->getName();
            std::string sub = nodedefName.substr(3, nodedefName.length());
            if (sub == name)
            {
                node = _currGraphElem->addNodeInstance(nodedef, _currGraphElem->createValidChildName(name));
            }
        }
    }

    if (node)
    {
        int num = 0;
        int countDef = 0;
        for (size_t i = 0; i < matchingNodeDefs.size(); i++)
        {
            // use substring of name in order to remove ND_
            std::string nodedefName = matchingNodeDefs[i]->getName();
            std::string sub = nodedefName.substr(3, nodedefName.length());
            if (sub == name)
            {
                num = countDef;
            }
            countDef++;
        }
        std::vector<mx::InputPtr> defInputs = matchingNodeDefs[num]->getActiveInputs();
        // adding inputs to ui node as pins so that we can later add them to the node if necessary
        auto newNode = std::make_shared<UiNode>(node->getName(), int(++_graphTotalSize));
        newNode->setCategory(category);
        newNode->setType(type);
        newNode->setNode(node);
        newNode->_showAllInputs = true;
        node->setType(type);
        ++_graphTotalSize;
        for (mx::InputPtr input : defInputs)
        {
            UiPinPtr inPin = std::make_shared<UiPin>(_graphTotalSize, &*input->getName().begin(), input->getType(), newNode, ax::NodeEditor::PinKind::Input, input, nullptr);
            newNode->inputPins.push_back(inPin);
            _currPins.push_back(inPin);
            ++_graphTotalSize;
        }
        std::vector<mx::OutputPtr> defOutputs = matchingNodeDefs[num]->getActiveOutputs();
        for (mx::OutputPtr output : defOutputs)
        {
            UiPinPtr outPin = std::make_shared<UiPin>(_graphTotalSize, &*output->getName().begin(), output->getType(), newNode, ax::NodeEditor::PinKind::Output, nullptr, nullptr);
            newNode->outputPins.push_back(outPin);
            _currPins.push_back(outPin);
            ++_graphTotalSize;
        }

        _graphNodes.push_back(std::move(newNode));
        updateMaterials();
    }
}
// return node pos
int Graph::getNodeId(ed::PinId pinId)
{
    for (UiPinPtr pin : _currPins)
    {
        if (pin->_pinId == pinId)
        {
            return findNode(pin->_pinNode->getId());
        }
    }
    return -1;
}

// return pin based off of UiPin id
UiPinPtr Graph::getPin(ed::PinId pinId)
{
    for (UiPinPtr pin : _currPins)
    {
        if (pin->_pinId == pinId)
        {
            return pin;
        }
    }
    UiPinPtr nullPin = std::make_shared<UiPin>(-10000, "nullPin", "null", nullptr, ax::NodeEditor::PinKind::Output, nullptr, nullptr);
    return nullPin;
}

// This function is based off of the pin icon function in the ImGui Node Editor blueprints-example.cpp
void Graph::DrawPinIcon(std::string type, bool connected, int alpha)
{
    ax::Drawing::IconType iconType = ax::Drawing::IconType::Circle;
    ImColor color = ImColor(0, 0, 0, 255);
    if (_pinColor.find(type) != _pinColor.end())
    {
        color = _pinColor[type];
    }

    color.Value.w = alpha / 255.0f;

    ax::Widgets::Icon(ImVec2(24, 24), iconType, connected, color, ImColor(32, 32, 32, alpha));
}

// This function is based off of the comment node in the ImGui Node Editor blueprints-example.cpp
void Graph::buildGroupNode(UiNodePtr node)
{
    const float commentAlpha = 0.75f;

    ImGui::PushStyleVar(ImGuiStyleVar_Alpha, commentAlpha);
    ed::PushStyleColor(ed::StyleColor_NodeBg, ImColor(255, 255, 255, 64));
    ed::PushStyleColor(ed::StyleColor_NodeBorder, ImColor(255, 255, 255, 64));

    ed::BeginNode(node->getId());
    ImGui::PushID(node->getId());

    std::string original = node->getMessage();
    std::string temp = original;
    ImVec2 messageSize = ImGui::CalcTextSize(temp.c_str());
    ImGui::PushItemWidth(messageSize.x + 15);
    ImGui::InputText("##edit", &temp);
    node->setMessage(temp);
    ImGui::PopItemWidth();
    ed::Group(ImVec2(300, 200));
    ImGui::PopID();
    ed::EndNode();
    ed::PopStyleColor(2);
    ImGui::PopStyleVar();
    if (ed::BeginGroupHint(node->getId()))
    {
        auto bgAlpha = static_cast<int>(ImGui::GetStyle().Alpha * 255);
        auto min = ed::GetGroupMin();

        ImGui::SetCursorScreenPos(min - ImVec2(-8, ImGui::GetTextLineHeightWithSpacing() + 4));
        ImGui::BeginGroup();
        ImGui::PushID(node->getId() + 1000);
        std::string tempName = node->getName();
        ImVec2 nameSize = ImGui::CalcTextSize(temp.c_str());
        ImGui::PushItemWidth(nameSize.x);
        ImGui::InputText("##edit", &tempName);
        node->setName(tempName);
        ImGui::PopID();
        ImGui::EndGroup();

        auto drawList = ed::GetHintBackgroundDrawList();

        ImRect hintBounds = ImRect(ImGui::GetItemRectMin(), ImGui::GetItemRectMax());
        ImRect hintFrameBounds = expandImRect(hintBounds, 8, 4);

        drawList->AddRectFilled(
            hintFrameBounds.GetTL(),
            hintFrameBounds.GetBR(),
            IM_COL32(255, 255, 255, 64 * bgAlpha / 255), 4.0f);

        drawList->AddRect(
            hintFrameBounds.GetTL(),
            hintFrameBounds.GetBR(),
            IM_COL32(0, 255, 255, 128 * bgAlpha / 255), 4.0f);
    }
    ed::EndGroupHint();
}
bool Graph::readOnly()
{
    // if the sources are not the same then the current graph cannot be modified
    return _currGraphElem->getActiveSourceUri() != _graphDoc->getActiveSourceUri();
}
mx::InputPtr Graph::findInput(mx::InputPtr nodeInput, std::string name)
{
    if (_isNodeGraph)
    {
        for (UiNodePtr node : _graphNodes)
        {
            if (node->getNode())
            {
                for (mx::InputPtr input : node->getNode()->getActiveInputs())
                {
                    if (input->getInterfaceInput())
                    {

                        if (input->getInterfaceInput() == nodeInput)
                        {
                            return input;
                        }
                    }
                }
            }
        }
    }
    else
    {
        if (_currUiNode->getNodeGraph())
        {
            for (mx::NodePtr node : _currUiNode->getNodeGraph()->getNodes())
            {
                for (mx::InputPtr input : node->getActiveInputs())
                {
                    if (input->getInterfaceInput())
                    {

                        if (input->getInterfaceName() == name)
                        {
                            return input;
                        }
                    }
                }
            }
        }
    }
    return nullptr;
}
//  This function is based off the splitter function in the ImGui Node Editor blueprints-example.cpp
static bool Splitter(bool split_vertically, float thickness, float* size1, float* size2, float min_size1, float min_size2, float splitter_long_axis_size = -1.0f)
{
    using namespace ImGui;
    ImGuiContext& g = *GImGui;
    ImGuiWindow* window = g.CurrentWindow;
    ImGuiID id = window->GetID("##Splitter");
    ImRect bb;
    bb.Min = window->DC.CursorPos + (split_vertically ? ImVec2(*size1, 0.0f) : ImVec2(0.0f, *size1));
    bb.Max = bb.Min + CalcItemSize(split_vertically ? ImVec2(thickness, splitter_long_axis_size) : ImVec2(splitter_long_axis_size, thickness), 0.0f, 0.0f);
    return SplitterBehavior(bb, id, split_vertically ? ImGuiAxis_X : ImGuiAxis_Y, size1, size2, min_size1, min_size2, 0.0f);
}

void Graph::outputPin(UiNodePtr node)
{
    // create output pin
    float nodeWidth = 20 + ImGui::CalcTextSize(node->getName().c_str()).x;
    if (nodeWidth < 80 * _fontScale)
    {
        nodeWidth = 80 * _fontScale;
    }
    const float labelWidth = ImGui::CalcTextSize("output").x;

    // create node editor pin
    for (UiPinPtr pin : node->outputPins)
    {
        ImGui::Indent(nodeWidth - labelWidth);
        ed::BeginPin(pin->_pinId, ed::PinKind::Output);
        ImGui::Text("%s", pin->_name.c_str());
        ImGui::SameLine();
        if (!_pinFilterType.empty())
        {
            if (_pinFilterType == pin->_type)
            {
                DrawPinIcon(pin->_type, true, DEFAULT_ALPHA);
            }
            else
            {
                DrawPinIcon(pin->_type, true, FILTER_ALPHA);
            }
        }
        else
        {
            DrawPinIcon(pin->_type, true, DEFAULT_ALPHA);
        }

        ed::EndPin();
        ImGui::Unindent(nodeWidth - labelWidth);
    }
}

void Graph::createInputPin(UiPinPtr pin)
{
    ed::BeginPin(pin->_pinId, ed::PinKind::Input);
    ImGui::PushID(int(pin->_pinId.Get()));
    if (!_pinFilterType.empty())
    {
        if (_pinFilterType == pin->_type)
        {
            DrawPinIcon(pin->_type, true, DEFAULT_ALPHA);
        }
        else
        {
            DrawPinIcon(pin->_type, true, FILTER_ALPHA);
        }
    }
    else
    {
        DrawPinIcon(pin->_type, true, DEFAULT_ALPHA);
    }

    ImGui::SameLine();
    ImGui::TextUnformatted(pin->_name.c_str());
    ed::EndPin();
    ImGui::PopID();
}

std::vector<int> Graph::createNodes(bool nodegraph)
{
    std::vector<int> outputNum;

    for (UiNodePtr node : _graphNodes)
    {
        if (node->getCategory() == "group")
        {
            buildGroupNode(node);
        }
        else
        {
            // color for output pin
            std::string outputType;
            if (node->getNode() != nullptr)
            {
                ed::BeginNode(node->getId());
                ImGui::PushID(node->getId());
                ImGui::SetWindowFontScale(1.2f * _fontScale);
                ImGui::GetWindowDrawList()->AddRectFilled(
                    ImGui::GetCursorScreenPos() + ImVec2(-7.0, -8.0),
                    ImGui::GetCursorScreenPos() + ImVec2(ed::GetNodeSize(node->getId()).x - 9.f, ImGui::GetTextLineHeight() + 2.f),
                    ImColor(ImColor(55, 55, 55, 255)), 12.f);
                ImGui::GetWindowDrawList()->AddRectFilled(
                    ImGui::GetCursorScreenPos() + ImVec2(-7.0, 3),
                    ImGui::GetCursorScreenPos() + ImVec2(ed::GetNodeSize(node->getId()).x - 9.f, ImGui::GetTextLineHeight() + 2.f),
                    ImColor(ImColor(55, 55, 55, 255)), 0.f);
                ImGui::Text("%s", node->getName().c_str());
                ImGui::SetWindowFontScale(_fontScale);

                outputPin(node);
                for (UiPinPtr pin : node->inputPins)
                {
                    UiNodePtr upUiNode = node->getConnectedNode(pin->_name);
                    if (upUiNode)
                    {
                        size_t pinIndex = 0;
                        if (upUiNode->outputPins.size() > 0)
                        {
                            const std::string outputString = pin->_input->getOutputString();
                            if (!outputString.empty())
                            {
                                for (size_t i = 0; i < upUiNode->outputPins.size(); i++)
                                {
                                    UiPinPtr outPin = upUiNode->outputPins[i];
                                    if (outPin->_name == outputString)
                                    {
                                        pinIndex = i;
                                        break;
                                    }
                                }
                            }

                            upUiNode->outputPins[pinIndex]->addConnection(pin);
                        }
                        pin->setConnected(true);
                    }
                    if (node->_showAllInputs || (pin->getConnected() || node->getNode()->getInput(pin->_name)))
                    {
                        createInputPin(pin);
                    }
                }
                // set color of output pin

                if (node->getNode()->getType() == mx::SURFACE_SHADER_TYPE_STRING)
                {
                    if (node->getOutputConnections().size() > 0)
                    {
                        for (UiNodePtr outputCon : node->getOutputConnections())
                        {
                            outputNum.push_back(findNode(outputCon->getId()));
                        }
                    }
                }
            }
            else if (node->getInput() != nullptr)
            {
                ed::BeginNode(node->getId());
                ImGui::PushID(node->getId());
                ImGui::SetWindowFontScale(1.2f * _fontScale);
                ImGui::GetWindowDrawList()->AddRectFilled(
                    ImGui::GetCursorScreenPos() + ImVec2(-7.0f, -8.0f),
                    ImGui::GetCursorScreenPos() + ImVec2(ed::GetNodeSize(node->getId()).x - 9.f, ImGui::GetTextLineHeight() + 2.f),
                    ImColor(ImColor(85, 85, 85, 255)), 12.f);
                ImGui::GetWindowDrawList()->AddRectFilled(
                    ImGui::GetCursorScreenPos() + ImVec2(-7.0f, 3.f),
                    ImGui::GetCursorScreenPos() + ImVec2(ed::GetNodeSize(node->getId()).x - 9.f, ImGui::GetTextLineHeight() + 2.f),
                    ImColor(ImColor(85, 85, 85, 255)), 0.f);
                ImGui::Text("%s", node->getName().c_str());
                ImGui::SetWindowFontScale(_fontScale);

                outputType = node->getInput()->getType();
                outputPin(node);
                for (UiPinPtr pin : node->inputPins)
                {
                    UiNodePtr upUiNode = node->getConnectedNode(node->getName());
                    if (upUiNode)
                    {
                        if (upUiNode->outputPins.size())
                        {
                            std::string outString = pin->_output ? pin->_output->getOutputString() : mx::EMPTY_STRING;
                            size_t pinIndex = 0;
                            if (!outString.empty())
                            {
                                for (size_t i = 0; i < upUiNode->outputPins.size(); i++)
                                {
                                    if (upUiNode->outputPins[i]->_name == outString)
                                    {
                                        pinIndex = i;
                                        break;
                                    }
                                }
                            }
                            upUiNode->outputPins[pinIndex]->addConnection(pin);
                        }
                        pin->setConnected(true);
                    }
                    ed::BeginPin(pin->_pinId, ed::PinKind::Input);
                    if (!_pinFilterType.empty())
                    {
                        if (_pinFilterType == pin->_type)
                        {
                            DrawPinIcon(pin->_type, true, DEFAULT_ALPHA);
                        }
                        else
                        {
                            DrawPinIcon(pin->_type, true, FILTER_ALPHA);
                        }
                    }
                    else
                    {
                        DrawPinIcon(pin->_type, true, DEFAULT_ALPHA);
                    }

                    ImGui::SameLine();
                    ImGui::TextUnformatted("value");
                    ed::EndPin();
                }
            }
            else if (node->getOutput() != nullptr)
            {
                ed::BeginNode(node->getId());
                ImGui::PushID(node->getId());
                ImGui::SetWindowFontScale(1.2f * _fontScale);
                ImGui::GetWindowDrawList()->AddRectFilled(
                    ImGui::GetCursorScreenPos() + ImVec2(-7.0, -8.0),
                    ImGui::GetCursorScreenPos() + ImVec2(ed::GetNodeSize(node->getId()).x - 9.f, ImGui::GetTextLineHeight() + 2.f),
                    ImColor(ImColor(35, 35, 35, 255)), 12.f);
                ImGui::GetWindowDrawList()->AddRectFilled(
                    ImGui::GetCursorScreenPos() + ImVec2(-7.0, 3),
                    ImGui::GetCursorScreenPos() + ImVec2(ed::GetNodeSize(node->getId()).x - 9.f, ImGui::GetTextLineHeight() + 2.f),
                    ImColor(ImColor(35, 35, 35, 255)), 0);
                ImGui::Text("%s", node->getName().c_str());
                ImGui::SetWindowFontScale(_fontScale);

                outputType = node->getOutput()->getType();
                outputPin(node);

                for (UiPinPtr pin : node->inputPins)
                {
                    UiNodePtr upUiNode = node->getConnectedNode("");
                    if (upUiNode)
                    {
                        if (upUiNode->outputPins.size())
                        {
                            std::string outString = pin->_output ? pin->_output->getOutputString() : mx::EMPTY_STRING;
                            size_t pinIndex = 0;
                            if (!outString.empty())
                            {
                                for (size_t i = 0; i < upUiNode->outputPins.size(); i++)
                                {
                                    if (upUiNode->outputPins[i]->_name == outString)
                                    {
                                        pinIndex = i;
                                        break;
                                    }
                                }
                            }
                            upUiNode->outputPins[pinIndex]->addConnection(pin);
                        }
                    }

                    ed::BeginPin(pin->_pinId, ed::PinKind::Input);
                    if (!_pinFilterType.empty())
                    {
                        if (_pinFilterType == pin->_type)
                        {
                            DrawPinIcon(pin->_type, true, DEFAULT_ALPHA);
                        }
                        else
                        {
                            DrawPinIcon(pin->_type, true, FILTER_ALPHA);
                        }
                    }
                    else
                    {
                        DrawPinIcon(pin->_type, true, DEFAULT_ALPHA);
                    }
                    ImGui::SameLine();
                    ImGui::TextUnformatted("input");

                    ed::EndPin();
                }
                if (nodegraph)
                {
                    outputNum.push_back(findNode(node->getId()));
                }
            }
            else if (node->getNodeGraph() != nullptr)
            {
                ed::BeginNode(node->getId());
                ImGui::PushID(node->getId());
                ImGui::SetWindowFontScale(1.2f * _fontScale);
                ImGui::GetWindowDrawList()->AddRectFilled(
                    ImGui::GetCursorScreenPos() + ImVec2(-7.0, -8.0),
                    ImGui::GetCursorScreenPos() + ImVec2(ed::GetNodeSize(node->getId()).x - 9.f, ImGui::GetTextLineHeight() + 2.f),
                    ImColor(ImColor(35, 35, 35, 255)), 12.f);
                ImGui::GetWindowDrawList()->AddRectFilled(
                    ImGui::GetCursorScreenPos() + ImVec2(-7.0, 3),
                    ImGui::GetCursorScreenPos() + ImVec2(ed::GetNodeSize(node->getId()).x - 9.f, ImGui::GetTextLineHeight() + 2.f),
                    ImColor(ImColor(35, 35, 35, 255)), 0);
                ImGui::Text("%s", node->getName().c_str());
                ImGui::SetWindowFontScale(_fontScale);
                for (UiPinPtr pin : node->inputPins)
                {
                    if (node->getConnectedNode(pin->_name) != nullptr)
                    {
                        pin->setConnected(true);
                    }
                    if (node->_showAllInputs || (pin->getConnected() || node->getNodeGraph()->getInput(pin->_name)))
                    {
                        createInputPin(pin);
                    }
                }
                outputPin(node);
            }
            ImGui::PopID();
            ed::EndNode();
        }
    }
    ImGui::SetWindowFontScale(_fontScale);
    return outputNum;
}

// add mx::InputPtr to node based off of input pin
void Graph::addNodeInput(UiNodePtr node, mx::InputPtr& input)
{
    if (node->getNode())
    {
        if (!node->getNode()->getInput(input->getName()))
        {
            input = node->getNode()->addInput(input->getName(), input->getType());
            input->setConnectedNode(nullptr);
        }
    }
}
void Graph::setDefaults(mx::InputPtr input)
{
    if (input->getType() == "float")
    {
        input->setValue(0.f, "float");
    }
    else if (input->getType() == "integer")
    {
        input->setValue(0, "integer");
    }
    else if (input->getType() == "color3")
    {
        input->setValue(mx::Color3(0.f, 0.f, 0.f), "color3");
    }
    else if (input->getType() == "color4")
    {
        input->setValue(mx::Color4(0.f, 0.f, 0.f, 1.f), "color4");
    }
    else if (input->getType() == "vector2")
    {
        input->setValue(mx::Vector2(0.f, 0.f), "vector2");
    }
    else if (input->getType() == "vector3")
    {
        input->setValue(mx::Vector3(0.f, 0.f, 0.f), "vector3");
    }
    else if (input->getType() == "vector4")
    {
        input->setValue(mx::Vector4(0.f, 0.f, 0.f, 0.f), "vector4");
    }
    else if (input->getType() == "string")
    {
        input->setValue("", "string");
    }
    else if (input->getType() == "filename")
    {
        input->setValue("", "filename");
    }
    else if (input->getType() == "boolean")
    {
        input->setValue(false, "boolean");
    }
}

// add link to nodegraph and set up connections between UiNodes and MaterialX Nodes to update shader
void Graph::AddLink(ed::PinId inputPinId, ed::PinId outputPinId)
{
    int end_attr = int(outputPinId.Get());
    int start_attr = int(inputPinId.Get());
    UiPinPtr inputPin = getPin(outputPinId);
    UiPinPtr outputPin = getPin(inputPinId);
    if (inputPinId && outputPinId && (outputPin->_type == inputPin->_type))
    {
        if (inputPin->_connected == false)
        {
            int upNode = getNodeId(inputPinId);
            int downNode = getNodeId(outputPinId);

            // make sure there is an implementation for node
            const mx::ShaderGenerator& shadergen = _renderer->getGenContext().getShaderGenerator();

            // Find the implementation for this nodedef if not an input or output uinode
            if (_graphNodes[downNode]->getInput() && _isNodeGraph)
            {
                ed::RejectNewItem();
                showLabel("Cannot connect to inputs inside of graph", ImColor(50, 50, 50, 255));
                return;
            }
            else if (_graphNodes[upNode]->getNode())
            {
                mx::ShaderNodeImplPtr impl = shadergen.getImplementation(*_graphNodes[upNode]->getNode()->getNodeDef(), _renderer->getGenContext());
                if (!impl)
                {
                    ed::RejectNewItem();
                    showLabel("Invalid Connection: Node does not have an implementation", ImColor(50, 50, 50, 255));
                    return;
                }
            }

            if (ed::AcceptNewItem())
            {
                // Since we accepted new link, lets add one to our list of links.
                Link link;
                link._startAttr = start_attr;
                link._endAttr = end_attr;
                _currLinks.push_back(link);
                _frameCount = ImGui::GetFrameCount();
                _renderer->setMaterialCompilation(true);

                if (_graphNodes[downNode]->getNode() || _graphNodes[downNode]->getNodeGraph())
                {
                    mx::InputPtr connectingInput = nullptr;
                    for (UiPinPtr pin : _graphNodes[downNode]->inputPins)
                    {
                        if (pin->_pinId == outputPinId)
                        {
                            addNodeInput(_graphNodes[downNode], pin->_input);
                            // update value to be empty
                            if (_graphNodes[downNode]->getNode() && _graphNodes[downNode]->getNode()->getType() == mx::SURFACE_SHADER_TYPE_STRING)
                            {
                                if (_graphNodes[upNode]->getOutput() != nullptr)
                                {
                                    pin->_input->setConnectedOutput(_graphNodes[upNode]->getOutput());
                                }
                                else
                                {
                                    // node graph
                                    if (_graphNodes[upNode]->getNodeGraph() != nullptr)
                                    {
                                        for (UiPinPtr outPin : _graphNodes[upNode]->outputPins)
                                        {
                                            // set pin connection to correct output
                                            if (outPin->_pinId == inputPinId)
                                            {
                                                mx::OutputPtr outputs = _graphNodes[upNode]->getNodeGraph()->getOutput(outPin->_name);
                                                pin->_input->setConnectedOutput(outputs);
                                            }
                                        }
                                    }
                                    else
                                    {
                                        pin->_input->setConnectedNode(_graphNodes[upNode]->getNode());
                                    }
                                }
                            }
                            else
                            {
                                if (_graphNodes[upNode]->getInput())
                                {

                                    pin->_input->setInterfaceName(_graphNodes[upNode]->getName());
                                }
                                else
                                {
                                    if (_graphNodes[upNode]->getNode())
                                    {
                                        pin->_input->setConnectedNode(_graphNodes[upNode]->getNode());
                                    }
                                    else if (_graphNodes[upNode]->getNodeGraph())
                                    {
                                        for (UiPinPtr outPin : _graphNodes[upNode]->outputPins)
                                        {
                                            // set pin connection to correct output
                                            if (outPin->_pinId == inputPinId)
                                            {
                                                mx::OutputPtr outputs = _graphNodes[upNode]->getNodeGraph()->getOutput(outPin->_name);
                                                pin->_input->setConnectedOutput(outputs);
                                            }
                                        }
                                    }
                                }
                            }

                            pin->setConnected(true);
                            pin->_input->removeAttribute(mx::ValueElement::VALUE_ATTRIBUTE);
                            connectingInput = pin->_input;
                            break;
                        }
                    }
                    // create new edge and set edge information
                    createEdge(_graphNodes[upNode], _graphNodes[downNode], connectingInput);
                }
                else if (_graphNodes[downNode]->getOutput() != nullptr)
                {
                    mx::InputPtr connectingInput = nullptr;
                    _graphNodes[downNode]->getOutput()->setConnectedNode(_graphNodes[upNode]->getNode());

                    // create new edge and set edge information
                    createEdge(_graphNodes[upNode], _graphNodes[downNode], connectingInput);
                }
                else
                {
                    // create new edge and set edge info
                    UiEdge newEdge = UiEdge(_graphNodes[upNode], _graphNodes[downNode], nullptr);
                    if (!edgeExists(newEdge))
                    {
                        _graphNodes[downNode]->edges.push_back(newEdge);
                        _currEdge.push_back(newEdge);

                        // update input node num and output connections
                        _graphNodes[downNode]->setInputNodeNum(1);
                        _graphNodes[upNode]->setOutputConnection(_graphNodes[downNode]);
                    }
                }
            }
        }
        else
        {
            ed::RejectNewItem();
        }
    }
    else
    {
        ed::RejectNewItem();
        showLabel("Invalid Connection due to Mismatch Types", ImColor(50, 50, 50, 255));
    }
}

// remove node edge based of off connecting input
void Graph::removeEdge(int downNode, int upNode, UiPinPtr pin)
{
    int num = _graphNodes[downNode]->getEdgeIndex(_graphNodes[upNode]->getId(), pin);
    if (num != -1)
    {
        if (_graphNodes[downNode]->edges.size() == 1)
        {
            _graphNodes[downNode]->edges.erase(_graphNodes[downNode]->edges.begin() + 0);
        }
        else if (_graphNodes[downNode]->edges.size() > 1)
        {
            _graphNodes[downNode]->edges.erase(_graphNodes[downNode]->edges.begin() + num);
        }
    }

    // downNode set node num -1
    _graphNodes[downNode]->setInputNodeNum(-1);
    // upNode remove outputconnection
    _graphNodes[upNode]->removeOutputConnection(_graphNodes[downNode]->getName());
}

void Graph::deleteLinkInfo(int startAttr, int endAttr)
{
    int upNode = getNodeId(startAttr);
    int downNode = getNodeId(endAttr);
    // change input so that is default val
    // change informtion of actual mx::Node
    if (_graphNodes[downNode]->getNode())
    {
        mx::NodeDefPtr nodeDef = _graphNodes[downNode]->getNode()->getNodeDef(_graphNodes[downNode]->getNode()->getName());

        for (UiPinPtr pin : _graphNodes[downNode]->inputPins)
        {
            if ((int) pin->_pinId.Get() == endAttr)
            {
                removeEdge(downNode, upNode, pin);
                mx::ValuePtr val = nodeDef->getActiveInput(pin->_input->getName())->getValue();
                if (_graphNodes[downNode]->getNode()->getType() == mx::SURFACE_SHADER_TYPE_STRING && _graphNodes[upNode]->getNodeGraph())
                {
                    pin->_input->setConnectedOutput(nullptr);
                }
                else
                {
                    pin->_input->setConnectedNode(nullptr);
                }
                if (_graphNodes[upNode]->getInput())
                {
                    // remove interface value in order to set the default of the input
                    pin->_input->removeAttribute(mx::ValueElement::INTERFACE_NAME_ATTRIBUTE);
                    setDefaults(pin->_input);
                    setDefaults(_graphNodes[upNode]->getInput());
                }

                pin->setConnected(false);
                // if a value exists update the input with it
                if (val)
                {
                    pin->_input->setValueString(val->getValueString());
                }
            }
        }
    }
    else if (_graphNodes[downNode]->getNodeGraph())
    {
        // set default values for nodegraph node pins ie nodegraph inputs
        mx::NodeDefPtr nodeDef = _graphNodes[downNode]->getNodeGraph()->getNodeDef();
        for (UiPinPtr pin : _graphNodes[downNode]->inputPins)
        {
            if ((int) pin->_pinId.Get() == endAttr)
            {
                removeEdge(downNode, upNode, pin);
                if (_graphNodes[upNode]->getInput())
                {
                    _graphNodes[downNode]->getNodeGraph()->getInput(pin->_name)->removeAttribute(mx::ValueElement::INTERFACE_NAME_ATTRIBUTE);
                    setDefaults(_graphNodes[upNode]->getInput());
                }
                pin->_input->setConnectedNode(nullptr);
                pin->setConnected(false);
                setDefaults(pin->_input);
            }
        }
    }
    else if (_graphNodes[downNode]->getOutput())
    {
        for (UiPinPtr pin : _graphNodes[downNode]->inputPins)
        {
            if ((int) pin->_pinId.Get() == endAttr)
            {
                removeEdge(downNode, upNode, pin);
                _graphNodes[downNode]->getOutput()->removeAttribute("nodename");
                pin->setConnected(false);
            }
        }
    }
}
// delete link from currLink vector and remove any connections in UiNode or MaterialX Nodes to update shader
void Graph::deleteLink(ed::LinkId deletedLinkId)
{
    // If you agree that link can be deleted, accept deletion.
    if (ed::AcceptDeletedItem())
    {
        _renderer->setMaterialCompilation(true);
        _frameCount = ImGui::GetFrameCount();
        int link_id = int(deletedLinkId.Get());
        // Then remove link from your data.
        int pos = findLinkPosition(link_id);

        // link start -1 equals node num
        Link currLink = _currLinks[pos];
        deleteLinkInfo(currLink._startAttr, currLink._endAttr);
        _currLinks.erase(_currLinks.begin() + pos);
    }
}

void Graph::deleteNode(UiNodePtr node)
{
    // delete link
    for (UiPinPtr inputPin : node->inputPins)
    {
        UiNodePtr upNode = node->getConnectedNode(inputPin->_name);
        if (upNode)
        {
            upNode->removeOutputConnection(node->getName());
            int num = node->getEdgeIndex(upNode->getId(), inputPin);
            // erase edge between node and up node
            if (num != -1)
            {
                if (node->edges.size() == 1)
                {
                    node->edges.erase(node->edges.begin() + 0);
                }
                else if (node->edges.size() > 1)
                {
                    node->edges.erase(node->edges.begin() + num);
                }
            }
        }
    }

    if (node->outputPins.size() > 0)
    {
        // update downNode info
        for (UiPinPtr pin : node->outputPins.front()->getConnections())
        {
            mx::ValuePtr val;
            if (pin->_pinNode->getNode())
            {
                mx::NodeDefPtr nodeDef = pin->_pinNode->getNode()->getNodeDef(pin->_pinNode->getNode()->getName());
                val = nodeDef->getActiveInput(pin->_input->getName())->getValue();
                if (pin->_pinNode->getNode()->getType() == "surfaceshader")
                {
                    pin->_input->setConnectedOutput(nullptr);
                }
                else
                {
                    pin->_input->setConnectedNode(nullptr);
                }
            }
            else if (pin->_pinNode->getNodeGraph())
            {
                if (node->getInput())
                {
                    pin->_pinNode->getNodeGraph()->getInput(pin->_name)->removeAttribute(mx::ValueElement::INTERFACE_NAME_ATTRIBUTE);
                    setDefaults(node->getInput());
                }
                pin->_input->setConnectedNode(nullptr);
                pin->setConnected(false);
                setDefaults(pin->_input);
            }

            pin->setConnected(false);
            if (val)
            {
                pin->_input->setValueString(val->getValueString());
            }

            int num = pin->_pinNode->getEdgeIndex(node->getId(), pin);
            if (num != -1)
            {
                if (pin->_pinNode->edges.size() == 1)
                {
                    pin->_pinNode->edges.erase(pin->_pinNode->edges.begin() + 0);
                }
                else if (pin->_pinNode->edges.size() > 1)
                {
                    pin->_pinNode->edges.erase(pin->_pinNode->edges.begin() + num);
                }
            }

            pin->_pinNode->setInputNodeNum(-1);
            // not really necessary since it will be deleted
            node->removeOutputConnection(pin->_pinNode->getName());
        }
    }

    // remove from NodeGraph
    // all link information is handled in delete link which is called before this
    int nodeNum = findNode(node->getId());
    _currGraphElem->removeChild(node->getName());
    _graphNodes.erase(_graphNodes.begin() + nodeNum);
}

// create pins for outputs/inputs added while inside the node graph
void Graph::addNodeGraphPins()
{
    for (UiNodePtr node : _graphNodes)
    {
        if (node->getNodeGraph())
        {
            if (node->inputPins.size() != node->getNodeGraph()->getInputs().size())
            {
                for (mx::InputPtr input : node->getNodeGraph()->getInputs())
                {
                    std::string name = input->getName();
                    auto result = std::find_if(node->inputPins.begin(), node->inputPins.end(), [name](UiPinPtr x)
                    {
                        return x->_name == name;
                    });
                    if (result == node->inputPins.end())
                    {
                        UiPinPtr inPin = std::make_shared<UiPin>(++_graphTotalSize, &*input->getName().begin(), input->getType(), node, ax::NodeEditor::PinKind::Input, input, nullptr);
                        node->inputPins.push_back(inPin);
                        _currPins.push_back(inPin);
                        ++_graphTotalSize;
                    }
                }
            }
            if (node->outputPins.size() != node->getNodeGraph()->getOutputs().size())
            {
                for (mx::OutputPtr output : node->getNodeGraph()->getOutputs())
                {
                    std::string name = output->getName();
                    auto result = std::find_if(node->outputPins.begin(), node->outputPins.end(), [name](UiPinPtr x)
                    {
                        return x->_name == name;
                    });
                    if (result == node->outputPins.end())
                    {
                        UiPinPtr outPin = std::make_shared<UiPin>(++_graphTotalSize, &*output->getName().begin(), output->getType(), node, ax::NodeEditor::PinKind::Output, nullptr, nullptr);
                        ++_graphTotalSize;
                        node->outputPins.push_back(outPin);
                        _currPins.push_back(outPin);
                    }
                }
            }
        }
    }
}

void Graph::upNodeGraph()
{
    if (!_graphStack.empty())
    {
        savePosition();
        _graphNodes = _graphStack.top();
        _currPins = _pinStack.top();
        _graphTotalSize = _sizeStack.top();
        addNodeGraphPins();
        _graphStack.pop();
        _pinStack.pop();
        _sizeStack.pop();
        _currGraphName.pop_back();
        _initial = true;
        ed::NavigateToContent();
        if (_currUiNode)
        {
            ed::DeselectNode(_currUiNode->getId());
            _currUiNode = nullptr;
        }
        _prevUiNode = nullptr;
        _isNodeGraph = false;
        _currGraphElem = _graphDoc;
        _initial = true;
    }
}

void Graph::clearGraph()
{
    _graphNodes.clear();
    _currLinks.clear();
    _currEdge.clear();
    _newLinks.clear();
    _currPins.clear();
    _graphDoc = mx::createDocument();
    _graphDoc->importLibrary(_stdLib);
    _currGraphElem = _graphDoc;

    if (_currUiNode != nullptr)
    {
        ed::DeselectNode(_currUiNode->getId());
        _currUiNode = nullptr;
    }
    _prevUiNode = nullptr;
    _currRenderNode = nullptr;
    _isNodeGraph = false;
    _currGraphName.clear();

    _renderer->setDocument(_graphDoc);
    _renderer->updateMaterials(nullptr);
}

void Graph::loadGraphFromFile()
{
    // deselect node before loading new file
    if (_currUiNode != nullptr)
    {
        ed::DeselectNode(_currUiNode->getId());
        _currUiNode = nullptr;
    }

    _fileDialog.setTitle("Open File");
    _fileDialog.setTypeFilters(_mtlxFilter);
    _fileDialog.open();
}

void Graph::publishDefinition()
{
    _fileDialogPublish.setTypeFilters(_mtlxFilter);
    _fileDialogPublish.setTitle("Publish Definition");
    _fileDialogPublish.open();
}

void Graph::saveGraphToFile()
{
    _fileDialogSave.setTypeFilters(_mtlxFilter);
    _fileDialogSave.setTitle("Save File As");
    _fileDialogSave.open();
}

void Graph::loadGeometry()
{
    _fileDialogGeom.setTitle("Load Geometry");
    _fileDialogGeom.setTypeFilters(_geomFilter);
    _fileDialogGeom.open();
}

void Graph::graphButtons()
{
    ImGui::PushStyleColor(ImGuiCol_Button, ImVec4(.15f, .15f, .15f, 1.0f));
    ImGui::SetWindowFontScale(_fontScale);

    if (ImGui::BeginMenuBar())
    {
        if (ImGui::BeginMenu("File"))
        {
            // buttons for loading and saving a .mtlx
            // new Material button
            if (ImGui::MenuItem("New", "Ctrl-N"))
            {
                clearGraph();
            }
            else if (ImGui::MenuItem("Open", "Ctrl-O"))
            {
                loadGraphFromFile();
            }
            else if (ImGui::MenuItem("Save", "Ctrl-S"))
            {
                saveGraphToFile();
            }
            else if (ImGui::MenuItem("Publish Definition", ""))
            {
                publishDefinition();
            }
            else if (ImGui::MenuItem("Reload Definitions", ""))
            {
                initializeDataLibraries();
                clearGraph();
            }
            ImGui::EndMenu();
        }
        
        if (ImGui::BeginMenu("Graph"))
        {
            if (ImGui::MenuItem("Auto Layout"))
            {
                _autoLayout = true;
            }
            ImGui::EndMenu();
        }
        
        if (ImGui::BeginMenu("Viewer"))
        {
            if (ImGui::MenuItem("Load Geometry"))
            {
                loadGeometry();
            }
            ImGui::EndMenu();
        }     

        if (ImGui::Button("Help"))
        {
            ImGui::OpenPopup("Help");
        }
        if (ImGui::BeginPopup("Help"))
        {
            showHelp();
            ImGui::EndPopup();
        }

        ImGui::EndMenuBar();
    }

    // Menu keys
    ImGuiIO& guiIO = ImGui::GetIO();
    if (guiIO.KeyCtrl && !_fileDialogSave.isOpened() && !_fileDialog.isOpened() && !_fileDialogGeom.isOpened())
    {
        if (ImGui::IsKeyReleased(ImGuiKey_O))
        {
            loadGraphFromFile();
        }
        else if (ImGui::IsKeyReleased(ImGuiKey_N))
        {
            clearGraph();
        }
        else if (ImGui::IsKeyReleased(ImGuiKey_S))
        {
            saveGraphToFile();
        }
    }

    // split window into panes for NodeEditor
    static float leftPaneWidth = 375.0f;
    static float rightPaneWidth = 750.0f;
    Splitter(true, 4.0f, &leftPaneWidth, &rightPaneWidth, 20.0f, 20.0f);
    // create back button and graph hiearchy name display
    ImGui::Indent(leftPaneWidth + 15.f);
    if (ImGui::Button("<"))
    {
        upNodeGraph();
    }
    ImGui::SameLine();
    if (!_currGraphName.empty())
    {
        for (std::string name : _currGraphName)
        {
            ImGui::Text("%s", name.c_str());
            ImGui::SameLine();
            if (name != _currGraphName.back())
            {
                ImGui::Text(">");
                ImGui::SameLine();
            }
        }
    }
    ImVec2 windowPos2 = ImGui::GetWindowPos();
    ImGui::Unindent(leftPaneWidth + 15.f);
    ImGui::PopStyleColor();
    ImGui::NewLine();
    // creating two windows using splitter
    float paneWidth = (leftPaneWidth - 2.0f);
    ImGui::BeginChild("Selection", ImVec2(paneWidth, 0));
    ImVec2 windowPos = ImGui::GetWindowPos();
    // renderView window
    ImVec2 wsize = ImVec2((float) _renderer->getViewWidth(), (float) _renderer->getViewHeight());
    float aspectRatio = _renderer->getPixelRatio();
    ImVec2 screenSize = ImVec2(paneWidth, paneWidth / aspectRatio);
    _renderer->setViewWidth((int) screenSize[0]);
    _renderer->setViewHeight((int) screenSize[1]);

    if (_renderer != nullptr)
    {

        glEnable(GL_FRAMEBUFFER_SRGB);
        _renderer->getViewCamera()->setViewportSize(mx::Vector2(screenSize[0], screenSize[1]));
        GLuint64 my_image_texture = _renderer->_textureID;
        mx::Vector2 vec = _renderer->getViewCamera()->getViewportSize();
        // current image has correct color space but causes problems for gui
        ImGui::Image((ImTextureID) my_image_texture, screenSize, ImVec2(0, 1), ImVec2(1, 0));
    }
    ImGui::Separator();

    // property editor for current nodes
    propertyEditor();
    ImGui::EndChild();
    ImGui::SameLine(0.0f, 12.0f);

    handleRenderViewInputs(windowPos, screenSize[0], screenSize[1]);
}
void Graph::propertyEditor()
{
    ImGui::Text("Node Property Editor");
    if (_currUiNode)
    {
        // set and edit name
        ImGui::Text("Name: ");
        ImGui::SameLine();
        std::string original = _currUiNode->getName();
        std::string temp = original;
        ImGui::InputText("##edit", &temp);
        std::string docString = "NodeDef Doc String: \n";
        if (_currUiNode->getNode())
        {
            if (temp != original)
            {
                std::string name = _currUiNode->getNode()->getParent()->createValidChildName(temp);

                std::vector<UiNodePtr> downstreamNodes = _currUiNode->getOutputConnections();
                for (UiNodePtr nodes : downstreamNodes)
                {
                    if (nodes->getInput() == nullptr)
                    {
                        for (mx::InputPtr input : nodes->getNode()->getActiveInputs())
                        {
                            if (input->getConnectedNode() == _currUiNode->getNode())
                            {
                                _currUiNode->getNode()->setName(name);
                                nodes->getNode()->setConnectedNode(input->getName(), _currUiNode->getNode());
                            }
                        }
                    }
                }
                _currUiNode->setName(name);
                _currUiNode->getNode()->setName(name);
            }
        }
        else if (_currUiNode->getInput())
        {
            if (temp != original)
            {

                std::string name = _currUiNode->getInput()->getParent()->createValidChildName(temp);

                std::vector<UiNodePtr> downstreamNodes = _currUiNode->getOutputConnections();
                for (UiNodePtr nodes : downstreamNodes)
                {
                    if (nodes->getInput() == nullptr)
                    {
                        if (nodes->getNode())
                        {
                            for (mx::InputPtr input : nodes->getNode()->getActiveInputs())
                            {
                                if (input->getInterfaceInput() == _currUiNode->getInput())
                                {
                                    _currUiNode->getInput()->setName(name);
                                    mx::ValuePtr val = _currUiNode->getInput()->getValue();
                                    input->setInterfaceName(name);
                                    mx::InputPtr pt = input->getInterfaceInput();
                                }
                            }
                        }
                        else
                        {
                            nodes->getOutput()->setConnectedNode(_currUiNode->getNode());
                        }
                    }
                }

                _currUiNode->getInput()->setName(name);
                _currUiNode->setName(name);
            }
        }
        else if (_currUiNode->getOutput())
        {
            if (temp != original)
            {
                std::string name = _currUiNode->getOutput()->getParent()->createValidChildName(temp);
                _currUiNode->getOutput()->setName(name);
                _currUiNode->setName(name);
            }
        }
        else if (_currUiNode->getCategory() == "group")
        {
            _currUiNode->setName(temp);
        }
        else if (_currUiNode->getCategory() == "nodegraph")
        {
            if (temp != original)
            {
                std::string name = _currUiNode->getNodeGraph()->getParent()->createValidChildName(temp);
                _currUiNode->getNodeGraph()->setName(name);
                _currUiNode->setName(name);
            }
        }

        const float TEXT_BASE_HEIGHT = ImGui::GetTextLineHeightWithSpacing() * 1.3f;
        const int SCROLL_LINE_COUNT= 20;
        ImGuiTableFlags tableFlags = ImGuiTableFlags_ScrollY | ImGuiTableFlags_Resizable | ImGuiTableFlags_NoSavedSettings |
                                     ImGuiTableFlags_BordersOuterH | ImGuiTableFlags_NoBordersInBody;

        ImGui::Text("Category:");
        ImGui::SameLine();
        // change button color to match background
        ImGui::PushStyleColor(ImGuiCol_Button, ImVec4(.096f, .096f, .096f, 1.0f));
        ImGui::PushStyleColor(ImGuiCol_ButtonHovered, ImVec4(.1f, .1f, .1f, 1.0f));
        if (_currUiNode->getNode())
        {
            ImGui::NextColumn();
            ImGui::Text("%s", _currUiNode->getNode()->getCategory().c_str());
            docString += _currUiNode->getNode()->getCategory();
            if (_currUiNode->getNode()->getNodeDef())
            {
                docString += ":";
                docString += _currUiNode->getNode()->getNodeDef()->getDocString() + "\n";
            }
            if (ImGui::IsItemHovered(ImGuiHoveredFlags_AllowWhenDisabled))
            {
                ImGui::SetTooltip("%s", _currUiNode->getNode()->getNodeDef()->getDocString().c_str());
            }

            ImGui::Text("Inputs:");
            int count = 0;
            for (UiPinPtr input : _currUiNode->inputPins)
            {
                if (_currUiNode->_showAllInputs || (input->getConnected() || _currUiNode->getNode()->getInput(input->_name)))
                {
                    count++;
                }
            }
            if (count)
            {
                ImVec2 tableSize(0.0f, TEXT_BASE_HEIGHT * std::min(SCROLL_LINE_COUNT, count));
                bool haveTable = ImGui::BeginTable("inputs_node_table", 2, tableFlags, tableSize);
                if (haveTable)
                {
                    ImGui::SetWindowFontScale(_fontScale);
                    for (UiPinPtr input : _currUiNode->inputPins)
                    {
                        if (_currUiNode->_showAllInputs || (input->getConnected() || _currUiNode->getNode()->getInput(input->_name)))
                        {
                            ImGui::TableNextRow();
                            ImGui::TableNextColumn();

                            mx::UIProperties uiProperties;
                            mx::getUIProperties(input->_input, mx::EMPTY_STRING, uiProperties);
                            std::string inputLabel = !uiProperties.uiName.empty() ? uiProperties.uiName : input->_input->getName();
                            mx::OutputPtr out = input->_input->getConnectedOutput();
                            // setting comment help box
                            ImGui::PushID(int(input->_pinId.Get()));
                            ImGui::Text("%s", inputLabel.c_str());
                            mx::InputPtr tempInt = _currUiNode->getNode()->getNodeDef()->getActiveInput(input->_input->getName());
                            docString += input->_name;
                            docString += ": ";
                            if (tempInt)
                            {
                                std::string newStr = _currUiNode->getNode()->getNodeDef()->getActiveInput(input->_input->getName())->getDocString();
                                if (newStr != mx::EMPTY_STRING)
                                {
                                    docString += newStr;
                                }
                            }
                            docString += "\t \n";

                            // setting constant sliders for input values
                            ImGui::TableNextColumn();
                            if (!input->getConnected())
                            {
                                setConstant(_currUiNode, input->_input, uiProperties);
                            }
                            else
                            {
                                std::string typeText = " [" + input->_input->getType() + "]";
                                ImGui::Text("%s", typeText.c_str());
                            }

                            ImGui::PopID();
                        }
                    }

                    ImGui::EndTable();
                    ImGui::SetWindowFontScale(1.0f);
                }
            }
            ImGui::Checkbox("Show all inputs", &_currUiNode->_showAllInputs);
        }

        else if (_currUiNode->getInput() != nullptr)
        {
            ImGui::Text("%s", _currUiNode->getCategory().c_str());
            std::vector<UiPinPtr> inputs = _currUiNode->inputPins;
            ImGui::Text("Inputs:");

            int count = static_cast<int>(inputs.size());
            if (count)
            {
                bool haveTable = ImGui::BeginTable("inputs_input_table", 2, tableFlags,
                    ImVec2(0.0f, TEXT_BASE_HEIGHT * std::min(SCROLL_LINE_COUNT, count)));
                if (haveTable)
                {
                    ImGui::SetWindowFontScale(_fontScale);
                    for (size_t i = 0; i < inputs.size(); i++)
                    {
                        ImGui::TableNextRow();
                        ImGui::TableNextColumn();

                        mx::InputPtr mxinput = inputs[i]->_input;
                        mx::UIProperties uiProperties;
                        mx::getUIProperties(mxinput, mx::EMPTY_STRING, uiProperties);
                        std::string inputLabel = !uiProperties.uiName.empty() ? uiProperties.uiName : mxinput->getName();

                        // setting comment help box
                        ImGui::PushID(int(inputs[i]->_pinId.Get()));
                        ImGui::Text("%s", inputLabel.c_str());

                        ImGui::TableNextColumn();

                        // setting constant sliders for input values
                        if (!inputs[i]->getConnected())
                        {
                            setConstant(_currUiNode, inputs[i]->_input, uiProperties);
                        }
                        else
                        {
                            std::string typeText = " [" + inputs[i]->_input->getType() + "]";
                            ImGui::Text("%s", typeText.c_str());
                        }
                        ImGui::PopID();
                    }
                    ImGui::EndTable();
                    ImGui::SetWindowFontScale(1.0f);
                }
            }
        }
        else if (_currUiNode->getOutput() != nullptr)
        {
            ImGui::Text("%s", _currUiNode->getOutput()->getCategory().c_str());
        }
        else if (_currUiNode->getNodeGraph() != nullptr)
        {
            std::vector<UiPinPtr> inputs = _currUiNode->inputPins;
            ImGui::Text("%s", _currUiNode->getCategory().c_str());
            ImGui::Text("Inputs:");
            int count = 0;

            for (UiPinPtr input : inputs)
            {
                if (_currUiNode->_showAllInputs || (input->getConnected() || _currUiNode->getNodeGraph()->getInput(input->_name)))
                {
                    count++;
                }
            }
            if (count)
            {
                bool haveTable = ImGui::BeginTable("inputs_nodegraph_table", 2, tableFlags,
                    ImVec2(0.0f, TEXT_BASE_HEIGHT * std::min(SCROLL_LINE_COUNT, count)));
                if (haveTable)
                {
                    ImGui::SetWindowFontScale(_fontScale);
                    for (UiPinPtr input : inputs)
                    {
                        if (_currUiNode->_showAllInputs || (input->getConnected() || _currUiNode->getNodeGraph()->getInput(input->_name)))
                        {
                            ImGui::TableNextRow();
                            ImGui::TableNextColumn();

                            mx::InputPtr mxinput = input->_input;
                            mx::UIProperties uiProperties;
                            mx::getUIProperties(mxinput, mx::EMPTY_STRING, uiProperties);
                            std::string inputLabel = !uiProperties.uiName.empty() ? uiProperties.uiName : mxinput->getName();

                            // setting comment help box
                            ImGui::PushID(int(input->_pinId.Get()));
                            ImGui::Text("%s", inputLabel.c_str());

                            docString += _currUiNode->getNodeGraph()->getActiveInput(input->_input->getName())->getDocString();

                            ImGui::TableNextColumn();
                            if (!input->_input->getConnectedNode() && _currUiNode->getNodeGraph()->getActiveInput(input->_input->getName()))
                            {
                                setConstant(_currUiNode, input->_input, uiProperties);
                            }
                            else
                            {
                                std::string typeText = " [" + input->_input->getType() + "]";
                                ImGui::Text("%s", typeText.c_str());
                            }

                            ImGui::PopID();
                        }
                    }
                    ImGui::EndTable();
                    ImGui::SetWindowFontScale(1.0f);
                }
            }
            ImGui::Checkbox("Show all inputs", &_currUiNode->_showAllInputs);
        }
        ImGui::PopStyleColor();
        ImGui::PopStyleColor();

        if (ImGui::Button("Node Info"))
        {
            ImGui::OpenPopup("docstring");
        }

        if (ImGui::BeginPopup("docstring"))
        {
<<<<<<< HEAD
            ImGui::SetWindowFontScale(1.2f * _fontScale);
=======
            ImGui::SetWindowFontScale(_fontScale);
>>>>>>> adb9f058
            ImGui::Text("%s", docString.c_str());
            ImGui::SetWindowFontScale(1.0f);
            ImGui::EndPopup();
        }

        if (_currUiNode->getNodeGraph() != nullptr)
        {
            if (ImGui::Button("Publish"))
            {
                publishDefinition();
            }
        }
    }
}

// Helper to display basic user controls.
void Graph::showHelp() const
{
    ImGui::Text("MATERIALX GRAPH EDITOR HELP");   
    if (ImGui::CollapsingHeader("Graph"))
    {
        if (ImGui::TreeNode("Navigation"))
        {
            ImGui::BulletText("F : Frame selected nodes in graph.");
            ImGui::BulletText("RIGHT MOUSE button to pan.");
            ImGui::BulletText("SCROLL WHEEL to zoom.");
            ImGui::BulletText("\"<\" BUTTON to view parent of current graph");
            ImGui::TreePop();
        }
        if (ImGui::TreeNode("Editing"))
        {
            ImGui::BulletText("TAB : Show popup menu to add new nodes.");
            ImGui::BulletText("CTRL-C : Copy selected nodes to clipboard.");
            ImGui::BulletText("CTRL-V : Paste clipboard to graph.");
            ImGui::BulletText("CTRL-F : Find a node by name.");
            ImGui::BulletText("CTRL-X : Delete selected nodes and add to clipboard.");
            ImGui::BulletText("DELETE : Delete selected nodes or connections.");
            ImGui::TreePop();
        }
    }
    if (ImGui::CollapsingHeader("Viewer"))
    {
        ImGui::BulletText("LEFT MOUSE button to tumble.");
        ImGui::BulletText("RIGHT MOUSE button to pan.");
        ImGui::BulletText("SCROLL WHEEL to zoom.");
        ImGui::BulletText("Keypad +/- to zoom in fixed increments");
    }

    if (ImGui::CollapsingHeader("Property Editor"))
    {
        ImGui::BulletText("UP/DOWN ARROW to move between inputs.");
        ImGui::BulletText("LEFT-MOUSE DRAG to modify values while entry field is in focus.");
        ImGui::BulletText("DBL_CLICK or CTRL+CLICK LEFT-MOUSE on entry field to input values.");
        ImGui::Separator();
        ImGui::BulletText("\"Show all inputs\" Will toggle between showing all inputs and\n only those that have been modified.");
        ImGui::BulletText("\"Node Info\" Will toggle showing node information.");
    }
}

void Graph::addNodePopup(bool cursor)
{
    bool open_AddPopup = ImGui::IsWindowFocused(ImGuiFocusedFlags_RootAndChildWindows) && ImGui::IsKeyReleased(ImGuiKey_Tab);
    if (open_AddPopup)
    {
        cursor = true;
        ImGui::OpenPopup("add node");
    }
    if (ImGui::BeginPopup("add node"))
    {
        ImGui::Text("Add Node");
        ImGui::Separator();
        static char input[16]{ "" };
        if (cursor)
        {
            ImGui::SetKeyboardFocusHere();
        }
        ImGui::InputText("##input", input, sizeof(input));
        std::string subs(input);
        // input string length
        // filter extra nodes - includes inputs, outputs, groups, and node graphs
        for (std::unordered_map<std::string, std::vector<std::vector<std::string>>>::iterator it = _extraNodes.begin(); it != _extraNodes.end(); ++it)
        {
            // filter out list of nodes
            if (subs.size() > 0)
            {
                for (size_t i = 0; i < it->second.size(); i++)
                {
                    std::string str(it->second[i][0]);
                    std::string nodeName = it->second[i][0];
                    if (str.find(subs) != std::string::npos)
                    {
                        if (ImGui::MenuItem(nodeName.substr(3, nodeName.length()).c_str()) || (ImGui::IsItemFocused() && ImGui::IsKeyPressedMap(ImGuiKey_Enter)))
                        {
                            addNode(it->second[i][2], nodeName.substr(3, nodeName.length()), it->second[i][1]);
                            _addNewNode = true;
                            memset(input, '\0', sizeof(input));
                        }
                    }
                }
            }
            else
            {
                ImGui::SetNextWindowSizeConstraints(ImVec2(100, 10), ImVec2(250, 300));
                if (ImGui::BeginMenu(it->first.c_str()))
                {
                    for (size_t j = 0; j < it->second.size(); j++)
                    {
                        std::string name = it->second[j][0];
                        if (ImGui::MenuItem(name.substr(3, name.length()).c_str()) || (ImGui::IsItemFocused() && ImGui::IsKeyPressedMap(ImGuiKey_Enter)))
                        {
                            addNode(it->second[j][2], name.substr(3, name.length()), it->second[j][1]);
                            _addNewNode = true;
                        }
                    }
                    ImGui::EndMenu();
                }
            }
        }
        // filter nodedefs and add to menu if matches filter
        for (std::unordered_map<std::string, std::vector<mx::NodeDefPtr>>::iterator it = _nodesToAdd.begin(); it != _nodesToAdd.end(); ++it)
        {
            // filter out list of nodes
            if (subs.size() > 0)
            {
                for (size_t i = 0; i < it->second.size(); i++)
                {
                    std::string str(it->second[i]->getName());
                    std::string nodeName = it->second[i]->getName();
                    if (str.find(subs) != std::string::npos)
                    {
                        if (ImGui::MenuItem(it->second[i]->getName().substr(3, nodeName.length()).c_str()) || (ImGui::IsItemFocused() && ImGui::IsKeyPressedMap(ImGuiKey_Enter)))
                        {
                            addNode(it->second[i]->getNodeString(), it->second[i]->getName().substr(3, nodeName.length()), it->second[i]->getType());
                            _addNewNode = true;
                            memset(input, '\0', sizeof(input));
                        }
                    }
                }
            }
            else
            {
                ImGui::SetNextWindowSizeConstraints(ImVec2(100, 10), ImVec2(250, 300));
                if (ImGui::BeginMenu(it->first.c_str()))
                {
                    for (size_t i = 0; i < it->second.size(); i++)
                    {

                        std::string name = it->second[i]->getName();
                        if (ImGui::MenuItem(it->second[i]->getName().substr(3, name.length()).c_str()) || (ImGui::IsItemFocused() && ImGui::IsKeyPressedMap(ImGuiKey_Enter)))
                        {
                            addNode(it->second[i]->getNodeString(), it->second[i]->getName().substr(3, name.length()), it->second[i]->getType());
                            _addNewNode = true;
                        }
                    }
                    ImGui::EndMenu();
                }
            }
        }
        cursor = false;
        ImGui::EndPopup();
        open_AddPopup = false;
    }
}
void Graph::searchNodePopup(bool cursor)
{
    const bool open_search = ImGui::IsWindowFocused(ImGuiFocusedFlags_RootAndChildWindows) && ImGui::IsKeyDown(ImGuiKey_F) && ImGui::IsKeyDown(ImGuiKey_LeftCtrl);
    if (open_search)
    {
        cursor = true;
        ImGui::OpenPopup("search");
    }
    if (ImGui::BeginPopup("search"))
    {
        ed::NavigateToSelection();
        static ImGuiTextFilter filter;
        ImGui::Text("Search for Node:");
        static char input[16]{ "" };
        ImGui::SameLine();
        if (cursor)
        {
            ImGui::SetKeyboardFocusHere();
        }
        ImGui::InputText("##input", input, sizeof(input));

        if (std::string(input).size() > 0)
        {

            for (UiNodePtr node : _graphNodes)
            {
                if (node->getName().find(std::string(input)) != std::string::npos)
                {

                    if (ImGui::MenuItem(node->getName().c_str()) || (ImGui::IsItemFocused() && ImGui::IsKeyPressedMap(ImGuiKey_Enter)))
                    {
                        _searchNodeId = node->getId();
                        memset(input, '\0', sizeof(input));
                    }
                }
            }
        }
        cursor = false;
        ImGui::EndPopup();
    }
}

void Graph::readOnlyPopup()
{
    if (_popup)
    {
        ImGui::SetNextWindowSize(ImVec2(200, 100));
        ImGui::OpenPopup("Read Only");
        _popup = false;
    }
    if (ImGui::BeginPopup("Read Only"))
    {
        ImGui::Text("This graph is Read Only");
        ImGui::EndPopup();
    }
}

// compiling shaders message
void Graph::shaderPopup()
{
    if (_renderer->getMaterialCompilation())
    {
        ImGui::SetNextWindowPos(ImVec2((float) _renderer->getViewWidth() - 135, (float) _renderer->getViewHeight() + 5));
        ImGui::SetNextWindowBgAlpha(80.f);
        ImGui::OpenPopup("Shaders");
    }
    if (ImGui::BeginPopup("Shaders"))
    {
        ImGui::Text("Compiling Shaders");
        if (!_renderer->getMaterialCompilation())
        {
            ImGui::CloseCurrentPopup();
        }
        ImGui::EndPopup();
    }
}

// allow for camera manipulation of render view window
void Graph::handleRenderViewInputs(ImVec2 minValue, float width, float height)
{
    ImVec2 mousePos = ImGui::GetMousePos();
    if (mousePos.x > minValue.x && mousePos.x < (minValue.x + width) && mousePos.y > minValue.y && mousePos.y < (minValue.y + height))
    {
        mx::Vector2 mxMousePos = mx::Vector2(mousePos.x, mousePos.y);
        float scrollAmt = ImGui::GetIO().MouseWheel;
        int button = -1;
        bool down = false;
        if (ImGui::IsMouseDragging(0) || ImGui::IsMouseDragging(1))
        {
            _renderer->setMouseMotionEvent(mxMousePos);
        }
        if (ImGui::IsMouseClicked(0))
        {
            button = 0;
            down = true;
            _renderer->setMouseButtonEvent(button, down, mxMousePos);
        }
        else if (ImGui::IsMouseClicked(1))
        {
            button = 1;
            down = true;
            _renderer->setMouseButtonEvent(button, down, mxMousePos);
        }
        else if (ImGui::IsMouseReleased(0))
        {
            button = 0;
            _renderer->setMouseButtonEvent(button, down, mxMousePos);
        }
        else if (ImGui::IsMouseReleased(1))
        {
            button = 1;
            _renderer->setMouseButtonEvent(button, down, mxMousePos);
        }
        else if (ImGui::IsKeyPressed(ImGuiKey_KeypadAdd))
        {
            _renderer->setKeyEvent(ImGuiKey_KeypadAdd);
        }
        else if (ImGui::IsKeyPressed(ImGuiKey_KeypadSubtract))
        {
            _renderer->setKeyEvent(ImGuiKey_KeypadSubtract);
        }
        // scrolling not possible if open or save file dialog is open
        if (scrollAmt != 0 && !_fileDialogSave.isOpened() && !_fileDialog.isOpened() && !_fileDialogGeom.isOpened())
        {
            _renderer->setScrollEvent(scrollAmt);
        }
    }
}
// sets up graph editor
void Graph::drawGraph(ImVec2 mousePos)
{
    if (_searchNodeId > 0)
    {
        ed::SelectNode(_searchNodeId);
        ed::NavigateToSelection();
        _searchNodeId = -1;
    }

    bool TextCursor = false;
    // center imgui window and setting size
    ImGuiIO& io2 = ImGui::GetIO();
    ImGui::SetNextWindowSize(io2.DisplaySize);
    ImGui::SetNextWindowPos(ImVec2(io2.DisplaySize.x * 0.5f, io2.DisplaySize.y * 0.5f), ImGuiCond_Always, ImVec2(0.5f, 0.5f));
    ImGui::Begin("MaterialX", nullptr, ImGuiWindowFlags_MenuBar | ImGuiWindowFlags_NoTitleBar | ImGuiWindowFlags_NoScrollbar | ImGuiWindowFlags_NoSavedSettings);

    io2.ConfigFlags = ImGuiConfigFlags_IsSRGB | ImGuiConfigFlags_NavEnableKeyboard;
    io2.MouseDoubleClickTime = .5;
    graphButtons();

    ed::Begin("My Editor");
    {
        ed::Suspend();
        // set up pop ups for adding a node when tab is pressed
        ImGui::PushStyleVar(ImGuiStyleVar_WindowPadding, ImVec2(8.f, 8.f));
        ImGui::SetNextWindowSize({ 250.0f, 300.0f });
        addNodePopup(TextCursor);
        searchNodePopup(TextCursor);
        readOnlyPopup();
        ImGui::PopStyleVar();

        ed::Resume();

        // Gathering selected nodes / links - from ImGui Node Editor blueprints-example.cpp
        std::vector<ed::NodeId> selectedNodes;
        std::vector<ed::LinkId> selectedLinks;
        selectedNodes.resize(ed::GetSelectedObjectCount());
        selectedLinks.resize(ed::GetSelectedObjectCount());

        int nodeCount = ed::GetSelectedNodes(selectedNodes.data(), static_cast<int>(selectedNodes.size()));
        int linkCount = ed::GetSelectedLinks(selectedLinks.data(), static_cast<int>(selectedLinks.size()));

        selectedNodes.resize(nodeCount);
        selectedLinks.resize(linkCount);
        if (io2.KeyCtrl && io2.MouseDown[0])
        {
            _ctrlClick = true;
        }

        // setting current node based off of selected node
        if (selectedNodes.size() > 0)
        {
            int graphPos = findNode(int(selectedNodes[0].Get()));
            if (graphPos > -1)
            {
                // only selected not if its not the same as previously selected
                if (!_prevUiNode || (_prevUiNode->getName() != _graphNodes[graphPos]->getName()))
                {
                    _currUiNode = _graphNodes[graphPos];
                    // update render material if needed
                    if (_currUiNode->getNode())
                    {
                        if (_currUiNode->getNode()->getType() == mx::SURFACE_SHADER_TYPE_STRING || _currUiNode->getNode()->getType() == mx::MATERIAL_TYPE_STRING)
                        {
                            setRenderMaterial(_currUiNode);
                        }
                    }
                    else if (_currUiNode->getNodeGraph())
                    {
                        setRenderMaterial(_currUiNode);
                    }
                    else if (_currUiNode->getOutput())
                    {
                        setRenderMaterial(_currUiNode);
                    }
                    _prevUiNode = _currUiNode;
                }
            }
        }

        // check if keyboard shortcuts for copy/cut/paste have been used
        if (ed::BeginShortcut())
        {
            if (ed::AcceptCopy())
            {
                _copiedNodes.clear();
                for (ed::NodeId selected : selectedNodes)
                {
                    int pos = findNode((int) selected.Get());
                    if (pos >= 0)
                    {
                        _copiedNodes.insert(std::pair<UiNodePtr, UiNodePtr>(_graphNodes[pos], nullptr));
                    }
                }
            }
            else if (ed::AcceptCut())
            {
                if (!readOnly())
                {
                    _copiedNodes.clear();
                    // same as copy but remove from graphNodes
                    for (ed::NodeId selected : selectedNodes)
                    {
                        int pos = findNode((int) selected.Get());
                        if (pos >= 0)
                        {
                            _copiedNodes.insert(std::pair<UiNodePtr, UiNodePtr>(_graphNodes[pos], nullptr));
                        }
                    }
                    _isCut = true;
                }
                else
                {
                    _popup = true;
                }
            }
            else if (ed::AcceptPaste())
            {
                if (!readOnly())
                {
                    for (std::map<UiNodePtr, UiNodePtr>::iterator iter = _copiedNodes.begin(); iter != _copiedNodes.end(); iter++)
                    {
                        copyUiNode(iter->first);
                    }
                    _addNewNode = true;
                }
                else
                {
                    _popup = true;
                }
            }
        }

        // set y position of first node
        std::vector<int> outputNum = createNodes(_isNodeGraph);

        // address copy information if applicable and relink graph if a new node has been added
        if (_addNewNode)
        {
            copyInputs();
            linkGraph();
            ImVec2 canvasPos = ed::ScreenToCanvas(mousePos);
            // place the copied nodes or the individual new nodes
            if ((int) _copiedNodes.size() > 0)
            {
                positionPasteBin(canvasPos);
            }
            else
            {
                ed::SetNodePosition(_graphNodes.back()->getId(), canvasPos);
            }
            _copiedNodes.clear();
            _addNewNode = false;
        }
        // layout and link graph during the initial call of drawGraph()
        if (_initial || _autoLayout)
        {
            _currLinks.clear();
            float y = 0.f;
            _levelMap = std::unordered_map<int, std::vector<UiNodePtr>>();
            // start layout with output or material nodes since layout algorithm works right to left
            for (int outN : outputNum)
            {
                layoutPosition(_graphNodes[outN], ImVec2(1200.f, y), true, 0);
                y += 350;
            }
            // if there are no output or material nodes but the nodes have position layout each individual node
            if (_graphNodes.size() > 0)
            {

                if (outputNum.size() == 0 && _graphNodes[0]->getMxElement())
                {
                    if (_graphNodes[0]->getMxElement()->hasAttribute("xpos"))
                    {
                        for (UiNodePtr node : _graphNodes)
                        {
                            layoutPosition(node, ImVec2(0, 0), true, 0);
                        }
                    }
                }
            }
            linkGraph();
            findYSpacing(0.f);
            layoutInputs();
            // automatically frame node graph upon loading
            ed::NavigateToContent();
        }
        if (_delete)
        {
            linkGraph();

            _delete = false;
        }
        connectLinks();
        // set to false after intial layout so that nodes can be moved
        _initial = false;
        _autoLayout = false;
        // delete selected nodes and their links if delete key is pressed or if the shortcut for cut is used
        if (ImGui::IsKeyReleased(ImGuiKey_Delete) || _isCut)
        {

            if (selectedNodes.size() > 0)
            {
                _frameCount = ImGui::GetFrameCount();
                _renderer->setMaterialCompilation(true);
                for (ed::NodeId id : selectedNodes)
                {

                    if (int(id.Get()) > 0)
                    {
                        int pos = findNode(int(id.Get()));
                        if (pos >= 0 && !readOnly())
                        {
                            deleteNode(_graphNodes[pos]);
                            _delete = true;
                            ed::DeselectNode(id);
                            ed::DeleteNode(id);
                            _currUiNode = nullptr;
                        }
                        else if (readOnly())
                        {
                            _popup = true;
                        }
                    }
                }
                linkGraph();
            }
            _isCut = false;
        }

        // start the session with content centered
        if (ImGui::GetFrameCount() == 2)
        {
            ed::NavigateToContent(0.0f);
        }

        // hotkey to frame selected node(s)
        if (ImGui::IsKeyReleased(ImGuiKey_F) && !_fileDialogSave.isOpened())
        {
            ed::NavigateToSelection();
        }

        // go back up from inside a subgraph
        if (ImGui::IsKeyReleased(ImGuiKey_U) && (!ImGui::IsPopupOpen("add node")) && (!ImGui::IsPopupOpen("search")) && !_fileDialogSave.isOpened())
        {
            upNodeGraph();
        }
        // adding new link
        if (ed::BeginCreate())
        {
            ed::PinId inputPinId, outputPinId, filterPinId;
            if (ed::QueryNewLink(&inputPinId, &outputPinId))
            {
                if (!readOnly())
                {
                    AddLink(inputPinId, outputPinId);
                }
                else
                {
                    _popup = true;
                }
            }
            if (ed::QueryNewNode(&filterPinId))
            {
                if (getPin(filterPinId)->_type != "null")
                {
                    _pinFilterType = getPin(filterPinId)->_type;
                }
            }
        }
        else
        {
            _pinFilterType = mx::EMPTY_STRING;
        }
        ed::EndCreate();
        // deleting link
        if (ed::BeginDelete())
        {
            ed::LinkId deletedLinkId;
            while (ed::QueryDeletedLink(&deletedLinkId))
            {
                if (!readOnly())
                {
                    deleteLink(deletedLinkId);
                }
                else
                {
                    _popup = true;
                }
            }
        }
        ed::EndDelete();
    }

    // diving into a node that has a subgraph
    ed::NodeId clickedNode = ed::GetDoubleClickedNode();
    if (clickedNode.Get() > 0)
    {
        if (_currUiNode != nullptr)
        {
            if (_currUiNode->getNode() != nullptr)
            {

                mx::InterfaceElementPtr impl = _currUiNode->getNode()->getImplementation();
                // only dive if current node is a node graph
                if (impl && impl->isA<mx::NodeGraph>())
                {
                    savePosition();
                    _graphStack.push(_graphNodes);
                    _pinStack.push(_currPins);
                    _sizeStack.push(_graphTotalSize);
                    mx::NodeGraphPtr implGraph = impl->asA<mx::NodeGraph>();
                    _initial = true;
                    _graphNodes.clear();
                    ed::DeselectNode(_currUiNode->getId());
                    _currUiNode = nullptr;
                    _currGraphElem = implGraph;
                    if (readOnly())
                    {
                        std::string graphName = implGraph->getName() + " (Read Only)";
                        _currGraphName.push_back(graphName);
                        _popup = true;
                    }
                    else
                    {

                        _currGraphName.push_back(implGraph->getName());
                    }
                    buildUiNodeGraph(implGraph);
                    ed::NavigateToContent();
                }
            }
            else if (_currUiNode->getNodeGraph() != nullptr)
            {
                savePosition();
                _graphStack.push(_graphNodes);
                _pinStack.push(_currPins);
                _sizeStack.push(_graphTotalSize);
                mx::NodeGraphPtr implGraph = _currUiNode->getNodeGraph();
                _initial = true;
                _graphNodes.clear();
                _isNodeGraph = true;
                setRenderMaterial(_currUiNode);
                ed::DeselectNode(_currUiNode->getId());
                _currUiNode = nullptr;
                _currGraphElem = implGraph;
                if (readOnly())
                {

                    std::string graphName = implGraph->getName() + " (Read Only)";
                    _currGraphName.push_back(graphName);
                    _popup = true;
                }
                else
                {
                    _currGraphName.push_back(implGraph->getName());
                }
                buildUiNodeGraph(implGraph);
                ed::NavigateToContent();
            }
        }
    }

    shaderPopup();
    if (ImGui::GetFrameCount() == (_frameCount + 2))
    {
        updateMaterials();
        _renderer->setMaterialCompilation(false);
    }

    ed::Suspend();
    _fileDialogSave.display();
    // saving file
    if (_fileDialogSave.hasSelected())
    {

        std::string message;
        if (!_graphDoc->validate(&message))
        {
            std::cerr << "*** Validation warnings for " << _materialFilename.getBaseName() << " ***" << std::endl;
            std::cerr << message;
        }
        std::string fileName = _fileDialogSave.getSelected();
        mx::FilePath name = _fileDialogSave.getSelected();
        ed::Resume();
        savePosition();

        writeText(fileName, name);
        _fileDialogSave.clearSelected();
    }
    else
    {
        ed::Resume();
    }

    ed::End();
    ImGui::End();

    _fileDialog.display();
    // create and load document from selected file
    if (_fileDialog.hasSelected())
    {
        mx::FilePath fileName = _fileDialog.getSelected();
        _currGraphName.clear();
        std::string graphName = fileName.getBaseName();
        _currGraphName.push_back(graphName.substr(0, graphName.length() - 5));
        _graphDoc = loadDocument(fileName);
        _graphDoc->importLibrary(_stdLib);

        _initial = true;
        buildUiBaseGraph(_graphDoc);
        _currGraphElem = _graphDoc;
        _prevUiNode = nullptr;
        _fileDialog.clearSelected();

        _renderer->setDocument(_graphDoc);
        _renderer->updateMaterials(nullptr);
    }

    _fileDialogGeom.display();
    if (_fileDialogGeom.hasSelected())
    {
        mx::FilePath fileName = _fileDialogGeom.getSelected();
        _fileDialogGeom.clearSelected();
        _renderer->loadMesh(fileName);
        _renderer->updateMaterials(nullptr);
    }

    _fileDialogPublish.display();
    if (_fileDialogPublish.hasSelected())
    {
        publishSelectedNodeGraph();
    }

    _fileDialogImage.display();
}

// return node location in graphNodes vector based off of node id
int Graph::findNode(int nodeId)
{
    int count = 0;
    for (size_t i = 0; i < _graphNodes.size(); i++)
    {
        if (_graphNodes[i]->getId() == nodeId)
        {
            return count;
        }
        count++;
    }
    return -1;
}

// find a link based on an attribute id
std::vector<int> Graph::findLinkId(int id)
{
    std::vector<int> ids;
    for (const Link& link : _currLinks)
    {
        if (link._startAttr == id || link._endAttr == id)
        {
            ids.push_back(link.id);
        }
    }
    return ids;
}
// check if current edge is already in edge vector
bool Graph::edgeExists(UiEdge newEdge)
{
    if (_currEdge.size() > 0)
    {
        for (UiEdge edge : _currEdge)
        {
            if (edge.getDown()->getId() == newEdge.getDown()->getId())
            {
                if (edge.getUp()->getId() == newEdge.getUp()->getId())
                {
                    if (edge.getInput() == newEdge.getInput())
                    {
                        return true;
                    }
                }
            }
            else if (edge.getUp()->getId() == newEdge.getDown()->getId())
            {
                if (edge.getDown()->getId() == newEdge.getUp()->getId())
                {
                    if (edge.getInput() == newEdge.getInput())
                    {
                        return true;
                    }
                }
            }
        }
    }
    else
    {
        return false;
    }
    return false;
}

// check if a link exists in currLink vector
bool Graph::linkExists(Link newLink)
{
    for (const auto& link : _currLinks)
    {
        if (link._startAttr == newLink._startAttr)
        {
            if (link._endAttr == newLink._endAttr)
            {
                // link exists
                return true;
            }
        }
        else if (link._startAttr == newLink._endAttr)
        {
            if (link._endAttr == newLink._startAttr)
            {
                // link exists
                return true;
            }
        }
    }
    return false;
}

// set materialX attribute positions for nodes which changed pos
void Graph::savePosition()
{
    for (UiNodePtr node : _graphNodes)
    {
        if (node->getMxElement() != nullptr)
        {
            ImVec2 pos = ed::GetNodePosition(node->getId());
            pos.x /= DEFAULT_NODE_SIZE.x;
            pos.y /= DEFAULT_NODE_SIZE.y;
            node->getMxElement()->setAttribute("xpos", std::to_string(pos.x));
            node->getMxElement()->setAttribute("ypos", std::to_string(pos.y));
            if (node->getMxElement()->hasAttribute("nodedef"))
            {
                node->getMxElement()->removeAttribute("nodedef");
            }
        }
    }
}
void Graph::writeText(std::string fileName, mx::FilePath filePath)
{
    if (filePath.getExtension() != mx::MTLX_EXTENSION)
    {
        filePath.addExtension(mx::MTLX_EXTENSION);
    }

    mx::XmlWriteOptions writeOptions;
    writeOptions.elementPredicate = getElementPredicate();
    mx::writeToXmlFile(_graphDoc, filePath, &writeOptions);
}<|MERGE_RESOLUTION|>--- conflicted
+++ resolved
@@ -937,10 +937,6 @@
 void Graph::setConstant(UiNodePtr node, mx::InputPtr& input, const mx::UIProperties& uiProperties)
 {
     std::string inName = !uiProperties.uiName.empty()? uiProperties.uiName : input->getName();
-<<<<<<< HEAD
-    //float labelWidth = ImGui::CalcTextSize(inName.c_str()).x;
-=======
->>>>>>> adb9f058
     ImGui::PushItemWidth(-1);
 
     mx::ValuePtr minVal = uiProperties.uiMin;
@@ -3460,11 +3456,7 @@
 
         if (ImGui::BeginPopup("docstring"))
         {
-<<<<<<< HEAD
-            ImGui::SetWindowFontScale(1.2f * _fontScale);
-=======
             ImGui::SetWindowFontScale(_fontScale);
->>>>>>> adb9f058
             ImGui::Text("%s", docString.c_str());
             ImGui::SetWindowFontScale(1.0f);
             ImGui::EndPopup();
