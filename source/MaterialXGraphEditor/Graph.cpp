--- conflicted
+++ resolved
@@ -799,15 +799,10 @@
                             {
                                 if (RENDERABLE_TYPES.count(nodeDef->getType()))
                                 {
-<<<<<<< HEAD
                                     _currRenderNode = shaderOut[0];
                                     _frameCount = ImGui::GetFrameCount();
                                     _renderer->setMaterialCompilation(true);
                                     _shaderPopup = true;
-=======
-                                    foundNode = downstreamNode;
-                                    break;
->>>>>>> f822dc98
                                 }
                             }
                         }
@@ -884,8 +879,7 @@
         }
         else
         {
-<<<<<<< HEAD
-            // need to use exact interface name in order for input
+            // Need to use exact interface name in order for input
             std::string name = input->getNamePath();
             mx::InputPtr interfaceInput = findInput(input, input->getName());
             if (interfaceInput)
@@ -897,19 +891,6 @@
     }
 }
 
-// set the value of the selected node constants in the node property editor
-=======
-            std::string name = input->getNamePath();
-
-            // Note that if there is a topogical change due to
-            // this value change or a transparency change, then
-            // this is not currently caught here.
-            _renderer->getMaterials()[0]->modifyUniform(name, value);
-        }
-    }
-}
-
->>>>>>> f822dc98
 void Graph::setConstant(UiNodePtr node, mx::InputPtr& input, const mx::UIProperties& uiProperties)
 {
     ImGui::PushItemWidth(-1);
@@ -917,13 +898,9 @@
     mx::ValuePtr minVal = uiProperties.uiMin;
     mx::ValuePtr maxVal = uiProperties.uiMax;
 
-<<<<<<< HEAD
     bool updateMaterialRequired = false;
 
-    // if input is a float set the float slider Ui to the value
-=======
     // If input is a float set the float slider UI to the value
->>>>>>> f822dc98
     if (input->getType() == "float")
     {
         mx::ValuePtr val = input->getValue();
