--- conflicted
+++ resolved
@@ -215,7 +215,7 @@
             }
             else
             {
-                mx::readFromXmlFile(doc, filename, _searchPath, &readOptions);
+            mx::readFromXmlFile(doc, filename, _searchPath, &readOptions);
             }
             doc->importLibrary(_stdLib);
             std::string message;
@@ -4345,12 +4345,24 @@
         filePath.addExtension(mx::MTLX_EXTENSION);
     }
 
-<<<<<<< HEAD
+   mx::DocumentPtr writeDoc = _graphDoc;
+
+    // If requested, create a modified version of the document for saving.
+    if (!_saveNodePositions)
+    {
+        writeDoc = _graphDoc->copy();
+        for (mx::ElementPtr elem : writeDoc->traverseTree())
+        {
+            elem->removeAttribute("xpos");
+            elem->removeAttribute("ypos");
+        }
+    }
+
     if (filePath.getExtension() == mx::MTLX_EXTENSION)
     {
         mx::XmlWriteOptions writeOptions;
         writeOptions.elementPredicate = getElementPredicate();
-        mx::writeToXmlFile(_graphDoc, filePath, &writeOptions);
+        mx::writeToXmlFile(writeDoc, filePath, &writeOptions);
     }
     else
     {
@@ -4369,22 +4381,4 @@
         //jsonWriteOptions.elementPredicate = getElementPredicate();
         //mx::writeToJSONFile(_graphDoc, filePath.asString() + ".json", &jsonWriteOptions);
     }
-=======
-    mx::DocumentPtr writeDoc = _graphDoc;
-
-    // If requested, create a modified version of the document for saving.
-    if (!_saveNodePositions)
-    {
-        writeDoc = _graphDoc->copy();
-        for (mx::ElementPtr elem : writeDoc->traverseTree())
-        {
-            elem->removeAttribute("xpos");
-            elem->removeAttribute("ypos");
-        }
-    }
-
-    mx::XmlWriteOptions writeOptions;
-    writeOptions.elementPredicate = getElementPredicate();
-    mx::writeToXmlFile(writeDoc, filePath, &writeOptions);
->>>>>>> 5de8dc02
 }